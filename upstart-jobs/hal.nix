--- conflicted
+++ resolved
@@ -51,9 +51,6 @@
 
       start script
 
-          # !!! quick hack: wait until dbus has started
-          sleep 3
-
           mkdir -m 0755 -p /var/cache/hald
 
       end script
@@ -77,7 +74,6 @@
     extraPackages = [hal];
   };
 
-<<<<<<< HEAD
   users = {
     extraUsers = [user];
     extraGroups = [group];
@@ -85,9 +81,6 @@
 
   services = {
     extraJobs = [job];
-=======
-        mkdir -m 0755 -p /var/cache/hald
->>>>>>> d9b6234e
 
     udev = {
       addUdevPkgs = [hal];
