--- conflicted
+++ resolved
@@ -57,11 +57,9 @@
 - The hand written `perlPackages.SearchXapian` bindings have been dropped in favor of the (mostly compatible)
   `perlPackages.Xapian`.
 
-<<<<<<< HEAD
 - The `config` triple for `aarch64-darwin` has been changed from `aarch64-apple-darwin` to `arm64-apple-darwin` to match the Apple toolchain and LLVM’s expectations.
-=======
+
 - The `electron` packages will now provide their headers (available via `electron.headers`) in extracted form instead of in a tarball.
->>>>>>> 99c18ee6
 
 - [testers.shellcheck](https://nixos.org/manual/nixpkgs/unstable/#tester-shellcheck) now warns when `name` is not provided.
   The `name` argument will become mandatory in a future release.
