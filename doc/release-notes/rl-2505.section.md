# Nixpkgs 25.05 (2025.05/??) {#sec-nixpkgs-release-25.05}

## Backward Incompatibilities {#sec-nixpkgs-release-25.05-incompatibilities}

<!-- To avoid merge conflicts, consider adding your item at an arbitrary place in the list instead. -->

- `services.rippled` has been removed, as `rippled` was broken and had not been updated since 2022.

- `services.rippleDataApi` has been removed, as `ripple-data-api` was broken and had not been updated since 2022.

- The [`no-broken-symlinks` hook](https://nixos.org/manual/nixpkgs/unstable/#no-broken-symlinks.sh) was added to catch builds containing dangling or reflexive symlinks, as these are indicative of problems with packaging.
  The hook can be disabled by providing `dontCheckForBrokenSymlinks = true;` as an argument to `mkDerivation`.
  For more information, [check the docs](https://nixos.org/manual/nixpkgs/unstable/#no-broken-symlinks.sh) or [see this PR](https://github.com/NixOS/nixpkgs/pull/370750).

- The `nixLog*` family of functions made available through the standard environment have been rewritten to prefix messages with both the debug level and the function name of the caller.
  The `nixLog` function, which logs unconditionally, was also re-introduced and modified to prefix messages with the function name of the caller.
  For more information, [see this PR](https://github.com/NixOS/nixpkgs/pull/370742).

- The `rustPlatform.fetchCargoTarball` function is deprecated, because it relied on `cargo vendor` not changing its output format to keep fixed-output derivation hashes the same, which is a Nix invariant, and Cargo 1.84.0 changed `cargo vendor`'s output format.
  It should generally be replaced with `rustPlatform.fetchCargoVendor`, but `rustPlatform.importCargoLock` may also be appropriate in some circumstances.
  `rustPlatform.buildRustPackage` users must set `useFetchCargoVendor` to `true` and regenerate the `cargoHash`.

- Default ICU version updated from 74 to 76

<!-- To avoid merge conflicts, consider adding your item at an arbitrary place in the list instead. -->

### Titanium removed {#sec-nixpkgs-release-25.05-incompatibilities-titanium-removed}

- `titaniumenv`, `titanium`, and `titanium-alloy` have been removed due to lack of maintenance in Nixpkgs.

### NexusMods.App upgraded {#sec-nixpkgs-release-25.05-incompatibilities-nexusmods-app-upgraded}

- `nexusmods-app` has been upgraded from version 0.6.3 to 0.7.3.

  - Before upgrading, you **must reset all app state** (mods, games, settings, etc). NexusMods.App will crash if any state from a version older than 0.7.0 is still present.

  - Typically, you can can reset to a clean state by running `NexusMods.App uninstall-app`. See Nexus Mod's [how to uninstall the app](https://nexus-mods.github.io/NexusMods.App/users/Uninstall) documentation for more detail and alternative methods.

  - This should not be necessary going forward, because loading app state from 0.7.0 or newer is now supported. This is documented in the [0.7.1 changelog](https://github.com/Nexus-Mods/NexusMods.App/releases/tag/v0.7.1).

## Nixpkgs Library {#sec-nixpkgs-release-25.05-lib}

### Breaking changes {#sec-nixpkgs-release-25.05-lib-breaking}

- Structure of the `functor` of some types has changed. `functor` is an implementation detail and should not be relied upon. If you did rely on it let us know in this [PR](https://github.com/NixOS/nixpkgs/pull/363565).
  - [`lib.types.enum`](https://nixos.org/manual/nixos/unstable/#sec-option-types-basic): Previously the `functor.payload` was the list of enum values directly. Now it is an attribute set containing the values in the `values` attribute.
  - [`lib.types.separatedString`](https://nixos.org/manual/nixos/unstable/#sec-option-types-string): Previously the `functor.payload` was the separator directly. Now it is an attribute set containing the separator in the `sep` attribute.

- The `tinycc` package now has the `dev`, `doc` and `lib` outputs, thus,
`tinycc.out` may now only provide the tcc and cross compilers binaries.

- The `virtualisation.hypervGuest.videoMode` option has been removed. Standard tooling can now be used to configure display modes for Hyper-V VMs.

### Deprecations {#sec-nixpkgs-release-25.05-lib-deprecations}

- `functor` is an implementation detail and should not be relied upon, but since its status wasn't clear and it has had some use cases without alternatives, changes are being handled as gracefully as possible. Deprecations within functor:
  - `functor.wrapped` is now deprecated for some types and using it will give a warning with migration instructions. It is deprecated for these types:
    - `lib.types.attrsWith`
    - `lib.types.listOf`

<<<<<<< HEAD
- The `testTarget` argument of `haskellPackages.mkDerivation` has been deprecated in favour of `testTargets`.
  `testTarget` took a space separated string of targets, whereas the new `testTargets` argument takes a list of targets.
  For instance, `testTarget = "foo bar baz"` should become `testTargets = [ "foo" "bar" "baz" ]`.

- Plasma 5 and Qt 5 based versions of associated software are deprecated in NixOS 25.05, and will be removed in NixOS 25.11. Users are encouraged to upgrade to Plasma 6.
=======
- Plasma 5 and Qt 5 based versions of associated software are deprecated in NixOS 25.05, and will be removed in NixOS 25.11. Users are encouraged to upgrade to Plasma 6.

- `rustPlatform.buildRustPackage` stops handling the deprecated argument `cargoSha256`. Out-of-tree packages that haven't migrated from `cargoSha256` to `cargoHash` now receive errors.
>>>>>>> a86b3e2d
<|MERGE_RESOLUTION|>--- conflicted
+++ resolved
@@ -58,14 +58,10 @@
     - `lib.types.attrsWith`
     - `lib.types.listOf`
 
-<<<<<<< HEAD
 - The `testTarget` argument of `haskellPackages.mkDerivation` has been deprecated in favour of `testTargets`.
   `testTarget` took a space separated string of targets, whereas the new `testTargets` argument takes a list of targets.
   For instance, `testTarget = "foo bar baz"` should become `testTargets = [ "foo" "bar" "baz" ]`.
 
 - Plasma 5 and Qt 5 based versions of associated software are deprecated in NixOS 25.05, and will be removed in NixOS 25.11. Users are encouraged to upgrade to Plasma 6.
-=======
-- Plasma 5 and Qt 5 based versions of associated software are deprecated in NixOS 25.05, and will be removed in NixOS 25.11. Users are encouraged to upgrade to Plasma 6.
 
-- `rustPlatform.buildRustPackage` stops handling the deprecated argument `cargoSha256`. Out-of-tree packages that haven't migrated from `cargoSha256` to `cargoHash` now receive errors.
->>>>>>> a86b3e2d
+- `rustPlatform.buildRustPackage` stops handling the deprecated argument `cargoSha256`. Out-of-tree packages that haven't migrated from `cargoSha256` to `cargoHash` now receive errors.