--- conflicted
+++ resolved
@@ -27,24 +27,13 @@
   # The version must match that in vulkan-headers
   version = "1.3.243.0";
 
-<<<<<<< HEAD
-  src = (assert version == vulkan-headers.version;
-    fetchFromGitHub {
-      owner = "LunarG";
-      repo = "VulkanTools";
-      rev = "sdk-${version}";
-      hash = "sha256-mvBP6wD1Z0VNLZ0mC4bA3i2IaBDtDr7K6XjHz4S3UA4=";
-      fetchSubmodules = true;
-    });
-=======
   src = fetchFromGitHub {
    owner = "LunarG";
    repo = "VulkanTools";
    rev = "sdk-${version}";
-   hash = "sha256-zgkuTy9ccg8D/riA1CM/PnbXW1R0jWEINtcEVilETwk=";
+   hash = "sha256-mvBP6wD1Z0VNLZ0mC4bA3i2IaBDtDr7K6XjHz4S3UA4=";
    fetchSubmodules = true;
  };
->>>>>>> 97ad0928
 
   nativeBuildInputs = [ cmake python3 jq which pkg-config ];
 
