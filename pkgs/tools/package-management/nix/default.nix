--- conflicted
+++ resolved
@@ -214,15 +214,12 @@
     hash = "sha256-XdeVy1/d6DEIYb3nOA6JIYF4fwMKNxtwJMgT3pHi+ko=";
     self_attribute_name = "nix_2_24";
   };
-<<<<<<< HEAD
-=======
 
   nix_2_25 = common {
     version = "2.25.2";
     hash = "sha256-MZNpb4awWHXU+kGmH58VUB7M9l6UVo33riuQLTbMh4E=";
     self_attribute_name = "nix_2_25";
   };
->>>>>>> 746aa66e
 
   git = common rec {
     version = "2.25.0";
