--- conflicted
+++ resolved
@@ -16,15 +16,7 @@
     hash = "sha256-vxMhFs2mLbVQndlC2UpeDP+M4pwU9Y4cZHbZ8y3vWbI=";
   };
 
-<<<<<<< HEAD
-  build-system = with python.pkgs; [
-    poetry-core
-  ];
-=======
   build-system = with python3.pkgs; [ poetry-core ];
-
-  nativeBuildInputs = with python3.pkgs; [ pythonRelaxDepsHook ];
->>>>>>> 1a65ed93
 
   pythonRelaxDeps = true;
 
