--- conflicted
+++ resolved
@@ -1,21 +1,12 @@
 { stdenv, fetchurl, ncurses }:
 
 stdenv.mkDerivation rec {
-<<<<<<< HEAD
   pname = "ncdu";
-  version = "1.14";
+  version = "1.14.1";
 
   src = fetchurl {
     url = "https://dev.yorhel.nl/download/${pname}-${version}.tar.gz";
-    sha256 = "0i4cap2z3037xx2rdzhrlazl2igk3xy4ncddp9j7xqi1mcx7i566";
-=======
-  name = "ncdu-${version}";
-  version = "1.14.1";
-
-  src = fetchurl {
-    url = "https://dev.yorhel.nl/download/${name}.tar.gz";
     sha256 = "0gp1aszzrh8b6fhv8fspvkmr0qwc55z6z4w6l7r8j09sq7lf0cdy";
->>>>>>> 8943fb5f
   };
 
   buildInputs = [ ncurses ];
