--- conflicted
+++ resolved
@@ -5,13 +5,8 @@
   version = "1.42";
 
   src = fetchurl {
-<<<<<<< HEAD
-    url = "https://www.lcdf.org/type/${pname}-${version}.tar.gz";
+    url = "https://www.lcdf.org/type/t1utils-${version}.tar.gz";
     sha256 = "YYd5NbGYcETd/0u5CgUgDKcWRnijVeFwv18aVVbMnyk=";
-=======
-    url = "https://www.lcdf.org/type/t1utils-${version}.tar.gz";
-    sha256 = "sha256-YYd5NbGYcETd/0u5CgUgDKcWRnijVeFwv18aVVbMnyk=";
->>>>>>> acbd9749
   };
 
   meta = with lib; {
