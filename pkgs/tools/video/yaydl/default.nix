--- conflicted
+++ resolved
@@ -20,12 +20,8 @@
     sha256 = "sha256-r+UkwEtuGL6los9ohv86KA/3qsaEkpnI4yV/UnYelgk=";
   };
 
-<<<<<<< HEAD
   useFetchCargoVendor = true;
-  cargoHash = "sha256-YWJfmC1wrl1MXXbWx2N9y//a7Jn+3rDrUseSBWkctvc=";
-=======
-  cargoHash = "sha256-nEZBrtfUFybXIp7PBbR6X32GfIkjNylqpxaPOqNy+ww=";
->>>>>>> ac808b6b
+  cargoHash = "sha256-pljSw8iQFV6ymg2GKwI+P7R4jvysyFFC1EM25Wi8Los=";
 
   nativeBuildInputs = [
     pkg-config
