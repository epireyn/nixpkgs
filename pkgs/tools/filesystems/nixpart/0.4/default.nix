{ stdenv, fetchurl, python, buildPythonPackage
# Propagated to blivet
, useNixUdev ? true
# No longer needed, but kept for backwards-compatibility with older NixOps.
, udevSoMajor ? null
# Propagated dependencies
, pkgs, urlgrabber
}:

let
  blivet = import ./blivet.nix {
    inherit stdenv fetchurl buildPythonPackage;
    inherit pykickstart pyparted pyblock cryptsetup multipath_tools;
<<<<<<< HEAD
    inherit useNixUdev udevSoMajor;
    inherit (pkgs) lsof utillinux libudev;
=======
    inherit useNixUdev;
    inherit (pkgs) lsof utillinux udev;
>>>>>>> b809f886
    libselinux = pkgs.libselinux.override { enablePython = true; };
  };

  cryptsetup = import ./cryptsetup.nix {
    inherit stdenv fetchurl python;
    inherit (pkgs) pkgconfig libgcrypt libuuid popt;
    devicemapper = lvm2;
  };

  dmraid = import ./dmraid.nix {
    inherit stdenv fetchurl;
    devicemapper = lvm2;
  };

  lvm2 = import ./lvm2.nix {
    inherit stdenv fetchurl;
    inherit (pkgs) pkgconfig utillinux libudev systemd coreutils;
  };

  multipath_tools = import ./multipath-tools.nix {
    inherit stdenv fetchurl lvm2;
    inherit (pkgs) readline systemd libaio gzip;
  };

  parted = import ./parted.nix {
    inherit stdenv fetchurl;
    inherit (pkgs) utillinux readline libuuid gettext check;
    devicemapper = lvm2;
  };

  pyblock = import ./pyblock.nix {
    inherit stdenv fetchurl python lvm2 dmraid;
  };

  pykickstart = import ./pykickstart.nix {
    inherit stdenv fetchurl python buildPythonPackage urlgrabber;
  };

  pyparted = import ./pyparted.nix {
    inherit stdenv fetchurl python buildPythonPackage parted;
    inherit (pkgs) pkgconfig e2fsprogs;
  };

in buildPythonPackage rec {
  name = "nixpart-${version}";
  version = "0.4.1";

  src = fetchurl {
    url = "https://github.com/aszlig/nixpart/archive/v${version}.tar.gz";
    sha256 = "0avwd8p47xy9cydlbjxk8pj8q75zyl68gw2w6fnkk78dcb1a3swp";
  };

  propagatedBuildInputs = [ blivet ];

  doCheck = false;

  meta = {
    description = "NixOS storage manager/partitioner";
    license = stdenv.lib.licenses.gpl2Plus;
    maintainers = [ stdenv.lib.maintainers.aszlig ];
    platforms = stdenv.lib.platforms.linux;
  };
}<|MERGE_RESOLUTION|>--- conflicted
+++ resolved
@@ -11,13 +11,8 @@
   blivet = import ./blivet.nix {
     inherit stdenv fetchurl buildPythonPackage;
     inherit pykickstart pyparted pyblock cryptsetup multipath_tools;
-<<<<<<< HEAD
-    inherit useNixUdev udevSoMajor;
+    inherit useNixUdev;
     inherit (pkgs) lsof utillinux libudev;
-=======
-    inherit useNixUdev;
-    inherit (pkgs) lsof utillinux udev;
->>>>>>> b809f886
     libselinux = pkgs.libselinux.override { enablePython = true; };
   };
 
