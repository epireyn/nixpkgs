--- conflicted
+++ resolved
@@ -34,13 +34,8 @@
     makeDocumentedCWrapper "$1" "${@:3}" | cc -Os -x c -o "$2" -
 }
 
-<<<<<<< HEAD
 # Syntax: wrapProgram <PROGRAM> <MAKE-WRAPPER FLAGS...>
 wrapProgram() {
-=======
-# Syntax: binaryWrapProgram <PROGRAM> <MAKE-WRAPPER FLAGS...>
-binaryWrapProgram() {
->>>>>>> 32d566e1
     local prog="$1"
     local hidden
 
@@ -149,11 +144,7 @@
                 inherit_argv0=1
             ;;
             *) # Using an error macro, we will make sure the compiler gives an understandable error message
-<<<<<<< HEAD
-                main="$main    #error makeCWrapper: Unknown argument ${p}"$'\n'
-=======
-                main="$main#error makeCWrapper: Uknown argument ${p}"$'\n'
->>>>>>> 32d566e1
+                main="$main#error makeCWrapper: Unknown argument ${p}"$'\n'
             ;;
         esac
     done
