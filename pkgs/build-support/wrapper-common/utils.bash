# Accumulate suffixes for taking in the right input parameters with the `mangle*`
# functions below. See setup-hook for details.
accumulateRoles() {
    declare -ga role_suffixes=()
    if [ "${NIX_@wrapperName@_TARGET_BUILD_@suffixSalt@:-}" ]; then
        role_suffixes+=('_FOR_BUILD')
    fi
    if [ "${NIX_@wrapperName@_TARGET_HOST_@suffixSalt@:-}" ]; then
        role_suffixes+=('')
    fi
    if [ "${NIX_@wrapperName@_TARGET_TARGET_@suffixSalt@:-}" ]; then
        role_suffixes+=('_FOR_TARGET')
    fi
}

mangleVarList() {
    local var="$1"
    shift
    local -a role_suffixes=("$@")

    local outputVar="${var}_@suffixSalt@"
    declare -gx ${outputVar}+=''
    # For each role we serve, we accumulate the input parameters into our own
    # cc-wrapper-derivation-specific environment variables.
    for suffix in "${role_suffixes[@]}"; do
        local inputVar="${var}${suffix}"
        if [ -v "$inputVar" ]; then
            export ${outputVar}+="${!outputVar:+ }${!inputVar}"
        fi
    done
}

mangleVarBool() {
    local var="$1"
    shift
    local -a role_suffixes=("$@")

    local outputVar="${var}_@suffixSalt@"
    declare -gxi ${outputVar}+=0
    for suffix in "${role_suffixes[@]}"; do
        local inputVar="${var}${suffix}"
        if [ -v "$inputVar" ]; then
            # "1" in the end makes `let` return success error code when
            # expression itself evaluates to zero.
            # We don't use `|| true` because that would silence actual
            # syntax errors from bad variable values.
            let "${outputVar} |= ${!inputVar:-0}" "1"
        fi
    done
}

skip () {
    if (( "${NIX_DEBUG:-0}" >= 1 )); then
        echo "skipping impure path $1" >&2
    fi
}


# Checks whether a path is impure.  E.g., `/lib/foo.so' is impure, but
# `/nix/store/.../lib/foo.so' isn't.
badPath() {
    local p=$1

    # Relative paths are okay (since they're presumably relative to
    # the temporary build directory).
    if [ "${p:0:1}" != / ]; then return 1; fi

    # Otherwise, the path should refer to the store or some temporary
    # directory (including the build directory).
    test \
        "$p" != "/dev/null" -a \
<<<<<<< HEAD
        "${p:0:${#NIX_STORE}}" != "$NIX_STORE" -a \
        "${p:0:4}" != "/tmp" -a \
        "${p:0:${#NIX_BUILD_TOP}}" != "$NIX_BUILD_TOP"
=======
        "${p#${NIX_STORE}}"     = "$p" -a \
        "${p#${NIX_BUILD_TOP}}" = "$p" -a \
        "${p#/tmp}"             = "$p" -a \
        "${p#${TMP:-/tmp}}"     = "$p" -a \
        "${p#${TMPDIR:-/tmp}}"  = "$p" -a \
        "${p#${TEMP:-/tmp}}"    = "$p" -a \
        "${p#${TEMPDIR:-/tmp}}" = "$p"
>>>>>>> 5796715b
}

expandResponseParams() {
    declare -ga params=("$@")
    local arg
    for arg in "$@"; do
        if [[ "$arg" == @* ]]; then
            # phase separation makes this look useless
            # shellcheck disable=SC2157
            if [ -x "@expandResponseParams@" ]; then
                # params is used by caller
                #shellcheck disable=SC2034
                readarray -d '' params < <("@expandResponseParams@" "$@")
                return 0
            fi
        fi
    done
}<|MERGE_RESOLUTION|>--- conflicted
+++ resolved
@@ -69,11 +69,6 @@
     # directory (including the build directory).
     test \
         "$p" != "/dev/null" -a \
-<<<<<<< HEAD
-        "${p:0:${#NIX_STORE}}" != "$NIX_STORE" -a \
-        "${p:0:4}" != "/tmp" -a \
-        "${p:0:${#NIX_BUILD_TOP}}" != "$NIX_BUILD_TOP"
-=======
         "${p#${NIX_STORE}}"     = "$p" -a \
         "${p#${NIX_BUILD_TOP}}" = "$p" -a \
         "${p#/tmp}"             = "$p" -a \
@@ -81,7 +76,6 @@
         "${p#${TMPDIR:-/tmp}}"  = "$p" -a \
         "${p#${TEMP:-/tmp}}"    = "$p" -a \
         "${p#${TEMPDIR:-/tmp}}" = "$p"
->>>>>>> 5796715b
 }
 
 expandResponseParams() {
