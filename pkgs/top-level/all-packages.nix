/* This file composes the Nix Packages collection.  That is, it
   imports the functions that build the various packages, and calls
   them with appropriate arguments.  The result is a set of all the
   packages in the Nix Packages collection for some particular
   platform. */


{ # The system (e.g., `i686-linux') for which to build the packages.
  system ? builtins.currentSystem

, # The standard environment to use.  Only used for bootstrapping.  If
  # null, the default standard environment is used.
  bootStdenv ? null

, # Non-GNU/Linux OSes are currently "impure" platforms, with their libc
  # outside of the store.  Thus, GCC, GFortran, & co. must always look for
  # files in standard system directories (/usr/include, etc.)
  noSysDirs ? (system != "x86_64-freebsd" && system != "i686-freebsd"
               && system != "x86_64-kfreebsd-gnu")

  # More flags for the bootstrapping of stdenv.
, gccWithCC ? true
, gccWithProfiling ? true

, # Allow a configuration attribute set to be passed in as an
  # argument.  Otherwise, it's read from $NIXPKGS_CONFIG or
  # ~/.nixpkgs/config.nix.
  config ? null

, crossSystem ? null
, platform ? null
}:


let config_ = config; platform_ = platform; in # rename the function arguments

let

  lib = import ../../lib;

  # The contents of the configuration file found at $NIXPKGS_CONFIG or
  # $HOME/.nixpkgs/config.nix.
  # for NIXOS (nixos-rebuild): use nixpkgs.config option
  config =
    let
      toPath = builtins.toPath;
      getEnv = x: if builtins ? getEnv then builtins.getEnv x else "";
      pathExists = name:
        builtins ? pathExists && builtins.pathExists (toPath name);

      configFile = getEnv "NIXPKGS_CONFIG";
      homeDir = getEnv "HOME";
      configFile2 = homeDir + "/.nixpkgs/config.nix";

      configExpr =
        if config_ != null then config_
        else if configFile != "" && pathExists configFile then import (toPath configFile)
        else if homeDir != "" && pathExists configFile2 then import (toPath configFile2)
        else {};

    in
      # allow both:
      # { /* the config */ } and
      # { pkgs, ... } : { /* the config */ }
      if builtins.isFunction configExpr
        then configExpr { inherit pkgs; }
        else configExpr;

  # Allow setting the platform in the config file. Otherwise, let's use a reasonable default (pc)

  platformAuto = let
      platforms = (import ./platforms.nix);
    in
      if system == "armv6l-linux" then platforms.raspberrypi
      else if system == "armv7l-linux" then platforms.armv7l-hf-multiplatform
      else if system == "armv5tel-linux" then platforms.sheevaplug
      else if system == "mips64el-linux" then platforms.fuloong2f_n32
      else if system == "x86_64-linux" then platforms.pc64
      else if system == "i686-linux" then platforms.pc32
      else platforms.pcBase;

  platform = if platform_ != null then platform_
    else config.platform or platformAuto;

  # Helper functions that are exported through `pkgs'.
  helperFunctions =
    stdenvAdapters //
    (import ../build-support/trivial-builders.nix { inherit lib; inherit (pkgs) stdenv; inherit (pkgs.xorg) lndir; });

  stdenvAdapters =
    import ../stdenv/adapters.nix pkgs;


  # Allow packages to be overriden globally via the `packageOverrides'
  # configuration option, which must be a function that takes `pkgs'
  # as an argument and returns a set of new or overriden packages.
  # The `packageOverrides' function is called with the *original*
  # (un-overriden) set of packages, allowing packageOverrides
  # attributes to refer to the original attributes (e.g. "foo =
  # ... pkgs.foo ...").
  pkgs = applyGlobalOverrides (config.packageOverrides or (pkgs: {}));

  mkOverrides = pkgsOrig: overrides: overrides //
        (lib.optionalAttrs (pkgsOrig.stdenv ? overrides && crossSystem == null) (pkgsOrig.stdenv.overrides pkgsOrig));

  # Return the complete set of packages, after applying the overrides
  # returned by the `overrider' function (see above).  Warning: this
  # function is very expensive!
  applyGlobalOverrides = overrider:
    let
      # Call the overrider function.  We don't want stdenv overrides
      # in the case of cross-building, or otherwise the basic
      # overrided packages will not be built with the crossStdenv
      # adapter.
      overrides = mkOverrides pkgsOrig (overrider pkgsOrig);

      # The un-overriden packages, passed to `overrider'.
      pkgsOrig = pkgsFun pkgs {};

      # The overriden, final packages.
      pkgs = pkgsFun pkgs overrides;
    in pkgs;


  # The package compositions.  Yes, this isn't properly indented.
  pkgsFun = pkgs: overrides:
    with helperFunctions;
    let defaultScope = pkgs // pkgs.xorg; self = self_ // overrides;
    self_ = with self; helperFunctions // {

  # Make some arguments passed to all-packages.nix available
  inherit system platform;

  # Allow callPackage to fill in the pkgs argument
  inherit pkgs;


  # We use `callPackage' to be able to omit function arguments that
  # can be obtained from `pkgs' or `pkgs.xorg' (i.e. `defaultScope').
  # Use `newScope' for sets of packages in `pkgs' (see e.g. `gnome'
  # below).
  callPackage = newScope {};

  callPackages = lib.callPackagesWith defaultScope;

  newScope = extra: lib.callPackageWith (defaultScope // extra);

  # Easily override this package set.
  # Warning: this function is very expensive and must not be used
  # from within the nixpkgs repository.
  #
  # Example:
  #  pkgs.overridePackages (self: super: {
  #    foo = super.foo.override { ... };
  #  }
  #
  # The result is `pkgs' where all the derivations depending on `foo'
  # will use the new version.
  overridePackages = f:
    let
      newpkgs = pkgsFun newpkgs overrides;
      overrides = mkOverrides pkgs (f newpkgs pkgs);
    in newpkgs;

  # Override system. This is useful to build i686 packages on x86_64-linux.
  forceSystem = system: kernel: (import ./all-packages.nix) {
    inherit system;
    platform = platform // { kernelArch = kernel; };
    inherit bootStdenv noSysDirs gccWithCC gccWithProfiling config
      crossSystem;
  };


  # Used by wine, firefox with debugging version of Flash, ...
  pkgsi686Linux = forceSystem "i686-linux" "i386";

  callPackage_i686 = lib.callPackageWith (pkgsi686Linux // pkgsi686Linux.xorg);


  # For convenience, allow callers to get the path to Nixpkgs.
  path = ../..;


  ### Helper functions.

  inherit lib config stdenvAdapters;

  inherit (lib) lowPrio hiPrio appendToName makeOverridable;
  inherit (misc) versionedDerivation;

  # Applying this to an attribute set will cause nix-env to look
  # inside the set for derivations.
  recurseIntoAttrs = attrs: attrs // { recurseForDerivations = true; };

  builderDefs = lib.composedArgsAndFun (callPackage ../build-support/builder-defs/builder-defs.nix) {};

  builderDefsPackage = builderDefs.builderDefsPackage builderDefs;

  stringsWithDeps = lib.stringsWithDeps;


  ### Nixpkgs maintainer tools

  nix-generate-from-cpan = callPackage ../../maintainers/scripts/nix-generate-from-cpan.nix { };

  nixpkgs-lint = callPackage ../../maintainers/scripts/nixpkgs-lint.nix { };


  ### STANDARD ENVIRONMENT


  allStdenvs = import ../stdenv {
    inherit system platform config lib;
    allPackages = args: import ./all-packages.nix ({ inherit config system; } // args);
  };

  defaultStdenv = allStdenvs.stdenv // { inherit platform; };

  stdenvCross = lowPrio (makeStdenvCross defaultStdenv crossSystem binutilsCross gccCrossStageFinal);

  stdenv =
    if bootStdenv != null then (bootStdenv // {inherit platform;}) else
      if crossSystem != null then
        stdenvCross
      else
        let
            changer = config.replaceStdenv or null;
        in if changer != null then
          changer {
            # We import again all-packages to avoid recursivities.
            pkgs = import ./all-packages.nix {
              # We remove packageOverrides to avoid recursivities
              config = removeAttrs config [ "replaceStdenv" ];
            };
          }
      else
        defaultStdenv;

  forceNativeDrv = drv : if crossSystem == null then drv else
    (drv // { crossDrv = drv.nativeDrv; });

  # A stdenv capable of building 32-bit binaries.  On x86_64-linux,
  # it uses GCC compiled with multilib support; on i686-linux, it's
  # just the plain stdenv.
  stdenv_32bit = lowPrio (
    if system == "x86_64-linux" then
      overrideCC stdenv gcc_multi
    else
      stdenv);


  ### BUILD SUPPORT

  attrSetToDir = arg: callPackage ../build-support/upstream-updater/attrset-to-dir.nix {
    theAttrSet = arg;
  };

  autonix = import ../build-support/autonix { inherit pkgs; };

  autoreconfHook = makeSetupHook
    { substitutions = { inherit autoconf automake gettext libtool; }; }
    ../build-support/setup-hooks/autoreconf.sh;

  buildEnv = callPackage ../build-support/buildenv { }; # not actually a package

  buildFHSEnv = callPackage ../build-support/build-fhs-chrootenv/env.nix {
    nixpkgs      = pkgs;
    nixpkgs_i686 = pkgsi686Linux;
  };

  chrootFHSEnv = callPackage ../build-support/build-fhs-chrootenv { };
  userFHSEnv = callPackage ../build-support/build-fhs-userenv {
   ruby = ruby_2_1_3;
  };

  buildFHSChrootEnv = args: chrootFHSEnv {
    env = buildFHSEnv args;
  };

  buildFHSUserEnv = args: userFHSEnv {
    env = buildFHSEnv (removeAttrs args [ "runScript" "extraBindMounts" ]);
    runScript = args.runScript or "bash";
    extraBindMounts = args.extraBindMounts or [];
  };

  buildMaven = callPackage ../build-support/build-maven.nix {};

  dotnetenv = callPackage ../build-support/dotnetenv {
    dotnetfx = dotnetfx40;
  };

  dotnetbuildhelpers = callPackage ../build-support/dotnetbuildhelpers {
    inherit helperFunctions;
  };

  scatterOutputHook = makeSetupHook {} ../build-support/setup-hooks/scatter_output.sh;

  vsenv = callPackage ../build-support/vsenv {
    vs = vs90wrapper;
  };

  fetchadc = callPackage ../build-support/fetchadc {
    adc_user = if config ? adc_user
      then config.adc_user
      else throw "You need an adc_user attribute in your config to download files from Apple Developer Connection";
    adc_pass = if config ? adc_pass
      then config.adc_pass
      else throw "You need an adc_pass attribute in your config to download files from Apple Developer Connection";
  };

  fetchbower = callPackage ../build-support/fetchbower {
    inherit (nodePackages) fetch-bower;
  };

  fetchbzr = callPackage ../build-support/fetchbzr { };

  fetchcvs = callPackage ../build-support/fetchcvs { };

  fetchdarcs = callPackage ../build-support/fetchdarcs { };

  fetchgit = callPackage ../build-support/fetchgit {
    git = gitMinimal;
  };

  fetchgitPrivate = callPackage ../build-support/fetchgit/private.nix { };

  fetchgitrevision = import ../build-support/fetchgitrevision runCommand git;

  fetchgitLocal = callPackage ../build-support/fetchgitlocal { };

  fetchmtn = callPackage ../build-support/fetchmtn (config.fetchmtn or {});

  packer = callPackage ../development/tools/packer { };

  fetchpatch = callPackage ../build-support/fetchpatch { };

  fetchsvn = callPackage ../build-support/fetchsvn {
    sshSupport = true;
  };

  fetchsvnrevision = import ../build-support/fetchsvnrevision runCommand subversion;

  fetchsvnssh = callPackage ../build-support/fetchsvnssh {
    sshSupport = true;
  };

  fetchhg = callPackage ../build-support/fetchhg { };

  # `fetchurl' downloads a file from the network.
  fetchurl = import ../build-support/fetchurl {
    inherit curl stdenv;
  };

  # fetchurlBoot is used for curl and its dependencies in order to
  # prevent a cyclic dependency (curl depends on curl.tar.bz2,
  # curl.tar.bz2 depends on fetchurl, fetchurl depends on curl).  It
  # uses the curl from the previous bootstrap phase (e.g. a statically
  # linked curl in the case of stdenv-linux).
  fetchurlBoot = stdenv.fetchurlBoot;

  fetchzip = callPackage ../build-support/fetchzip { };

  fetchFromGitHub = { owner, repo, rev, sha256, name ? "${repo}-${rev}-src" }: fetchzip {
    inherit name sha256;
    url = "https://github.com/${owner}/${repo}/archive/${rev}.tar.gz";
    meta.homepage = "https://github.com/${owner}/${repo}/";
  } // { inherit rev; };

  fetchFromBitbucket = { owner, repo, rev, sha256, name ? "${repo}-${rev}-src" }: fetchzip {
    inherit name sha256;
    url = "https://bitbucket.org/${owner}/${repo}/get/${rev}.tar.gz";
    meta.homepage = "https://bitbucket.org/${owner}/${repo}/";
  };

  # gitorious example
  fetchFromGitorious = { owner, repo, rev, sha256, name ? "${repo}-${rev}-src" }: fetchzip {
    inherit name sha256;
    url = "https://gitorious.org/${owner}/${repo}/archive/${rev}.tar.gz";
    meta.homepage = "https://gitorious.org/${owner}/${repo}/";
  };

  # cgit example, snapshot support is optional in cgit
  fetchFromSavannah = { repo, rev, sha256, name ? "${repo}-${rev}-src" }: fetchzip {
    inherit name sha256;
    url = "http://git.savannah.gnu.org/cgit/${repo}.git/snapshot/${repo}-${rev}.tar.gz";
    meta.homepage = "http://git.savannah.gnu.org/cgit/${repo}.git/";
  };

  # gitlab example
  fetchFromGitLab = { owner, repo, rev, sha256, name ? "${repo}-${rev}-src" }: fetchzip {
    inherit name sha256;
    url = "https://gitlab.com/${owner}/${repo}/repository/archive.tar.gz?ref=${rev}";
    meta.homepage = "https://gitlab.com/${owner}/${repo}/";
  };

  # gitweb example, snapshot support is optional in gitweb
  fetchFromRepoOrCz = { repo, rev, sha256, name ? "${repo}-${rev}-src" }: fetchzip {
    inherit name sha256;
    url = "http://repo.or.cz/${repo}.git/snapshot/${rev}.tar.gz";
    meta.homepage = "http://repo.or.cz/${repo}.git/";
  };

  fetchNuGet = callPackage ../build-support/fetchnuget { };
  buildDotnetPackage = callPackage ../build-support/build-dotnet-package { };

  resolveMirrorURLs = {url}: fetchurl {
    showURLs = true;
    inherit url;
  };

  libredirect = callPackage ../build-support/libredirect { };

  makeDesktopItem = callPackage ../build-support/make-desktopitem { };

  makeAutostartItem = callPackage ../build-support/make-startupitem { };

  makeInitrd = { contents, compressor ? "gzip -9n", prepend ? [ ] }:
    callPackage ../build-support/kernel/make-initrd.nix {
      inherit contents compressor prepend;
    };

  makeWrapper = makeSetupHook { } ../build-support/setup-hooks/make-wrapper.sh;

  makeModulesClosure = { kernel, rootModules, allowMissing ? false }:
    callPackage ../build-support/kernel/modules-closure.nix {
      inherit kernel rootModules allowMissing;
    };

  pathsFromGraph = ../build-support/kernel/paths-from-graph.pl;

  srcOnly = args: callPackage ../build-support/src-only args;

  substituteAll = callPackage ../build-support/substitute/substitute-all.nix { };

  substituteAllFiles = callPackage ../build-support/substitute-files/substitute-all-files.nix { };

  replaceDependency = callPackage ../build-support/replace-dependency.nix { };

  nukeReferences = callPackage ../build-support/nuke-references/default.nix { };

  vmTools = callPackage ../build-support/vm/default.nix { };

  releaseTools = callPackage ../build-support/release/default.nix { };

  composableDerivation = callPackage ../../lib/composable-derivation.nix { };

  platforms = import ./platforms.nix;

  setJavaClassPath = makeSetupHook { } ../build-support/setup-hooks/set-java-classpath.sh;

  fixDarwinDylibNames = makeSetupHook { } ../build-support/setup-hooks/fix-darwin-dylib-names.sh;

  keepBuildTree = makeSetupHook { } ../build-support/setup-hooks/keep-build-tree.sh;

  enableGCOVInstrumentation = makeSetupHook { } ../build-support/setup-hooks/enable-coverage-instrumentation.sh;

  makeGCOVReport = makeSetupHook
    { deps = [ pkgs.lcov pkgs.enableGCOVInstrumentation ]; }
    ../build-support/setup-hooks/make-coverage-analysis-report.sh;

  # intended to be used like nix-build -E 'with <nixpkgs> {}; enableDebugging fooPackage'
  enableDebugging = pkg: pkg.override { stdenv = stdenvAdapters.keepDebugInfo pkg.stdenv; };

  findXMLCatalogs = makeSetupHook { } ../build-support/setup-hooks/find-xml-catalogs.sh;

  wrapGAppsHook = makeSetupHook {
    deps = [ makeWrapper ];
  } ../build-support/setup-hooks/wrap-gapps-hook.sh;

  separateDebugInfo = makeSetupHook { } ../build-support/setup-hooks/separate-debug-info.sh;


  ### TOOLS

  "3dfsb" = callPackage ../applications/misc/3dfsb {
    glibc = glibc.override { debugSymbols = true; };
  };

  abduco = callPackage ../tools/misc/abduco { };

  acct = callPackage ../tools/system/acct { };

  acoustidFingerprinter = callPackage ../tools/audio/acoustid-fingerprinter {
    ffmpeg = ffmpeg_1;
  };

  actdiag = pythonPackages.actdiag;

  actkbd = callPackage ../tools/system/actkbd { };

  adom = callPackage ../games/adom { };

  advancecomp = callPackage ../tools/compression/advancecomp {};

  aefs = callPackage ../tools/filesystems/aefs { };

  aegisub = callPackage ../applications/video/aegisub {
    wxGTK = wxGTK30;
    spellcheckSupport = config.aegisub.spellcheckSupport or true;
    automationSupport = config.aegisub.automationSupport or true;
    openalSupport     = config.aegisub.openalSupport or false;
    alsaSupport       = config.aegisub.alsaSupport or true;
    pulseaudioSupport = config.aegisub.pulseaudioSupport or true;
    portaudioSupport  = config.aegisub.portaudioSupport or false;
  };

  aespipe = callPackage ../tools/security/aespipe { };

  aescrypt = callPackage ../tools/misc/aescrypt { };

  afl = callPackage ../tools/security/afl { };

  aha = callPackage ../tools/text/aha { };

  ahcpd = callPackage ../tools/networking/ahcpd { };

  aiccu = callPackage ../tools/networking/aiccu { };

  aide = callPackage ../tools/security/aide { };

  aircrackng = callPackage ../tools/networking/aircrack-ng { };

  airfield = callPackage ../tools/networking/airfield { };

  analog = callPackage ../tools/admin/analog {};

  apktool = callPackage ../development/tools/apktool {
    buildTools = androidenv.buildTools;
  };

  apt-offline = callPackage ../tools/misc/apt-offline { };

  apulse = callPackage ../misc/apulse { };

  archivemount = callPackage ../tools/filesystems/archivemount { };

  arandr = callPackage ../tools/X11/arandr { };

  arangodb = callPackage ../servers/nosql/arangodb {
    inherit (pythonPackages) gyp;
  };

  arcanist = callPackage ../development/tools/misc/arcanist {};

  arduino = arduino-core.override { withGui = true; };

  arduino-core = callPackage ../development/arduino/arduino-core {
    jdk = jdk;
    jre = jdk;
    withGui = false;
  };

  apitrace = callPackage ../applications/graphics/apitrace {};

  argyllcms = callPackage ../tools/graphics/argyllcms {};

  arp-scan = callPackage ../tools/misc/arp-scan { };

  artyFX = callPackage ../applications/audio/artyFX {};

  ascii = callPackage ../tools/text/ascii { };

  asciinema = goPackages.asciinema.bin // { outputs = [ "bin" ]; };

  asymptote = callPackage ../tools/graphics/asymptote {
    texLive = texLiveAggregationFun {
      paths = [ texLive texLiveExtra texLiveCMSuper ];
    };
  };

  atomicparsley = callPackage ../tools/video/atomicparsley { };

  attic = callPackage ../tools/backup/attic { };

  avfs = callPackage ../tools/filesystems/avfs { };

  awscli = callPackage ../tools/admin/awscli { };

  ec2_api_tools = callPackage ../tools/virtualization/ec2-api-tools { };

  ec2_ami_tools = callPackage ../tools/virtualization/ec2-ami-tools { };

  altermime = callPackage ../tools/networking/altermime {};

  amule = callPackage ../tools/networking/p2p/amule { };

  amuleDaemon = appendToName "daemon" (amule.override {
    monolithic = false;
    daemon = true;
  });

  amuleGui = appendToName "gui" (amule.override {
    monolithic = false;
    client = true;
  });

  androidenv = callPackage ../development/mobile/androidenv {
    pkgs_i686 = pkgsi686Linux;
  };

  apg = callPackage ../tools/security/apg { };

  bonnie = callPackage ../tools/filesystems/bonnie { };

  djmount = callPackage ../tools/filesystems/djmount { };

  grc = callPackage ../tools/misc/grc { };

  lastpass-cli = callPackage ../tools/security/lastpass-cli { };

  otool = callPackage ../os-specific/darwin/otool { };

  pass = callPackage ../tools/security/pass { };

  oracle-instantclient = callPackage ../development/libraries/oracle-instantclient { };

  reattach-to-user-namespace = callPackage ../os-specific/darwin/reattach-to-user-namespace {};

  install_name_tool = callPackage ../os-specific/darwin/install_name_tool { };

  xcodeenv = callPackage ../development/mobile/xcodeenv { };

  titaniumenv = callPackage ../development/mobile/titaniumenv {
    pkgs_i686 = pkgsi686Linux;
  };

  inherit (androidenv) androidsdk_4_4 androidndk;

<<<<<<< HEAD
  aria2 = callPackage ../tools/networking/aria2 {
    inherit (darwin.apple_sdk.frameworks) Security;
  };
=======
  arc-gtk-theme = callPackage ../misc/themes/arc { };

  aria2 = callPackage ../tools/networking/aria2 { };
>>>>>>> a7d573f2
  aria = aria2;

  at = callPackage ../tools/system/at { };

  atftp = callPackage ../tools/networking/atftp {};

  autogen = callPackage ../development/tools/misc/autogen { };

  autojump = callPackage ../tools/misc/autojump { };

  autorandr = callPackage ../tools/misc/autorandr {};

  avahi = callPackage ../development/libraries/avahi {
    qt4Support = config.avahi.qt4Support or false;
  };

  aws = callPackage ../tools/virtualization/aws { };

  aws_mturk_clt = callPackage ../tools/misc/aws-mturk-clt { };

  axel = callPackage ../tools/networking/axel { };

  azureus = callPackage ../tools/networking/p2p/azureus { };

  basex = callPackage ../tools/text/xml/basex { };

  babeld = callPackage ../tools/networking/babeld { };

  badvpn = callPackage ../tools/networking/badvpn {};

  banner = callPackage ../games/banner {};

  barcode = callPackage ../tools/graphics/barcode {};

  bashmount = callPackage ../tools/filesystems/bashmount {};

  bastet = callPackage ../games/bastet {};

  bc = callPackage ../tools/misc/bc { };

  bdf2psf = callPackage ../tools/misc/bdf2psf { };

  bcache-tools = callPackage ../tools/filesystems/bcache-tools { };

  bchunk = callPackage ../tools/cd-dvd/bchunk { };

  bfr = callPackage ../tools/misc/bfr {
    perl = perl516; # Docs fail to build with newer versions
  };

  bibtool = callPackage ../tools/misc/bibtool { };

  bindfs = callPackage ../tools/filesystems/bindfs { };

  binwalk = callPackage ../tools/misc/binwalk {
    python = pythonFull;
    wrapPython = pythonPackages.wrapPython;
    curses = pythonPackages.curses;
  };

  binwalk-full = callPackage ../tools/misc/binwalk {
    python = pythonFull;
    wrapPython = pythonPackages.wrapPython;
    curses = pythonPackages.curses;
    visualizationSupport = true;
    pyqtgraph = pythonPackages.pyqtgraph;
  };

  bitbucket-cli = pythonPackages.bitbucket-cli;

  blink = callPackage ../applications/networking/instant-messengers/blink {
    gnutls = gnutls33;
  };

  blitz = callPackage ../development/libraries/blitz { };

  blockdiag = pythonPackages.blockdiag;

  bmon = callPackage ../tools/misc/bmon { };

  bochs = callPackage ../applications/virtualization/bochs { };

  borgbackup = callPackage ../tools/backup/borg { };

  boomerang = callPackage ../development/tools/boomerang { };

  boost-build = callPackage ../development/tools/boost-build { };

  boot = callPackage ../development/tools/build-managers/boot { };

  bootchart = callPackage ../tools/system/bootchart { };

  boxfs = callPackage ../tools/filesystems/boxfs { };

  brasero = callPackage ../tools/cd-dvd/brasero { };

  brltty = callPackage ../tools/misc/brltty {
    alsaSupport = (!stdenv.isDarwin);
  };
  bro = callPackage ../applications/networking/ids/bro { };

  bsod = callPackage ../misc/emulators/bsod { };

  btrfsProgs = callPackage ../tools/filesystems/btrfsprogs { };

  bwm_ng = callPackage ../tools/networking/bwm-ng { };

  byobu = callPackage ../tools/misc/byobu { };

  bsh = fetchurl {
    url = http://www.beanshell.org/bsh-2.0b5.jar;
    sha256 = "0p2sxrpzd0vsk11zf3kb5h12yl1nq4yypb5mpjrm8ww0cfaijck2";
  };

  cabal2nix = haskellPackages.cabal2nix;

  capstone = callPackage ../development/libraries/capstone { };

  catch = callPackage ../development/libraries/catch { };

  catdoc = callPackage ../tools/text/catdoc { };

  cdemu-daemon = callPackage ../misc/emulators/cdemu/daemon.nix { };

  cdemu-client = callPackage ../misc/emulators/cdemu/client.nix { };

  ceres-solver = callPackage ../development/libraries/ceres-solver {
    google-gflags = null; # only required for examples/tests
  };

  gcdemu = callPackage ../misc/emulators/cdemu/gui.nix { };

  image-analyzer = callPackage ../misc/emulators/cdemu/analyzer.nix { };

  ccnet = callPackage ../tools/networking/ccnet { };

  ckbcomp = callPackage ../tools/X11/ckbcomp { };

  cli53 = callPackage ../tools/admin/cli53 { };

  cloud-init = callPackage ../tools/virtualization/cloud-init { };

  clib = callPackage ../tools/package-management/clib { };

  consul = goPackages.consul.bin // { outputs = [ "bin" ]; };

  consul-ui = callPackage ../servers/consul/ui.nix { };

  consul-alerts = goPackages.consul-alerts.bin // { outputs = [ "bin" ]; };

  consul-template = goPackages.consul-template.bin // { outputs = [ "bin" ]; };

  corosync = callPackage ../servers/corosync { };

  cherrytree = callPackage ../applications/misc/cherrytree { };

  chntpw = callPackage ../tools/security/chntpw { };

  coprthr = callPackage ../development/libraries/coprthr {
    flex = flex_2_5_35;
  };

  cpulimit = callPackage ../tools/misc/cpulimit { };

  crawlTiles = callPackage ../games/crawl { };

  crawl = callPackage ../games/crawl {
    tileMode = false;
  };

  cuyo = callPackage ../games/cuyo { };

  contacts = callPackage ../tools/misc/contacts { };

  datamash = callPackage ../tools/misc/datamash { };

  ddate = callPackage ../tools/misc/ddate { };

  deis = goPackages.deis.bin // { outputs = [ "bin" ]; };

  dfilemanager = callPackage ../applications/misc/dfilemanager { };

  diagrams-builder = callPackage ../tools/graphics/diagrams-builder {
    inherit (haskellPackages) ghcWithPackages diagrams-builder;
  };

  dialog = callPackage ../development/tools/misc/dialog { };

  direnv = callPackage ../tools/misc/direnv { };

  discount = callPackage ../tools/text/discount { };

  ditaa = callPackage ../tools/graphics/ditaa { };

  dlx = callPackage ../misc/emulators/dlx { };

  dragon-drop = callPackage ../tools/X11/dragon-drop {
    gtk = gtk3;
  };

  dtrx = callPackage ../tools/compression/dtrx { };

  duperemove = callPackage ../tools/filesystems/duperemove {
    linuxHeaders = linuxHeaders_3_14;
  };

  edac-utils = callPackage ../os-specific/linux/edac-utils { };

  eggdrop = callPackage ../tools/networking/eggdrop { };

  elementary-icon-theme = callPackage ../data/icons/elementary-icon-theme { };

  enca = callPackage ../tools/text/enca { };

  ent = callPackage ../tools/misc/ent { };

  facter = callPackage ../tools/system/facter {};

  fasd = callPackage ../tools/misc/fasd { };

  fop = callPackage ../tools/typesetting/fop { };

  filter_audio = callPackage ../development/libraries/filter_audio { };

  fzf = goPackages.fzf.bin // { outputs = [ "bin" ]; };

  gist = callPackage ../tools/text/gist { };

  gmic = callPackage ../tools/graphics/gmic { };

  mathics = pythonPackages.mathics;

  mcrl = callPackage ../tools/misc/mcrl { };

  mcrl2 = callPackage ../tools/misc/mcrl2 { };

  meson = callPackage ../development/tools/build-managers/meson { };

  mp3fs = callPackage ../tools/filesystems/mp3fs { };

  mpdcron = callPackage ../tools/audio/mpdcron { };

  mpdris2 = callPackage ../tools/audio/mpdris2 {
    python = pythonFull;
    wrapPython = pythonPackages.wrapPython;
    mpd = pythonPackages.mpd;
    pygtk = pythonPackages.pygtk;
    dbus = pythonPackages.dbus;
    pynotify = pythonPackages.notify;
  };

  syslogng = callPackage ../tools/system/syslog-ng { };

  syslogng_incubator = callPackage ../tools/system/syslog-ng-incubator { };

  rsyslog = callPackage ../tools/system/rsyslog {
    hadoop = null; # Currently Broken
  };

  rsyslog-light = callPackage ../tools/system/rsyslog {
    libkrb5 = null;
    systemd = null;
    jemalloc = null;
    libmysql = null;
    postgresql = null;
    libdbi = null;
    net_snmp = null;
    libuuid = null;
    curl = null;
    gnutls = null;
    libgcrypt = null;
    liblognorm = null;
    openssl = null;
    librelp = null;
    libgt = null;
    libksi = null;
    liblogging = null;
    libnet = null;
    hadoop = null;
    rdkafka = null;
    libmongo-client = null;
    czmq = null;
    rabbitmq-c = null;
    hiredis = null;
  };

  mcrypt = callPackage ../tools/misc/mcrypt { };

  mongodb-tools = goPackages.mongo-tools.bin // { outputs = [ "bin" ]; };

  mstflint = callPackage ../tools/misc/mstflint { };

  mcelog = callPackage ../os-specific/linux/mcelog { };

  apparix = callPackage ../tools/misc/apparix { };

  appdata-tools = callPackage ../tools/misc/appdata-tools { };

  asciidoc = callPackage ../tools/typesetting/asciidoc {
    inherit (pythonPackages) matplotlib numpy aafigure recursivePthLoader;
    enableStandardFeatures = false;
  };

  asciidoc-full = appendToName "full" (asciidoc.override {
    inherit (pythonPackages) pygments;
    enableStandardFeatures = true;
  });

  asciidoc-full-with-plugins = appendToName "full-with-plugins" (asciidoc.override {
    inherit (pythonPackages) pygments;
    enableStandardFeatures = true;
    enableExtraPlugins = true;
  });

  autossh = callPackage ../tools/networking/autossh { };

  asynk = callPackage ../tools/networking/asynk { };

  bacula = callPackage ../tools/backup/bacula { };

  bareos = callPackage ../tools/backup/bareos { };

  beanstalkd = callPackage ../servers/beanstalkd { };

  beets = callPackage ../tools/audio/beets { };

  bgs = callPackage ../tools/X11/bgs { };

  biber = callPackage ../tools/typesetting/biber {
    inherit (perlPackages)
      autovivification BusinessISBN BusinessISMN BusinessISSN ConfigAutoConf
      DataCompare DataDump DateSimple EncodeEUCJPASCII EncodeHanExtra EncodeJIS2K
      ExtUtilsLibBuilder FileSlurp IPCRun3 Log4Perl LWPProtocolHttps ListAllUtils
      ListMoreUtils ModuleBuild MozillaCA ReadonlyXS RegexpCommon TextBibTeX
      UnicodeCollate UnicodeLineBreak URI XMLLibXMLSimple XMLLibXSLT XMLWriter;
  };

  bibtextools = callPackage ../tools/typesetting/bibtex-tools {
    inherit (strategoPackages016) strategoxt sdf;
  };

  bittornado = callPackage ../tools/networking/p2p/bit-tornado { };

  blueman = callPackage ../tools/bluetooth/blueman {
    inherit (pythonPackages) notify;
  };

  bmrsa = builderDefsPackage (callPackage ../tools/security/bmrsa/11.nix) { };

  bogofilter = callPackage ../tools/misc/bogofilter { };

  bsdiff = callPackage ../tools/compression/bsdiff { };

  btar = callPackage ../tools/backup/btar {
    librsync = librsync_0_9;
  };

  bud = callPackage ../tools/networking/bud {
    inherit (pythonPackages) gyp;
  };

  bup = callPackage ../tools/backup/bup {
    inherit (pythonPackages) pyxattr pylibacl setuptools fuse;
    par2Support = (config.bup.par2Support or false);
  };

  byzanz = callPackage ../applications/video/byzanz {};

  ori = callPackage ../tools/backup/ori { };

  atool = callPackage ../tools/archivers/atool { };

  bzip2 = callPackage ../tools/compression/bzip2 { };

  cabextract = callPackage ../tools/archivers/cabextract { };

  cadaver = callPackage ../tools/networking/cadaver { };

  davix = callPackage ../tools/networking/davix { };

  cantata = qt5Libs.callPackage ../applications/audio/cantata { };

  can-utils = callPackage ../os-specific/linux/can-utils { };

  caudec = callPackage ../applications/audio/caudec { };

  ccid = callPackage ../tools/security/ccid { };

  ccrypt = callPackage ../tools/security/ccrypt { };

  ccze = callPackage ../tools/misc/ccze { };

  cdecl = callPackage ../development/tools/cdecl { };

  cdrdao = callPackage ../tools/cd-dvd/cdrdao { };

  cdrkit = callPackage ../tools/cd-dvd/cdrkit { };

  # Only ever add ceph LTS releases
  # The default should always be symlinked to the latest LTS
  # Dev should always point to the latest versioned release
  libceph = ceph.lib;
  ceph-0_80 = callPackage ../tools/filesystems/ceph/0.80.nix { };
  ceph-0_94 = callPackage ../tools/filesystems/ceph/0.94.nix { };
  ceph = callPackage ../tools/filesystems/ceph { };
  ceph-dev = lowPrio (callPackage ../tools/filesystems/ceph/dev.nix { });
  ceph-git = lowPrio (callPackage ../tools/filesystems/ceph/git.nix { });

  cfdg = builderDefsPackage (callPackage ../tools/graphics/cfdg) {};

  checkinstall = callPackage ../tools/package-management/checkinstall { };

  chkrootkit = callPackage ../tools/security/chkrootkit { };

  chocolateDoom = callPackage ../games/chocolate-doom { };

  chrony = callPackage ../tools/networking/chrony { };

  chunkfs = callPackage ../tools/filesystems/chunkfs { };

  chunksync = callPackage ../tools/backup/chunksync { };

  cjdns = callPackage ../tools/networking/cjdns { };

  cksfv = callPackage ../tools/networking/cksfv { };

  clementine = callPackage ../applications/audio/clementine {
    boost = boost155;
    gst_plugins = [ gst_plugins_base gst_plugins_good gst_plugins_ugly gst_ffmpeg ];
  };

  clementineFree = clementine.free;

  ciopfs = callPackage ../tools/filesystems/ciopfs { };

  cmst = callPackage ../tools/networking/cmst { };

  colord = callPackage ../tools/misc/colord { };

  colord-gtk = callPackage ../tools/misc/colord-gtk { };

  colordiff = callPackage ../tools/text/colordiff { };

  concurrencykit = callPackage ../development/libraries/concurrencykit { };

  connect = callPackage ../tools/networking/connect { };

  conspy = callPackage ../os-specific/linux/conspy {};

  connman = callPackage ../tools/networking/connman { };

  connmanui = callPackage ../tools/networking/connmanui { };

  convertlit = callPackage ../tools/text/convertlit { };

  collectd = callPackage ../tools/system/collectd {
    rabbitmq-c = rabbitmq-c_0_4;
  };

  colormake = callPackage ../development/tools/build-managers/colormake { };

  cowsay = callPackage ../tools/misc/cowsay { };

  cpuminer = callPackage ../tools/misc/cpuminer { };

  cpuminer-multi = callPackage ../tools/misc/cpuminer-multi { };

  cuetools = callPackage ../tools/cd-dvd/cuetools { };

  unifdef = callPackage ../development/tools/misc/unifdef { };

  "unionfs-fuse" = callPackage ../tools/filesystems/unionfs-fuse { };

  usb_modeswitch = callPackage ../development/tools/misc/usb-modeswitch { };

  anthy = callPackage ../tools/inputmethods/anthy { };

  mozc = callPackage ../tools/inputmethods/mozc {
    inherit (pythonPackages) gyp;
  };

  ibus = callPackage ../tools/inputmethods/ibus { };

  ibus-qt = callPackage ../tools/inputmethods/ibus-qt { };

  ibus-anthy = callPackage ../tools/inputmethods/ibus-anthy { };

  ibus-table = callPackage ../tools/inputmethods/ibus-table { };

  ibus-table-others = callPackage ../tools/inputmethods/ibus-table-others { };

  biosdevname = callPackage ../tools/networking/biosdevname { };

  checkbashism = callPackage ../development/tools/misc/checkbashisms { };

  clamav = callPackage ../tools/security/clamav { };

  clex = callPackage ../tools/misc/clex { };

  cloc = callPackage ../tools/misc/cloc {
    inherit (perlPackages) perl AlgorithmDiff RegexpCommon;
  };

  cloog = callPackage ../development/libraries/cloog {
    isl = isl_0_14;
  };

  cloog_0_18_0 = callPackage ../development/libraries/cloog/0.18.0.nix {
    isl = isl_0_11;
  };

  cloogppl = callPackage ../development/libraries/cloog-ppl { };

  compass = callPackage ../development/tools/compass { };

  convmv = callPackage ../tools/misc/convmv { };

  cool-retro-term = qt5Libs.callPackage ../applications/misc/cool-retro-term { };

  coreutils = callPackage ../tools/misc/coreutils {
    aclSupport = stdenv.isLinux;
  };

  cpio = callPackage ../tools/archivers/cpio { };

  crackxls = callPackage ../tools/security/crackxls { };

  cromfs = callPackage ../tools/archivers/cromfs { };

  cron = callPackage ../tools/system/cron { };

  cudatoolkit5 = callPackage ../development/compilers/cudatoolkit/5.5.nix {
    python = python26;
  };

  cudatoolkit6 = callPackage ../development/compilers/cudatoolkit/6.0.nix {
    python = python26;
  };

  cudatoolkit65 = callPackage ../development/compilers/cudatoolkit/6.5.nix { };

  cudatoolkit7 = callPackage ../development/compilers/cudatoolkit/7.0.nix { };

  cudatoolkit = cudatoolkit7;

  curlFull = curl.override {
    idnSupport = true;
    ldapSupport = true;
    gssSupport = true;
  };

  curl = callPackage ../tools/networking/curl rec {
    fetchurl = fetchurlBoot;
    zlibSupport = true;
    sslSupport = zlibSupport;
    scpSupport = zlibSupport && !stdenv.isSunOS && !stdenv.isCygwin;
  };

  curl3 = callPackage ../tools/networking/curl/7.15.nix rec {
    zlibSupport = true;
    sslSupport = zlibSupport;
  };

  curl_unix_socket = callPackage ../tools/networking/curl-unix-socket rec { };

  cunit = callPackage ../tools/misc/cunit { };

  curlftpfs = callPackage ../tools/filesystems/curlftpfs { };

  cutter = callPackage ../tools/networking/cutter { };

  cvs_fast_export = callPackage ../applications/version-management/cvs-fast-export { };

  dadadodo = callPackage ../tools/text/dadadodo { };

  daemonize = callPackage ../tools/system/daemonize { };

  daq = callPackage ../applications/networking/ids/daq { };

  dar = callPackage ../tools/archivers/dar { };

  darkstat = callPackage ../tools/networking/darkstat { };

  davfs2 = callPackage ../tools/filesystems/davfs2 {
    neon = neon_0_29;
  };

  dbench = callPackage ../development/tools/misc/dbench { };

  dclxvi = callPackage ../development/libraries/dclxvi { };

  dcraw = callPackage ../tools/graphics/dcraw { };

  dcfldd = callPackage ../tools/system/dcfldd { };

  debian_devscripts = callPackage ../tools/misc/debian-devscripts {
    inherit (perlPackages) CryptSSLeay LWP TimeDate DBFile FileDesktopEntry;
  };

  debootstrap = callPackage ../tools/misc/debootstrap { };

  detox = callPackage ../tools/misc/detox { };

  devilspie2 = callPackage ../applications/misc/devilspie2 {
    gtk = gtk3;
  };

  dex = callPackage ../tools/X11/dex { };

  ddccontrol = callPackage ../tools/misc/ddccontrol { };

  ddccontrol-db = callPackage ../data/misc/ddccontrol-db { };

  ddclient = callPackage ../tools/networking/ddclient { };

  dd_rescue = callPackage ../tools/system/dd_rescue { };

  ddrescue = callPackage ../tools/system/ddrescue { };

  deluge = pythonPackages.deluge;

  desktop_file_utils = callPackage ../tools/misc/desktop-file-utils { };

  despotify = callPackage ../development/libraries/despotify { };

  dfc  = callPackage ../tools/system/dfc { };

  dev86 = callPackage ../development/compilers/dev86 { };

  dnscrypt-proxy = callPackage ../tools/networking/dnscrypt-proxy { };

  dnscrypt-wrapper = callPackage ../tools/networking/dnscrypt-wrapper { };

  dnsmasq = callPackage ../tools/networking/dnsmasq { };

  dnstop = callPackage ../tools/networking/dnstop { };

  dhcp = callPackage ../tools/networking/dhcp { };

  dhcpdump = callPackage ../tools/networking/dhcpdump { };

  dhcpcd = callPackage ../tools/networking/dhcpcd { };

  di = callPackage ../tools/system/di { };

  diffoscope = callPackage ../tools/misc/diffoscope { };

  diffstat = callPackage ../tools/text/diffstat { };

  diffutils = callPackage ../tools/text/diffutils { };

  dir2opus = callPackage ../tools/audio/dir2opus {
    inherit (pythonPackages) mutagen python wrapPython;
  };

  wgetpaste = callPackage ../tools/text/wgetpaste { };

  dirmngr = callPackage ../tools/security/dirmngr { };

  disper = callPackage ../tools/misc/disper { };

  dmd = callPackage ../development/compilers/dmd { };

  dmg2img = callPackage ../tools/misc/dmg2img { };

  docbook2odf = callPackage ../tools/typesetting/docbook2odf {
    inherit (perlPackages) PerlMagick;
  };

  docbook2x = callPackage ../tools/typesetting/docbook2x {
    inherit (perlPackages) XMLSAX XMLParser XMLNamespaceSupport;
  };

  dog = callPackage ../tools/system/dog { };

  dosfstools = callPackage ../tools/filesystems/dosfstools { };

  dotnetfx35 = callPackage ../development/libraries/dotnetfx35 { };

  dotnetfx40 = callPackage ../development/libraries/dotnetfx40 { };

  dolphinEmu = callPackage ../misc/emulators/dolphin-emu { };
  dolphinEmuMaster = callPackage ../misc/emulators/dolphin-emu/master.nix { };

  doomseeker = callPackage ../applications/misc/doomseeker { };

  drive = go14Packages.drive.bin // { outputs = [ "bin" ]; };

  driftnet = callPackage ../tools/networking/driftnet {};

  dropbear = callPackage ../tools/networking/dropbear { };

  dtach = callPackage ../tools/misc/dtach { };

  dtc = callPackage ../development/compilers/dtc { };

  dub = callPackage ../development/tools/build-managers/dub { };

  duff = callPackage ../tools/filesystems/duff { };

  duo-unix = callPackage ../tools/security/duo-unix { };

  duplicity = callPackage ../tools/backup/duplicity {
    inherit (pythonPackages) boto lockfile paramiko ecdsa pycrypto;
    gnupg = gnupg1;
  };

  duply = callPackage ../tools/backup/duply { };

  dvdisaster = callPackage ../tools/cd-dvd/dvdisaster { };

  dvdplusrwtools = callPackage ../tools/cd-dvd/dvd+rw-tools { };

  dvgrab = callPackage ../tools/video/dvgrab { };

  dvtm = callPackage ../tools/misc/dvtm { };

  e2fsprogs = callPackage ../tools/filesystems/e2fsprogs { };

  easyrsa = callPackage ../tools/networking/easyrsa { };

  ebook_tools = callPackage ../tools/text/ebook-tools { };

  ecryptfs = callPackage ../tools/security/ecryptfs { };

  editres = callPackage ../tools/graphics/editres { };

  edk2 = callPackage ../development/compilers/edk2 { };

  eid-mw = callPackage ../tools/security/eid-mw { };

  eid-viewer = callPackage ../tools/security/eid-viewer { };

  emscripten = callPackage ../development/compilers/emscripten { };

  emscriptenfastcomp = callPackage ../development/compilers/emscripten-fastcomp { };

  efibootmgr = callPackage ../tools/system/efibootmgr { };

  efivar = callPackage ../tools/system/efivar { };

  evemu = callPackage ../tools/system/evemu { };

  elasticsearch = callPackage ../servers/search/elasticsearch { };

  elasticsearchPlugins = recurseIntoAttrs (
    callPackage ../servers/search/elasticsearch/plugins.nix { }
  );

  emv = callPackage ../tools/misc/emv { };

  enblendenfuse = callPackage ../tools/graphics/enblend-enfuse { };

  encfs = callPackage ../tools/filesystems/encfs { };

  enscript = callPackage ../tools/text/enscript { };

  entr = callPackage ../tools/misc/entr { };

  eplot = callPackage ../tools/graphics/eplot { };

  ethtool = callPackage ../tools/misc/ethtool { };

  eternity = callPackage ../games/eternity-engine { };

  ettercap = callPackage ../applications/networking/sniffers/ettercap { };

  euca2ools = callPackage ../tools/virtualization/euca2ools { };

  eventstat = callPackage ../os-specific/linux/eventstat { };

  evtest = callPackage ../applications/misc/evtest { };

  exempi = callPackage ../development/libraries/exempi { };

  execline = callPackage ../tools/misc/execline { };

  exercism = callPackage ../development/tools/exercism { };

  exif = callPackage ../tools/graphics/exif { };

  exiftags = callPackage ../tools/graphics/exiftags { };

  extundelete = callPackage ../tools/filesystems/extundelete { };

  expect = callPackage ../tools/misc/expect { };

  f2fs-tools = callPackage ../tools/filesystems/f2fs-tools { };

  fabric = pythonPackages.fabric;

  fail2ban = callPackage ../tools/security/fail2ban {
    systemd = systemd.override {
      pythonSupport = true;
    };
  };

  fakeroot = callPackage ../tools/system/fakeroot { };

  fakechroot = callPackage ../tools/system/fakechroot { };

  fatsort = callPackage ../tools/filesystems/fatsort { };

  fcitx = callPackage ../tools/inputmethods/fcitx { };

  fcitx-anthy = callPackage ../tools/inputmethods/fcitx/fcitx-anthy.nix { };

  fcitx-configtool = callPackage ../tools/inputmethods/fcitx/fcitx-configtool.nix { };

  fcitx-with-plugins = callPackage ../tools/inputmethods/fcitx/wrapper.nix {
    plugins = [ ];
  };

  fcppt = callPackage ../development/libraries/fcppt/default.nix { };

  fcron = callPackage ../tools/system/fcron { };

  fdm = callPackage ../tools/networking/fdm {};

  fgallery = callPackage ../tools/graphics/fgallery {
    inherit (perlPackages) ImageExifTool JSON;
  };

  flannel = goPackages.flannel.bin // { outputs = [ "bin" ]; };

  flashbench = callPackage ../os-specific/linux/flashbench { };

  figlet = callPackage ../tools/misc/figlet { };

  file = callPackage ../tools/misc/file { };

  filegive = callPackage ../tools/networking/filegive { };

  fileschanged = callPackage ../tools/misc/fileschanged { };

  findutils = callPackage ../tools/misc/findutils { };

  finger_bsd = callPackage ../tools/networking/bsd-finger { };

  fio = callPackage ../tools/system/fio { };

  flashtool = callPackage_i686 ../development/mobile/flashtool {
    platformTools = androidenv.platformTools;
  };

  flashrom = callPackage ../tools/misc/flashrom { };

  flpsed = callPackage ../applications/editors/flpsed { };

  fluentd = callPackage ../tools/misc/fluentd { };

  flvstreamer = callPackage ../tools/networking/flvstreamer { };

  libbsd = callPackage ../development/libraries/libbsd { };

  libbladeRF = callPackage ../development/libraries/libbladeRF { };

  lp_solve = callPackage ../applications/science/math/lp_solve { };

  lprof = callPackage ../tools/graphics/lprof { };

  fatresize = callPackage ../tools/filesystems/fatresize {};

  fdk_aac = callPackage ../development/libraries/fdk-aac { };

  flvtool2 = callPackage ../tools/video/flvtool2 { };

  fontforge = lowPrio (callPackage ../tools/misc/fontforge { });
  fontforge-gtk = callPackage ../tools/misc/fontforge {
    withGTK = true;
  };

  foremost = callPackage ../tools/system/foremost { };

  forktty = callPackage ../os-specific/linux/forktty {};

  fortune = callPackage ../tools/misc/fortune { };

  fox = callPackage ../development/libraries/fox/default.nix {
    libpng = libpng12;
  };

  fox_1_6 = callPackage ../development/libraries/fox/fox-1.6.nix { };

  fping = callPackage ../tools/networking/fping {};

  fprot = callPackage ../tools/security/fprot { };

  fprintd = callPackage ../tools/security/fprintd { };

  fprint_demo = callPackage ../tools/security/fprint_demo { };

  freeipmi = callPackage ../tools/system/freeipmi {};

  freetalk = callPackage ../applications/networking/instant-messengers/freetalk { };

  freetds = callPackage ../development/libraries/freetds { };

  frescobaldi = callPackage ../misc/frescobaldi {};

  frostwire = callPackage ../applications/networking/p2p/frostwire { };

  ftgl = callPackage ../development/libraries/ftgl { };

  ftgl212 = callPackage ../development/libraries/ftgl/2.1.2.nix { };

  ftop = callPackage ../os-specific/linux/ftop { };

  fuppes = callPackage ../tools/networking/fuppes { };

  fsfs = callPackage ../tools/filesystems/fsfs { };

  fuseiso = callPackage ../tools/filesystems/fuseiso { };

  fuse-7z-ng = callPackage ../tools/filesystems/fuse-7z-ng { };

  fuse_zip = callPackage ../tools/filesystems/fuse-zip { };

  exfat = callPackage ../tools/filesystems/exfat { };

  dos2unix = callPackage ../tools/text/dos2unix { };

  uni2ascii = callPackage ../tools/text/uni2ascii { };

  g500-control = callPackage ../tools/misc/g500-control { };

  galculator = callPackage ../applications/misc/galculator {
    gtk = gtk3;
  };

  garmin-plugin = callPackage ../applications/misc/garmin-plugin {};

  garmintools = callPackage ../development/libraries/garmintools {};

  gawk = callPackage ../tools/text/gawk {
    locale = darwin.adv_cmds;
  };

  gawkInteractive = appendToName "interactive"
    (gawk.override { readlineSupport = true; });

  gawp = goPackages.gawp.bin // { outputs = [ "bin" ]; };

  gbdfed = callPackage ../tools/misc/gbdfed {
    gtk = gtk2;
  };

  gdmap = callPackage ../tools/system/gdmap { };

  genext2fs = callPackage ../tools/filesystems/genext2fs { };

  gengetopt = callPackage ../development/tools/misc/gengetopt { };

  getmail = callPackage ../tools/networking/getmail { };

  getopt = callPackage ../tools/misc/getopt { };

  gftp = callPackage ../tools/networking/gftp { };

  ggobi = callPackage ../tools/graphics/ggobi { };

  gifsicle = callPackage ../tools/graphics/gifsicle { };

  git-hub = callPackage ../applications/version-management/git-and-tools/git-hub { };

  gitfs = callPackage ../tools/filesystems/gitfs { };

  gitinspector = callPackage ../applications/version-management/gitinspector { };

  gitlab = callPackage ../applications/version-management/gitlab {
    ruby = ruby_2_1_3;
  };

  gitlab-shell = callPackage ../applications/version-management/gitlab-shell {
    ruby = ruby_2_1_3;
  };

  glusterfs = callPackage ../tools/filesystems/glusterfs { };

  glmark2 = callPackage ../tools/graphics/glmark2 { };

  glxinfo = callPackage ../tools/graphics/glxinfo { };

  gmvault = callPackage ../tools/networking/gmvault { };

  gnaural = callPackage ../applications/audio/gnaural { };

  gnokii = builderDefsPackage (callPackage ../tools/misc/gnokii) { };

  gnuapl = callPackage ../development/interpreters/gnu-apl { };

  gnufdisk = callPackage ../tools/system/fdisk {
    guile = guile_1_8;
  };

  gnugrep = callPackage ../tools/text/gnugrep { };

  gnulib = callPackage ../development/tools/gnulib { };

  gnupatch = callPackage ../tools/text/gnupatch { };

  gnupg1orig = callPackage ../tools/security/gnupg/1.nix { };

  gnupg1compat = callPackage ../tools/security/gnupg/1compat.nix { };

  # use config.packageOverrides if you prefer original gnupg1
  gnupg1 = gnupg1compat;

  gnupg20 = callPackage ../tools/security/gnupg/20.nix { };

  gnupg21 = callPackage ../tools/security/gnupg/21.nix { };

  gnupg = gnupg20;

  gnuplot = callPackage ../tools/graphics/gnuplot { qt = qt4; };

  gnuplot_qt = gnuplot.override { withQt = true; };

  # must have AquaTerm installed separately
  gnuplot_aquaterm = gnuplot.override { aquaterm = true; };

  gnused = callPackage ../tools/text/gnused { };

  gnutar = callPackage ../tools/archivers/gnutar { };

  gnuvd = callPackage ../tools/misc/gnuvd { };

  goaccess = callPackage ../tools/misc/goaccess { };

  go-mtpfs = goPackages.mtpfs.bin // { outputs = [ "bin" ]; };

  googleAuthenticator = callPackage ../os-specific/linux/google-authenticator { };

  google-cloud-sdk = callPackage ../tools/admin/google-cloud-sdk { };

  gource = callPackage ../applications/version-management/gource { };

  gparted = callPackage ../tools/misc/gparted { };

  gpodder = callPackage ../applications/audio/gpodder { };

  gptfdisk = callPackage ../tools/system/gptfdisk { };

  grafana-old = callPackage ../development/tools/misc/grafana { };
  grafana = pkgs.goPackages.grafana.bin // { outputs = [ "bin" ]; };

  grafx2 = callPackage ../applications/graphics/grafx2 {};

  grails = callPackage ../development/web/grails { jdk = null; };

  gprof2dot = callPackage ../development/tools/profiling/gprof2dot {
    # Using pypy provides significant performance improvements (~2x)
    pythonPackages = pypyPackages;
  };

  graphviz = callPackage ../tools/graphics/graphviz { };

  graphviz-nox = callPackage ../tools/graphics/graphviz {
    xorg = null;
    libdevil = libdevil-nox;
  };

  /* Readded by Michael Raskin. There are programs in the wild
   * that do want 2.0 but not 2.22. Please give a day's notice for
   * objections before removal. The feature is integer coordinates
   */
  graphviz_2_0 = callPackage ../tools/graphics/graphviz/2.0.nix { };

  /* Readded by Michael Raskin. There are programs in the wild
   * that do want 2.32 but not 2.0 or 2.36. Please give a day's notice for
   * objections before removal. The feature is libgraph.
   */
  graphviz_2_32 = callPackage ../tools/graphics/graphviz/2.32.nix { };

  grin = callPackage ../tools/text/grin { };

  grive = callPackage ../tools/filesystems/grive {
    json_c = json-c-0-11; # won't configure with 0.12; others are vulnerable
  };

  groff = callPackage ../tools/text/groff {
    ghostscript = null;
  };

  calamares = callPackage ../tools/misc/calamares rec {
    python = python3;
    boost = pkgs.boost.override { python=python3; };
    libyamlcpp = callPackage ../development/libraries/libyaml-cpp { makePIC=true; boost=boost; };
    inherit (kf5_stable) extra-cmake-modules kconfig ki18n kcoreaddons solid;
  };

  grub = callPackage_i686 ../tools/misc/grub {
    buggyBiosCDSupport = config.grub.buggyBiosCDSupport or true;
    automake = automake112x; # fails with 13 and 14
  };

  trustedGrub = callPackage_i686 ../tools/misc/grub/trusted.nix { };

  grub2 = grub2_full;

  grub2_full = callPackage ../tools/misc/grub/2.0x.nix { };

  grub2_efi = grub2_full.override {
    efiSupport = true;
  };

  grub2_light = grub2_full.override {
    zfsSupport = false;
  };

  grub4dos = callPackage ../tools/misc/grub4dos {
    stdenv = stdenv_32bit;
  };

  sbsigntool = callPackage ../tools/security/sbsigntool { };

  gsmartcontrol = callPackage ../tools/misc/gsmartcontrol {
    inherit (gnome) libglademm;
  };

  gssdp = callPackage ../development/libraries/gssdp {
    inherit (gnome) libsoup;
  };

  gt5 = callPackage ../tools/system/gt5 { };

  gtest = callPackage ../development/libraries/gtest {};
  gmock = callPackage ../development/libraries/gmock {};

  gtkdatabox = callPackage ../development/libraries/gtkdatabox {};

  gtdialog = callPackage ../development/libraries/gtdialog {};

  gtkgnutella = callPackage ../tools/networking/p2p/gtk-gnutella { };

  gtkvnc = callPackage ../tools/admin/gtk-vnc {};

  gtmess = callPackage ../applications/networking/instant-messengers/gtmess { };

  gummiboot = callPackage ../tools/misc/gummiboot { };

  gup = callPackage ../development/tools/build-managers/gup {};

  gupnp = callPackage ../development/libraries/gupnp {
    inherit (gnome) libsoup;
  };

  gupnp_av = callPackage ../development/libraries/gupnp-av {};

  gupnp_igd = callPackage ../development/libraries/gupnp-igd {};

  gupnptools = callPackage ../tools/networking/gupnp-tools {};

  gvpe = builderDefsPackage (callPackage ../tools/networking/gvpe) {};

  gvolicon = callPackage ../tools/audio/gvolicon {};

  gzip = callPackage ../tools/compression/gzip { };

  gzrt = callPackage ../tools/compression/gzrt { };

  partclone = callPackage ../tools/backup/partclone { };

  partimage = callPackage ../tools/backup/partimage { };

  pgf_graphics = callPackage ../tools/graphics/pgf { };

  pigz = callPackage ../tools/compression/pigz { };

  pxz = callPackage ../tools/compression/pxz { };

  hans = callPackage ../tools/networking/hans { };

  haproxy = callPackage ../tools/networking/haproxy { };

  haveged = callPackage ../tools/security/haveged { };

  hawkthorne = callPackage ../games/hawkthorne { love = love_0_9; };

  hardlink = callPackage ../tools/system/hardlink { };

  hashcat = callPackage ../tools/security/hashcat { };

  hal-flash = callPackage ../os-specific/linux/hal-flash { };

  halibut = callPackage ../tools/typesetting/halibut { };

  hddtemp = callPackage ../tools/misc/hddtemp { };

  hdf5 = callPackage ../tools/misc/hdf5 {
    szip = null;
    mpi = null;
  };

  hdf5-mpi = hdf5.override {
    szip = null;
    mpi = pkgs.openmpi;
  };

  heimdall = callPackage ../tools/misc/heimdall { };

  hevea = callPackage ../tools/typesetting/hevea { };

  highlight = callPackage ../tools/text/highlight {
    lua = lua5;
  };

  honcho = callPackage ../tools/system/honcho { };

  horst = callPackage ../tools/networking/horst { };

  host = callPackage ../tools/networking/host { };

  hping = callPackage ../tools/networking/hping { };

  httpie = callPackage ../tools/networking/httpie { };

  httping = callPackage ../tools/networking/httping {};

  httpfs2 = callPackage ../tools/filesystems/httpfs { };

  httptunnel = callPackage ../tools/networking/httptunnel { };

  hubicfuse = callPackage ../tools/filesystems/hubicfuse { };

  hwinfo = callPackage ../tools/system/hwinfo { };

  i2c-tools = callPackage ../os-specific/linux/i2c-tools { };

  i2p = callPackage ../tools/networking/i2p {};

  i2pd = callPackage ../tools/networking/i2pd {};

  iasl = callPackage ../development/compilers/iasl { };

  icecast = callPackage ../servers/icecast { };

  darkice = callPackage ../tools/audio/darkice { };

  icoutils = callPackage ../tools/graphics/icoutils { };

  idutils = callPackage ../tools/misc/idutils { };

  idle3tools = callPackage ../tools/system/idle3tools { };

  iftop = callPackage ../tools/networking/iftop { };

  ifuse = callPackage ../tools/filesystems/ifuse/default.nix { };

  ihaskell = callPackage ../development/tools/haskell/ihaskell/wrapper.nix {
    inherit (haskellPackages) ihaskell ghcWithPackages;

    ipython = pythonFull.buildEnv.override {
      extraLibs = with pythonPackages; [ ipython ipykernel jupyter_client notebook ];
    };

    packages = config.ihaskell.packages or (self: []);
  };

  imapproxy = callPackage ../tools/networking/imapproxy { };

  imapsync = callPackage ../tools/networking/imapsync { };

  imgurbash = callPackage ../tools/graphics/imgurbash { };

  inadyn = callPackage ../tools/networking/inadyn { };

  inetutils = callPackage ../tools/networking/inetutils { };

  innoextract = callPackage ../tools/archivers/innoextract { };

  ioping = callPackage ../tools/system/ioping { };

  iops = callPackage ../tools/system/iops { };

  iodine = callPackage ../tools/networking/iodine { };

  ip2location = callPackage ../tools/networking/ip2location { };

  ipad_charge = callPackage ../tools/misc/ipad_charge { };

  iperf2 = callPackage ../tools/networking/iperf/2.nix { };
  iperf3 = callPackage ../tools/networking/iperf/3.nix { };
  iperf = iperf3;

  ipfs = goPackages.ipfs.bin // { outputs = [ "bin" ]; };

  ipmitool = callPackage ../tools/system/ipmitool {
    static = false;
  };

  ipmiutil = callPackage ../tools/system/ipmiutil {};

  ipcalc = callPackage ../tools/networking/ipcalc {};

  ipv6calc = callPackage ../tools/networking/ipv6calc {};

  ipxe = callPackage ../tools/misc/ipxe { };

  ised = callPackage ../tools/misc/ised {};

  isl = isl_0_15;
  isl_0_11 = callPackage ../development/libraries/isl/0.11.1.nix { };
  isl_0_12 = callPackage ../development/libraries/isl/0.12.2.nix { };
  isl_0_14 = callPackage ../development/libraries/isl/0.14.1.nix { };
  isl_0_15 = callPackage ../development/libraries/isl/0.15.0.nix { };

  isync = callPackage ../tools/networking/isync { };

  jaaa = callPackage ../applications/audio/jaaa { };

  jd-gui = callPackage_i686 ../tools/security/jd-gui { };

  jdiskreport = callPackage ../tools/misc/jdiskreport { };

  jekyll = callPackage ../applications/misc/jekyll { };

  jfsutils = callPackage ../tools/filesystems/jfsutils { };

  jhead = callPackage ../tools/graphics/jhead { };

  jing = callPackage ../tools/text/xml/jing { };

  jmtpfs = callPackage ../tools/filesystems/jmtpfs { };

  jnettop = callPackage ../tools/networking/jnettop { };

  john = callPackage ../tools/security/john { };

  jp2a = callPackage ../applications/misc/jp2a { };

  jq = callPackage ../development/tools/jq {};

  jscoverage = callPackage ../development/tools/misc/jscoverage { };

  jwhois = callPackage ../tools/networking/jwhois { };

  k2pdfopt = callPackage ../applications/misc/k2pdfopt { };

  kazam = callPackage ../applications/video/kazam { };

  kalibrate-rtl = callPackage ../tools/misc/kalibrate-rtl { };

  kbdd = callPackage ../applications/window-managers/kbdd { };

  kdbplus = callPackage_i686 ../applications/misc/kdbplus { };

  keepalived = callPackage ../tools/networking/keepalived { };

  kexectools = callPackage ../os-specific/linux/kexectools { };

  keybase = callPackage ../applications/misc/keybase { };

  keychain = callPackage ../tools/misc/keychain { };

  kibana = callPackage ../development/tools/misc/kibana { };

  kismet = callPackage ../applications/networking/sniffers/kismet { };

  knockknock = callPackage ../tools/security/knockknock { };

  kpcli = callPackage ../tools/security/kpcli { };

  kst = callPackage ../tools/graphics/kst { };

  leocad = callPackage ../applications/graphics/leocad { };

  less = callPackage ../tools/misc/less { };

  liquidsoap = callPackage ../tools/audio/liquidsoap/full.nix { };

  lockfileProgs = callPackage ../tools/misc/lockfile-progs { };

  logstash = callPackage ../tools/misc/logstash { };

  logstash-contrib = callPackage ../tools/misc/logstash/contrib.nix { };

  logstash-forwarder = callPackage ../tools/misc/logstash-forwarder { };

  lolcat = callPackage ../tools/misc/lolcat { };

  lsdvd = callPackage ../tools/cd-dvd/lsdvd {};

  lsyncd = callPackage ../applications/networking/sync/lsyncd {
    lua = lua5_2_compat;
  };

  kippo = callPackage ../servers/kippo { };

  klavaro = callPackage ../games/klavaro {};

  kzipmix = callPackage_i686 ../tools/compression/kzipmix { };

  makebootfat = callPackage ../tools/misc/makebootfat { };

  memtester = callPackage ../tools/system/memtester { };

  minidlna = callPackage ../tools/networking/minidlna { };

  minisign = callPackage ../tools/security/minisign { };

  mmv = callPackage ../tools/misc/mmv { };

  morituri = callPackage ../applications/audio/morituri { };

  most = callPackage ../tools/misc/most { };

  multitail = callPackage ../tools/misc/multitail { };

  netperf = callPackage ../applications/networking/netperf { };

  netsniff-ng = callPackage ../tools/networking/netsniff-ng { };

  ninka = callPackage ../development/tools/misc/ninka { };

  nodejs-4_1 = callPackage ../development/web/nodejs {
    libtool = darwin.cctools;
  };

  nodejs-0_10 = callPackage ../development/web/nodejs/v0_10.nix {
    libtool = darwin.cctools;
    inherit (darwin.apple_sdk.frameworks) CoreServices ApplicationServices Carbon Foundation;
  };

  nodejs = if stdenv.system == "armv5tel-linux" then
    nodejs-0_10
  else
    nodejs-4_1;

  nodePackages_4_1 = recurseIntoAttrs (callPackage ./node-packages.nix { self = nodePackages_4_1; nodejs = nodejs-4_1; });

  nodePackages_0_10 = callPackage ./node-packages.nix { self = nodePackages_0_10; nodejs = nodejs-0_10; };

  nodePackages = if stdenv.system == "armv5tel-linux" then
    nodePackages_0_10
  else
    nodePackages_4_1;

  npm2nix = nodePackages.npm2nix;

  ldapvi = callPackage ../tools/misc/ldapvi { };

  ldns = callPackage ../development/libraries/ldns { };

  leafpad = callPackage ../applications/editors/leafpad { };

  leela = callPackage ../tools/graphics/leela { };

  lftp = callPackage ../tools/networking/lftp { };

  libconfig = callPackage ../development/libraries/libconfig { };

  libcmis = callPackage ../development/libraries/libcmis { };

  libee = callPackage ../development/libraries/libee { };

  libestr = callPackage ../development/libraries/libestr { };

  libevdev = callPackage ../development/libraries/libevdev { };

  libevhtp = callPackage ../development/libraries/libevhtp { };

  liboauth = callPackage ../development/libraries/liboauth { };

  libtermkey = callPackage ../development/libraries/libtermkey { };

  libtirpc = callPackage ../development/libraries/ti-rpc { };

  libshout = callPackage ../development/libraries/libshout { };

  libqb = callPackage ../development/libraries/libqb { };

  libqmi = callPackage ../development/libraries/libqmi { };

  libmbim = callPackage ../development/libraries/libmbim { };

  libmongo-client = callPackage ../development/libraries/libmongo-client { };

  libtorrent = callPackage ../tools/networking/p2p/libtorrent { };

  libtorrent-git = callPackage ../tools/networking/p2p/libtorrent/git.nix { };

  libiberty = callPackage ../development/libraries/libiberty { };

  libibverbs = callPackage ../development/libraries/libibverbs { };

  libxcomp = callPackage ../development/libraries/libxcomp { };

  libx86emu = callPackage ../development/libraries/libx86emu { };

  librdmacm = callPackage ../development/libraries/librdmacm { };

  libwebsockets = callPackage ../development/libraries/libwebsockets { };

  limesurvey = callPackage ../servers/limesurvey { };

  logcheck = callPackage ../tools/system/logcheck {
    inherit (perlPackages) mimeConstruct;
  };

  logkeys = callPackage ../tools/security/logkeys { };

  logrotate = callPackage ../tools/system/logrotate { };

  logstalgia = callPackage ../tools/graphics/logstalgia {};

  lout = callPackage ../tools/typesetting/lout { };

  lrzip = callPackage ../tools/compression/lrzip { };

  # lsh installs `bin/nettle-lfib-stream' and so does Nettle.  Give the
  # former a lower priority than Nettle.
  lsh = lowPrio (callPackage ../tools/networking/lsh { });

  lshw = callPackage ../tools/system/lshw { };

  lxc = callPackage ../os-specific/linux/lxc { };
  lxd = goPackages.lxd.bin // { outputs = [ "bin" ]; };

  lzip = callPackage ../tools/compression/lzip { };

  lzma = xz;

  xz = callPackage ../tools/compression/xz { };

  lz4 = callPackage ../tools/compression/lz4 { };

  lzop = callPackage ../tools/compression/lzop { };

  macchanger = callPackage ../os-specific/linux/macchanger { };

  mailcheck = callPackage ../applications/networking/mailreaders/mailcheck { };

  maildrop = callPackage ../tools/networking/maildrop { };

  mailnag = callPackage ../applications/networking/mailreaders/mailnag { };

  mailsend = callPackage ../tools/networking/mailsend { };

  mailpile = callPackage ../applications/networking/mailreaders/mailpile { };

  mailutils = callPackage ../tools/networking/mailutils {
    guile = guile_1_8;
  };

  maim = callPackage ../tools/graphics/maim {};

  mairix = callPackage ../tools/text/mairix { };

  makemkv = callPackage ../applications/video/makemkv { };

  man = callPackage ../tools/misc/man { };

  man_db = callPackage ../tools/misc/man-db { };

  mates = callPackage ../tools/misc/mates { };

  mawk = callPackage ../tools/text/mawk { };

  mbox = callPackage ../tools/security/mbox { };

  memtest86 = callPackage ../tools/misc/memtest86 { };

  memtest86plus = callPackage ../tools/misc/memtest86+ { };

  meo = callPackage ../tools/security/meo {
    boost = boost155;
  };

  mc = callPackage ../tools/misc/mc { };

  mcabber = callPackage ../applications/networking/instant-messengers/mcabber { };

  mcron = callPackage ../tools/system/mcron {
    guile = guile_1_8;
  };

  mdbtools = callPackage ../tools/misc/mdbtools { };

  mdbtools_git = callPackage ../tools/misc/mdbtools/git.nix {
    inherit (gnome) scrollkeeper;
  };

  mdp = callPackage ../applications/misc/mdp { };

  mednafen = callPackage ../misc/emulators/mednafen { };

  mednafen-server = callPackage ../misc/emulators/mednafen/server.nix { };

  megacli = callPackage ../tools/misc/megacli { };

  megatools = callPackage ../tools/networking/megatools { };

  mfcuk = callPackage ../tools/security/mfcuk { };

  mfoc = callPackage ../tools/security/mfoc { };

  mgba = callPackage ../misc/emulators/mgba { };

  minecraft = callPackage ../games/minecraft {
    useAlsa = config.minecraft.alsa or false;
  };

  minecraft-server = callPackage ../games/minecraft-server { };

  minetest = callPackage ../games/minetest {
    libpng = libpng12;
  };

  minissdpd = callPackage ../tools/networking/minissdpd { };

  miniupnpc = callPackage ../tools/networking/miniupnpc { };

  miniupnpd = callPackage ../tools/networking/miniupnpd { };

  minixml = callPackage ../development/libraries/minixml { };

  mjpegtools = callPackage ../tools/video/mjpegtools { };

  mkcue = callPackage ../tools/cd-dvd/mkcue { };

  mkpasswd = callPackage ../tools/security/mkpasswd { };

  mkrand = callPackage ../tools/security/mkrand { };

  mktemp = callPackage ../tools/security/mktemp { };

  mktorrent = callPackage ../tools/misc/mktorrent { };

  modemmanager = callPackage ../tools/networking/modemmanager {};

  modsecurity_standalone = callPackage ../tools/security/modsecurity { };

  monit = callPackage ../tools/system/monit { };

  moreutils = callPackage ../tools/misc/moreutils {
    inherit (perlPackages) IPCRun TimeDate TimeDuration;
    docbook-xsl = docbook_xsl;
  };

  mosh = callPackage ../tools/networking/mosh {
    inherit (perlPackages) IOTty;
  };

  motuclient = python27Packages.motuclient;

  mpage = callPackage ../tools/text/mpage { };

  mpw = callPackage ../tools/security/mpw { };

  mr = callPackage ../applications/version-management/mr { };

  mrtg = callPackage ../tools/misc/mrtg { };

  mscgen = callPackage ../tools/graphics/mscgen { };

  msf = builderDefsPackage (callPackage ../tools/security/metasploit/3.1.nix) { };

  mssys = callPackage ../tools/misc/mssys { };

  mtdutils = callPackage ../tools/filesystems/mtdutils { };

  mtools = callPackage ../tools/filesystems/mtools { };

  mtr = callPackage ../tools/networking/mtr {};

  multitran = recurseIntoAttrs (let callPackage = newScope pkgs.multitran; in rec {
    multitrandata = callPackage ../tools/text/multitran/data { };

    libbtree = callPackage ../tools/text/multitran/libbtree { };

    libmtsupport = callPackage ../tools/text/multitran/libmtsupport { };

    libfacet = callPackage ../tools/text/multitran/libfacet { };

    libmtquery = callPackage ../tools/text/multitran/libmtquery { };

    mtutils = callPackage ../tools/text/multitran/mtutils { };
  });

  munge = callPackage ../tools/security/munge { };

  muscleframework = callPackage ../tools/security/muscleframework { };

  muscletool = callPackage ../tools/security/muscletool { };

  mysql2pgsql = callPackage ../tools/misc/mysql2pgsql { };

  nabi = callPackage ../tools/inputmethods/nabi { };

  namazu = callPackage ../tools/text/namazu { };

  nasty = callPackage ../tools/security/nasty { };

  nbd = callPackage ../tools/networking/nbd { };

  ndjbdns = callPackage ../tools/networking/ndjbdns { };

  nestopia = callPackage ../misc/emulators/nestopia { };

  netatalk = callPackage ../tools/filesystems/netatalk { };

  netcdf = callPackage ../development/libraries/netcdf { };

  netcdfcxx4 = callPackage ../development/libraries/netcdf-cxx4 { };

  nc6 = callPackage ../tools/networking/nc6 { };

  ncat = callPackage ../tools/networking/ncat { };

  ncftp = callPackage ../tools/networking/ncftp { };

  ncompress = callPackage ../tools/compression/ncompress { };

  ndisc6 = callPackage ../tools/networking/ndisc6 { };

  netboot = callPackage ../tools/networking/netboot {};

  netcat = callPackage ../tools/networking/netcat { };

  netcat-openbsd = callPackage ../tools/networking/netcat-openbsd { };

  nethogs = callPackage ../tools/networking/nethogs { };

  netkittftp = callPackage ../tools/networking/netkit/tftp { };

  netpbm = callPackage ../tools/graphics/netpbm { };

  netrw = callPackage ../tools/networking/netrw { };

  netselect = callPackage ../tools/networking/netselect { };

  # stripped down, needed by steam
  networkmanager098 = callPackage ../tools/networking/network-manager/0.9.8.nix { };

  networkmanager = callPackage ../tools/networking/network-manager { };

  networkmanager_openvpn = callPackage ../tools/networking/network-manager/openvpn.nix { };

  networkmanager_pptp = callPackage ../tools/networking/network-manager/pptp.nix { };

  networkmanager_l2tp = callPackage ../tools/networking/network-manager/l2tp.nix { };

  networkmanager_vpnc = callPackage ../tools/networking/network-manager/vpnc.nix { };

  networkmanager_openconnect = callPackage ../tools/networking/network-manager/openconnect.nix { };

  networkmanagerapplet = newScope gnome ../tools/networking/network-manager-applet { };

  newsbeuter = callPackage ../applications/networking/feedreaders/newsbeuter { };

  newsbeuter-dev = callPackage ../applications/networking/feedreaders/newsbeuter/dev.nix { };

  ngrep = callPackage ../tools/networking/ngrep { };

  ngrok = goPackages.ngrok.bin // { outputs = [ "bin" ]; };

  noip = callPackage ../tools/networking/noip { };

  mpack = callPackage ../tools/networking/mpack { };

  pa_applet = callPackage ../tools/audio/pa-applet { };

  pasystray = callPackage ../tools/audio/pasystray { };

  pnmixer = callPackage ../tools/audio/pnmixer { };

  pwsafe = callPackage ../applications/misc/pwsafe {
    wxGTK = wxGTK30;
  };

  nifskope = callPackage ../tools/graphics/nifskope { };

  nilfs-utils = callPackage ../tools/filesystems/nilfs-utils {};
  nilfs_utils = nilfs-utils;

  nitrogen = callPackage ../tools/X11/nitrogen {};

  nkf = callPackage ../tools/text/nkf {};

  nlopt = callPackage ../development/libraries/nlopt {};

  npapi_sdk = callPackage ../development/libraries/npapi-sdk {};

  npth = callPackage ../development/libraries/npth {};

  nmap = callPackage ../tools/security/nmap { };

  nmap_graphical = callPackage ../tools/security/nmap {
    inherit (pythonPackages) pysqlite;
    graphicalSupport = true;
  };

  notbit = callPackage ../applications/networking/notbit { };

  notify-osd = callPackage ../applications/misc/notify-osd { };

  nox = callPackage ../tools/package-management/nox {
    pythonPackages = python3Packages;
  };

  nsjail = callPackage ../tools/security/nsjail {};

  nss_pam_ldapd = callPackage ../tools/networking/nss-pam-ldapd {};

  ntfs3g = callPackage ../tools/filesystems/ntfs-3g { };

  # ntfsprogs are merged into ntfs-3g
  ntfsprogs = pkgs.ntfs3g;

  ntop = callPackage ../tools/networking/ntop { };

  ntopng = callPackage ../tools/networking/ntopng { };

  ntp = callPackage ../tools/networking/ntp {
    libcap = if stdenv.isLinux then libcap else null;
  };

  numdiff = callPackage ../tools/text/numdiff { };

  numlockx = callPackage ../tools/X11/numlockx { };

  nssmdns = callPackage ../tools/networking/nss-mdns { };

  nwdiag = pythonPackages.nwdiag;

  nylon = callPackage ../tools/networking/nylon { };

  nxproxy = callPackage ../tools/admin/nxproxy { };

  nzbget = callPackage ../tools/networking/nzbget { };

  oathToolkit = callPackage ../tools/security/oath-toolkit { };

  obex_data_server = callPackage ../tools/bluetooth/obex-data-server { };

  obexd = callPackage ../tools/bluetooth/obexd { };

  openfortivpn = callPackage ../tools/networking/openfortivpn { };

  obexfs = callPackage ../tools/bluetooth/obexfs { };

  obexftp = callPackage ../tools/bluetooth/obexftp { };

  objconv = callPackage ../development/tools/misc/objconv {};

  obnam = callPackage ../tools/backup/obnam { };

  odt2txt = callPackage ../tools/text/odt2txt { };

  odamex = callPackage ../games/odamex { };

  offlineimap = callPackage ../tools/networking/offlineimap {
    inherit (pythonPackages) sqlite3;
  };

  openarena = callPackage ../games/openarena { };

  opencryptoki = callPackage ../tools/security/opencryptoki { };

  onscripter-en = callPackage ../games/onscripter-en { };

  opendbx = callPackage ../development/libraries/opendbx { };

  opendkim = callPackage ../development/libraries/opendkim { };

  opendylan = callPackage ../development/compilers/opendylan {
    opendylan-bootstrap = opendylan_bin;
  };

  opendylan_bin = callPackage ../development/compilers/opendylan/bin.nix { };

  openjade = callPackage ../tools/text/sgml/openjade { };

  openntpd = callPackage ../tools/networking/openntpd { };

  openntpd_nixos = openntpd.override {
    privsepUser = "ntp";
    privsepPath = "/var/empty";
  };

  openobex = callPackage ../tools/bluetooth/openobex { };

  openopc = callPackage ../tools/misc/openopc {
    pythonFull = python27.buildEnv.override {
      extraLibs = [ python27Packages.pyro3 ];
    };
  };

  openresolv = callPackage ../tools/networking/openresolv { };

  opensc = callPackage ../tools/security/opensc { };

  opensc_dnie_wrapper = callPackage ../tools/security/opensc-dnie-wrapper { };

  openssh =
    callPackage ../tools/networking/openssh {
      hpnSupport = false;
      withKerberos = false;
      etcDir = "/etc/ssh";
      pam = if stdenv.isLinux then pam else null;
    };

  openssh_hpn = pkgs.appendToName "with-hpn" (openssh.override { hpnSupport = true; });

  openssh_with_kerberos = pkgs.appendToName "with-kerberos" (openssh.override { withKerberos = true; });

  opensp = callPackage ../tools/text/sgml/opensp { };

  spCompat = callPackage ../tools/text/sgml/opensp/compat.nix { };

  opentracker = callPackage ../applications/networking/p2p/opentracker { };

  opentsdb = callPackage ../tools/misc/opentsdb {};

  openvpn = callPackage ../tools/networking/openvpn { };

  openvpn_learnaddress = callPackage ../tools/networking/openvpn/openvpn_learnaddress.nix { };

  update-resolv-conf = callPackage ../tools/networking/openvpn/update-resolv-conf.nix { };

  open-pdf-presenter = callPackage ../applications/misc/open-pdf-presenter { };

  openvswitch = callPackage ../os-specific/linux/openvswitch { };

  optipng = callPackage ../tools/graphics/optipng {
    libpng = libpng12;
  };

  oslrd = callPackage ../tools/networking/oslrd { };

  ossec = callPackage ../tools/security/ossec {};

  ostree = callPackage ../tools/misc/ostree { };

  otpw = callPackage ../os-specific/linux/otpw { };

  owncloud = callPackage ../servers/owncloud { };

  owncloudclient = callPackage ../applications/networking/owncloud-client { };

  p2pvc = callPackage ../applications/video/p2pvc {};

  p7zip = callPackage ../tools/archivers/p7zip { };

  packagekit = callPackage ../tools/package-management/packagekit { };

  pal = callPackage ../tools/misc/pal { };

  pandoc = haskell.lib.overrideCabal haskellPackages.pandoc (drv: {
    configureFlags = drv.configureFlags or [] ++ ["-fembed_data_files"];
    buildTools = drv.buildTools or [] ++ [haskellPackages.hsb2hs];
    enableSharedExecutables = false;
    enableSharedLibraries = false;
    isLibrary = false;
    doHaddock = false;
    postFixup = "rm -rf $out/lib $out/nix-support $out/share";
  });

  panomatic = callPackage ../tools/graphics/panomatic { };

  paper-gtk-theme = callPackage ../misc/themes/gtk3/paper-gtk-theme { };

  par2cmdline = callPackage ../tools/networking/par2cmdline {
    automake = automake112x; # fails with 14
  };

  parallel = callPackage ../tools/misc/parallel { };

  parcellite = callPackage ../tools/misc/parcellite { };

  patchutils = callPackage ../tools/text/patchutils { };

  parted = callPackage ../tools/misc/parted { hurd = null; };

  pitivi = callPackage ../applications/video/pitivi {
    gst = gst_all_1;
    clutter-gtk = clutter_gtk;
  };

  p0f = callPackage ../tools/security/p0f { };

  pngout = callPackage ../tools/graphics/pngout { };

  hurdPartedCross =
    if crossSystem != null && crossSystem.config == "i586-pc-gnu"
    then (makeOverridable
            ({ hurd }:
              (parted.override {
                # Needs the Hurd's libstore.
                inherit hurd;

                # The Hurd wants a libparted.a.
                enableStatic = true;

                gettext = null;
                readline = null;
                devicemapper = null;
              }).crossDrv)
           { hurd = gnu.hurdCrossIntermediate; })
    else null;

  ipsecTools = callPackage ../os-specific/linux/ipsec-tools { flex = flex_2_5_35; };

  patch = gnupatch;

  pbzip2 = callPackage ../tools/compression/pbzip2 { };

  pciutils = callPackage ../tools/system/pciutils { };

  pcsclite = callPackage ../tools/security/pcsclite { };

  pcsctools = callPackage ../tools/security/pcsctools { };

  pdf2djvu = callPackage ../tools/typesetting/pdf2djvu { };

  pdf2svg = callPackage ../tools/graphics/pdf2svg { };

  pdfjam = callPackage ../tools/typesetting/pdfjam { };

  jbig2enc = callPackage ../tools/graphics/jbig2enc { };

  pdfread = callPackage ../tools/graphics/pdfread { };

  briss = callPackage ../tools/graphics/briss { };

  brickd = callPackage ../servers/brickd {
    libusb = libusb1;
  };

  bully = callPackage ../tools/networking/bully { };

  pdnsd = callPackage ../tools/networking/pdnsd { };

  peco = callPackage ../tools/text/peco { };

  pg_top = callPackage ../tools/misc/pg_top { };

  pdsh = callPackage ../tools/networking/pdsh {
    rsh = true;          # enable internal rsh implementation
    ssh = openssh;
  };

  pfstools = callPackage ../tools/graphics/pfstools { };

  philter = callPackage ../tools/networking/philter { };

  pinentry = callPackage ../tools/security/pinentry {
    libcap = if stdenv.isDarwin then null else libcap;
    qt4 = null;
  };

  pius = callPackage ../tools/security/pius { };

  pk2cmd = callPackage ../tools/misc/pk2cmd { };

  plantuml = callPackage ../tools/misc/plantuml { };

  plan9port = callPackage ../tools/system/plan9port { };

  plex = callPackage ../servers/plex { };

  ploticus = callPackage ../tools/graphics/ploticus {
    libpng = libpng12;
  };

  plotutils = callPackage ../tools/graphics/plotutils { };

  plowshare = callPackage ../tools/misc/plowshare { };

  pngcheck = callPackage ../tools/graphics/pngcheck { };

  pngcrush = callPackage ../tools/graphics/pngcrush { };

  pngnq = callPackage ../tools/graphics/pngnq { };

  pngtoico = callPackage ../tools/graphics/pngtoico {
    libpng = libpng12;
  };

  pngquant = callPackage ../tools/graphics/pngquant { };

  podiff = callPackage ../tools/text/podiff { };

  poedit = callPackage ../tools/text/poedit { };

  polipo = callPackage ../servers/polipo { };

  polkit_gnome = callPackage ../tools/security/polkit-gnome { };

  popcorntime = callPackage ../applications/video/popcorntime { nwjs = nwjs_0_12; };

  ponysay = callPackage ../tools/misc/ponysay { };

  povray = callPackage ../tools/graphics/povray {
    automake = automake113x; # fails with 14
  };

  ppl = callPackage ../development/libraries/ppl { };

  ppp = callPackage ../tools/networking/ppp { };

  pptp = callPackage ../tools/networking/pptp {};

  prey-bash-client = callPackage ../tools/security/prey { };

  profile-cleaner = callPackage ../tools/misc/profile-cleaner { };

  profile-sync-daemon = callPackage ../tools/misc/profile-sync-daemon { };

  projectm = callPackage ../applications/audio/projectm { };

  proot = callPackage ../tools/system/proot { };

  proxychains = callPackage ../tools/networking/proxychains { };

  proxytunnel = callPackage ../tools/misc/proxytunnel { };

  cntlm = callPackage ../tools/networking/cntlm { };

  pastebinit = callPackage ../tools/misc/pastebinit { };

  polygraph = callPackage ../tools/networking/polygraph { };

  progress = callPackage ../tools/misc/progress { };

  psmisc = callPackage ../os-specific/linux/psmisc { };

  pstoedit = callPackage ../tools/graphics/pstoedit { };

  pv = callPackage ../tools/misc/pv { };

  pwgen = callPackage ../tools/security/pwgen { };

  pwnat = callPackage ../tools/networking/pwnat { };

  pyatspi = callPackage ../development/python-modules/pyatspi { };

  pycangjie = callPackage ../development/python-modules/pycangjie { };

  pydb = callPackage ../development/tools/pydb { };

  pystringtemplate = callPackage ../development/python-modules/stringtemplate { };

  pythonDBus = dbus_python;

  pythonIRClib = builderDefsPackage (callPackage ../development/python-modules/irclib) { };

  pythonSexy = builderDefsPackage (callPackage ../development/python-modules/libsexy) { };

  pytrainer = callPackage ../applications/misc/pytrainer { };

  openmpi = callPackage ../development/libraries/openmpi { };

  openmodelica = callPackage ../applications/science/misc/openmodelica { };

  qarte = callPackage ../applications/video/qarte {
    sip = pythonPackages.sip_4_16;
  };

  ocz-ssd-guru = callPackage ../tools/misc/ocz-ssd-guru { };

  qalculate-gtk = callPackage ../applications/science/math/qalculate-gtk { };

  qastools = callPackage ../tools/audio/qastools {
    qt = qt4;
  };

  qhull = callPackage ../development/libraries/qhull { };

  qjoypad = callPackage ../tools/misc/qjoypad { };

  qpdf = callPackage ../development/libraries/qpdf { };

  qprint = callPackage ../tools/text/qprint { };

  qscintilla = callPackage ../development/libraries/qscintilla {
    qt = qt4;
  };

  qshowdiff = callPackage ../tools/text/qshowdiff { };

  quilt = callPackage ../development/tools/quilt { };

  radvd = callPackage ../tools/networking/radvd { };

  ranger = callPackage ../applications/misc/ranger { };

  rawdog = callPackage ../applications/networking/feedreaders/rawdog { };

  privateer = callPackage ../games/privateer { };

  read-edid = callPackage ../os-specific/linux/read-edid { };

  redmine = callPackage ../applications/version-management/redmine { };

  rtmpdump = callPackage ../tools/video/rtmpdump { };
  rtmpdump_gnutls = rtmpdump.override { gnutlsSupport = true; opensslSupport = false; };

  reaverwps = callPackage ../tools/networking/reaver-wps {};

  recutils = callPackage ../tools/misc/recutils { };

  recoll = callPackage ../applications/search/recoll { };

  reiser4progs = callPackage ../tools/filesystems/reiser4progs { };

  reiserfsprogs = callPackage ../tools/filesystems/reiserfsprogs { };

  relfs = callPackage ../tools/filesystems/relfs {
    inherit (gnome) gnome_vfs GConf;
  };

  remarkjs = callPackage ../development/web/remarkjs { };

  remind = callPackage ../tools/misc/remind { };

  remmina = callPackage ../applications/networking/remote/remmina {};

  renameutils = callPackage ../tools/misc/renameutils { };

  replace = callPackage ../tools/text/replace { };

  reposurgeon = callPackage ../applications/version-management/reposurgeon { };

  reptyr = callPackage ../os-specific/linux/reptyr {};

  rescuetime = callPackage ../applications/misc/rescuetime { };

  rdiff-backup = callPackage ../tools/backup/rdiff-backup { };

  rdfind = callPackage ../tools/filesystems/rdfind { };

  rdmd = callPackage ../development/compilers/rdmd { };

  rhash = callPackage ../tools/security/rhash { };

  riemann_c_client = callPackage ../tools/misc/riemann-c-client { };
  riemann-tools = callPackage ../tools/misc/riemann-tools { };

  ripmime = callPackage ../tools/networking/ripmime {};

  rkflashtool = callPackage ../tools/misc/rkflashtool { };

  rkrlv2 = callPackage ../applications/audio/rkrlv2 {};

  rmlint = callPackage ../tools/misc/rmlint {
    inherit (pythonPackages) sphinx;
  };

  rng_tools = callPackage ../tools/security/rng-tools { };

  rsnapshot = callPackage ../tools/backup/rsnapshot {
    perl = perl516; # fails to create docs: POD document had syntax errors
    # For the `logger' command, we can use either `utillinux' or
    # GNU Inetutils.  The latter is more portable.
    logger = inetutils;
  };
  rsnapshotGit = lowPrio (callPackage ../tools/backup/rsnapshot/git.nix {
    # For the `logger' command, we can use either `utillinux' or
    # GNU Inetutils.  The latter is more portable.
    logger = inetutils;
  });

  rlwrap = callPackage ../tools/misc/rlwrap { };

  rockbox_utility = callPackage ../tools/misc/rockbox-utility { };

  rosegarden = callPackage ../applications/audio/rosegarden { };

  rpPPPoE = builderDefsPackage (callPackage ../tools/networking/rp-pppoe) { };

  rpm = callPackage ../tools/package-management/rpm { };

  rpmextract = callPackage ../tools/archivers/rpmextract { };

  rrdtool = callPackage ../tools/misc/rrdtool { };

  rsstail = callPackage ../applications/networking/feedreaders/rsstail { };

  rtorrent = callPackage ../tools/networking/p2p/rtorrent { };

  rtorrent-git = callPackage ../tools/networking/p2p/rtorrent/git.nix { };

  rubber = callPackage ../tools/typesetting/rubber { };

  rxp = callPackage ../tools/text/xml/rxp { };

  rzip = callPackage ../tools/compression/rzip { };

  s3backer = callPackage ../tools/filesystems/s3backer { };

  s3fs = callPackage ../tools/filesystems/s3fs { };

  s3cmd = callPackage ../tools/networking/s3cmd { };

  s3sync = callPackage ../tools/networking/s3sync {
    ruby = ruby_1_8;
  };

  s6Dns = callPackage ../tools/networking/s6-dns { };

  s6LinuxUtils = callPackage ../os-specific/linux/s6-linux-utils { };

  s6Networking = callPackage ../tools/networking/s6-networking { };

  s6PortableUtils = callPackage ../tools/misc/s6-portable-utils { };

  sablotron = callPackage ../tools/text/xml/sablotron { };

  safecopy = callPackage ../tools/system/safecopy { };

  safe-rm = callPackage ../tools/system/safe-rm { };

  salut_a_toi = callPackage ../applications/networking/instant-messengers/salut-a-toi {};

  samplicator = callPackage ../tools/networking/samplicator { };

  screen = callPackage ../tools/misc/screen { };

  screen-message = callPackage ../tools/X11/screen-message { };

  screencloud = callPackage ../applications/graphics/screencloud {
    quazip = quazip.override { qt = qt4; };
  };

  scrot = callPackage ../tools/graphics/scrot { };

  scrolls = callPackage ../games/scrolls { };

  scrypt = callPackage ../tools/security/scrypt { };

  sdcv = callPackage ../applications/misc/sdcv { };

  sdl-jstest = callPackage ../tools/misc/sdl-jstest { };

  sec = callPackage ../tools/admin/sec { };

  seccure = callPackage ../tools/security/seccure { };

  setserial = builderDefsPackage (callPackage ../tools/system/setserial) { };

  seqdiag = pythonPackages.seqdiag;

  screenfetch = callPackage ../tools/misc/screenfetch { };

  sg3_utils = callPackage ../tools/system/sg3_utils { };

  sharutils = callPackage ../tools/archivers/sharutils { };

  shotwell = callPackage ../applications/graphics/shotwell { };

  shout = callPackage ../applications/networking/irc/shout { };

  shellinabox = callPackage ../servers/shellinabox { };

  sic = callPackage ../applications/networking/irc/sic { };

  siege = callPackage ../tools/networking/siege {};

  sigil = callPackage ../applications/editors/sigil { };

  # aka., gpg-tools
  signing-party = callPackage ../tools/security/signing-party { };

  silc_client = callPackage ../applications/networking/instant-messengers/silc-client { };

  silc_server = callPackage ../servers/silc-server { };

  silver-searcher = callPackage ../tools/text/silver-searcher { };

  simplescreenrecorder = callPackage ../applications/video/simplescreenrecorder { };

  skippy-xd = callPackage ../tools/X11/skippy-xd {};

  skydns = goPackages.skydns.bin // { outputs = [ "bin" ]; };

  sipcalc = callPackage ../tools/networking/sipcalc { };

  sleuthkit = callPackage ../tools/system/sleuthkit {};

  slimrat = callPackage ../tools/networking/slimrat {
    inherit (perlPackages) WWWMechanize LWP;
  };

  slsnif = callPackage ../tools/misc/slsnif { };

  smartmontools = callPackage ../tools/system/smartmontools { };

  smbldaptools = callPackage ../tools/networking/smbldaptools {
    inherit (perlPackages) NetLDAP CryptSmbHash DigestSHA1;
  };

  smbnetfs = callPackage ../tools/filesystems/smbnetfs {};

  snabb = callPackage ../tools/networking/snabb { } ;

  sng = callPackage ../tools/graphics/sng {
    libpng = libpng12;
  };

  snort = callPackage ../applications/networking/ids/snort { };

  solr = callPackage ../servers/search/solr { };

  solvespace = callPackage ../applications/graphics/solvespace { };

  sparsehash = callPackage ../development/libraries/sparsehash { };

  spiped = callPackage ../tools/networking/spiped { };

  sqliteman = callPackage ../applications/misc/sqliteman { };

  stardict = callPackage ../applications/misc/stardict/stardict.nix {
    inherit (gnome) libgnomeui scrollkeeper;
  };

  stdman = callPackage ../data/documentation/stdman { };

  storebrowse = callPackage ../tools/system/storebrowse { };

  fusesmb = callPackage ../tools/filesystems/fusesmb { samba = samba3; };

  sl = callPackage ../tools/misc/sl { };

  socat = callPackage ../tools/networking/socat { };

  socat2pre = lowPrio (callPackage ../tools/networking/socat/2.x.nix { });

  softether_4_18 = callPackage ../servers/softether/4.18.nix { };
  softether = softether_4_18;

  sourceHighlight = callPackage ../tools/text/source-highlight { };

  spaceFM = callPackage ../applications/misc/spacefm { adwaita-icon-theme = gnome3.adwaita-icon-theme; };

  squashfsTools = callPackage ../tools/filesystems/squashfs { };

  sshfsFuse = callPackage ../tools/filesystems/sshfs-fuse { };

  sshuttle = callPackage ../tools/security/sshuttle { };

  sstp = callPackage ../tools/networking/sstp {};

  sudo = callPackage ../tools/security/sudo { };

  suidChroot = callPackage ../tools/system/suid-chroot { };

  sundtek = callPackage ../misc/drivers/sundtek { };

  super = callPackage ../tools/security/super { };

  supertux-editor = callPackage ../applications/editors/supertux-editor { };

  super-user-spark = haskellPackages.callPackage ../applications/misc/super_user_spark { };

  ssdeep = callPackage ../tools/security/ssdeep { };

  sshpass = callPackage ../tools/networking/sshpass { };

  sslscan = callPackage ../tools/security/sslscan { };

  sslmate = callPackage ../development/tools/sslmate { };

  ssmtp = callPackage ../tools/networking/ssmtp {
    tlsSupport = true;
  };

  ssss = callPackage ../tools/security/ssss { };

  stress = callPackage ../tools/system/stress { };

  stress-ng = callPackage ../tools/system/stress-ng { };

  stoken = callPackage ../tools/security/stoken {
    withGTK3 = config.stoken.withGTK3 or true;
  };

  storeBackup = callPackage ../tools/backup/store-backup { };

  stow = callPackage ../tools/misc/stow { };

  stun = callPackage ../tools/networking/stun { };

  stunnel = callPackage ../tools/networking/stunnel { };

  strongswan = callPackage ../tools/networking/strongswan { };

  strongswanTNC = callPackage ../tools/networking/strongswan { enableTNC=true; };

  su = shadow.su;

  subsonic = callPackage ../servers/misc/subsonic { };

  surfraw = callPackage ../tools/networking/surfraw { };

  swec = callPackage ../tools/networking/swec {
    inherit (perlPackages) LWP URI HTMLParser HTTPServerSimple Parent;
  };

  svnfs = callPackage ../tools/filesystems/svnfs { };

  svtplay-dl = callPackage ../tools/misc/svtplay-dl {
    inherit (pythonPackages) nose mock requests2;
  };

  sysbench = callPackage ../development/tools/misc/sysbench {};

  system_config_printer = callPackage ../tools/misc/system-config-printer {
    libxml2 = libxml2Python;
   };

  sitecopy = callPackage ../tools/networking/sitecopy { };

  stricat = callPackage ../tools/security/stricat { };

  privoxy = callPackage ../tools/networking/privoxy { };

  swaks = callPackage ../tools/networking/swaks { };

  swiften = callPackage ../development/libraries/swiften { };

  t = callPackage ../tools/misc/t { };

  t1utils = callPackage ../tools/misc/t1utils { };

  talkfilters = callPackage ../misc/talkfilters {};

  tarsnap = callPackage ../tools/backup/tarsnap { };

  tcpcrypt = callPackage ../tools/security/tcpcrypt { };

  tboot = callPackage ../tools/security/tboot { };

  tcl2048 = callPackage ../games/tcl2048 { };

  tcpdump = callPackage ../tools/networking/tcpdump { };

  tcpflow = callPackage ../tools/networking/tcpflow { };

  teamviewer = callPackage_i686 ../applications/networking/remote/teamviewer/10.nix { };

  teamviewer8 = lowPrio (callPackage_i686 ../applications/networking/remote/teamviewer/8.nix { });

  teamviewer9 = lowPrio (callPackage_i686 ../applications/networking/remote/teamviewer/9.nix { });

  telnet = callPackage ../tools/networking/telnet { };

  texmacs = callPackage ../applications/editors/texmacs {
    tex = texlive.combined.scheme-small;
    extraFonts = true;
  };

  texmaker = callPackage ../applications/editors/texmaker { };

  texstudio = callPackage ../applications/editors/texstudio { };

  textadept = callPackage ../applications/editors/textadept { };

  thc-hydra = callPackage ../tools/security/thc-hydra { };

  tiled = callPackage ../applications/editors/tiled { };

  tinc = callPackage ../tools/networking/tinc { };

  tinc_pre = callPackage ../tools/networking/tinc/pre.nix { };

  tiny8086 = callPackage ../applications/virtualization/8086tiny { };

  tlsdate = callPackage ../tools/networking/tlsdate { };

  tmate = callPackage ../tools/misc/tmate { };

  tmpwatch = callPackage ../tools/misc/tmpwatch  { };

  tmux = callPackage ../tools/misc/tmux { };

  tmuxinator = callPackage ../tools/misc/tmuxinator { };

  tmin = callPackage ../tools/security/tmin { };

  tmsu = callPackage ../tools/filesystems/tmsu { };

  toilet = callPackage ../tools/misc/toilet { };

  tor = callPackage ../tools/security/tor { };

  tor-arm = callPackage ../tools/security/tor/tor-arm.nix { };

  torbutton = callPackage ../tools/security/torbutton { };

  torbrowser = callPackage ../tools/security/tor/torbrowser.nix {
    stdenv = overrideCC stdenv gcc5;
  };

  touchegg = callPackage ../tools/inputmethods/touchegg { };

  torsocks = callPackage ../tools/security/tor/torsocks.nix { };

  tpmmanager = callPackage ../applications/misc/tpmmanager { };

  tpm-quote-tools = callPackage ../tools/security/tpm-quote-tools { };

  tpm-tools = callPackage ../tools/security/tpm-tools { };

  tpm-luks = callPackage ../tools/security/tpm-luks { };

  tthsum = callPackage ../applications/misc/tthsum { };

  chaps = callPackage ../tools/security/chaps { };

  trace-cmd = callPackage ../os-specific/linux/trace-cmd { };

  traceroute = callPackage ../tools/networking/traceroute { };

  tracebox = callPackage ../tools/networking/tracebox { };

  trash-cli = callPackage ../tools/misc/trash-cli { };

  trickle = callPackage ../tools/networking/trickle {};

  trousers = callPackage ../tools/security/trousers { };

  omapd = callPackage ../tools/security/omapd { };

  ttf2pt1 = callPackage ../tools/misc/ttf2pt1 { };

  ttfautohint = callPackage ../tools/misc/ttfautohint { };

  tty-clock = callPackage ../tools/misc/tty-clock { };

  ttysnoop = callPackage ../os-specific/linux/ttysnoop {};

  ttylog = callPackage ../tools/misc/ttylog { };

  twitterBootstrap = callPackage ../development/web/twitter-bootstrap {};

  txt2man = callPackage ../tools/misc/txt2man { };

  txt2tags = callPackage ../tools/text/txt2tags { };

  u9fs = callPackage ../servers/u9fs { };

  ucl = callPackage ../development/libraries/ucl { };

  ucspi-tcp = callPackage ../tools/networking/ucspi-tcp { };

  udftools = callPackage ../tools/filesystems/udftools {};

  udptunnel = callPackage ../tools/networking/udptunnel { };

  ufraw = callPackage ../applications/graphics/ufraw { };

  umlet = callPackage ../tools/misc/umlet { };

  unetbootin = callPackage ../tools/cd-dvd/unetbootin { };

  unfs3 = callPackage ../servers/unfs3 { };

  unoconv = callPackage ../tools/text/unoconv { };

  unrtf = callPackage ../tools/text/unrtf { };

  untex = callPackage ../tools/text/untex { };

  upx = callPackage ../tools/compression/upx { };

  uriparser = callPackage ../development/libraries/uriparser {};

  urlview = callPackage ../applications/misc/urlview {};

  usbmuxd = callPackage ../tools/misc/usbmuxd {};

  uwsgi = callPackage ../servers/uwsgi {
    plugins = [];
  };

  vacuum = callPackage ../applications/networking/instant-messengers/vacuum {};

  volatility = callPackage ../tools/security/volatility { };

  vidalia = callPackage ../tools/security/vidalia { };

  vbetool = builderDefsPackage (callPackage ../tools/system/vbetool) { };

  vde2 = callPackage ../tools/networking/vde2 { };

  vboot_reference = callPackage ../tools/system/vboot_reference { };

  vcsh = callPackage ../applications/version-management/vcsh { };

  verilator = callPackage ../applications/science/electronics/verilator {};

  verilog = callPackage ../applications/science/electronics/verilog {};

  vfdecrypt = callPackage ../tools/misc/vfdecrypt { };

  vifm = callPackage ../applications/misc/vifm { };

  viking = callPackage ../applications/misc/viking {
    inherit (gnome) scrollkeeper;
    inherit (gnome3) gexiv2;
  };

  vit = callPackage ../applications/misc/vit { };

  vnc2flv = callPackage ../tools/video/vnc2flv {};

  vncrec = builderDefsPackage (callPackage ../tools/video/vncrec) {};

  vobcopy = callPackage ../tools/cd-dvd/vobcopy { };

  vobsub2srt = callPackage ../tools/cd-dvd/vobsub2srt { };

  vorbisgain = callPackage ../tools/misc/vorbisgain { };

  vpnc = callPackage ../tools/networking/vpnc { };

  openconnect = openconnect_openssl;

  openconnect_openssl = callPackage ../tools/networking/openconnect.nix {
    gnutls = null;
  };

  openconnect_gnutls = lowPrio (openconnect.override {
    openssl = null;
    gnutls = gnutls;
  });

  vtun = callPackage ../tools/networking/vtun { };

  wal_e = callPackage ../tools/backup/wal-e { };

  watchman = callPackage ../development/tools/watchman { };

  wbox = callPackage ../tools/networking/wbox {};

  welkin = callPackage ../tools/graphics/welkin {};

  wsmancli = callPackage ../tools/system/wsmancli {};

  wolfebin = callPackage ../tools/networking/wolfebin {
    python = python2;
  };

  xl2tpd = callPackage ../tools/networking/xl2tpd { };

  testdisk = callPackage ../tools/misc/testdisk { };

  html2text = callPackage ../tools/text/html2text { };

  html-tidy = callPackage ../tools/text/html-tidy { };

  html-xml-utils = callPackage ../tools/text/xml/html-xml-utils { };

  rcm = callPackage ../tools/misc/rcm {};

  tftp_hpa = callPackage ../tools/networking/tftp-hpa {};

  tidy-html5 = callPackage ../tools/text/tidy-html5 { };

  tigervnc = callPackage ../tools/admin/tigervnc {
    fontDirectories = [ xorg.fontadobe75dpi xorg.fontmiscmisc xorg.fontcursormisc
      xorg.fontbhlucidatypewriter75dpi ];
    fltk = fltk13;
  };

  tightvnc = callPackage ../tools/admin/tightvnc {
    fontDirectories = [ xorg.fontadobe75dpi xorg.fontmiscmisc xorg.fontcursormisc
      xorg.fontbhlucidatypewriter75dpi ];
  };

  time = callPackage ../tools/misc/time { };

  tkabber = callPackage ../applications/networking/instant-messengers/tkabber { };

  qfsm = callPackage ../applications/science/electronics/qfsm { };

  tkgate = callPackage ../applications/science/electronics/tkgate/1.x.nix { };

  # The newer package is low-priority because it segfaults at startup.
  tkgate2 = lowPrio (callPackage ../applications/science/electronics/tkgate/2.x.nix { });

  tm = callPackage ../tools/system/tm { };

  tradcpp = callPackage ../development/tools/tradcpp { };

  trang = callPackage ../tools/text/xml/trang { };

  tre = callPackage ../development/libraries/tre { };

  ts = callPackage ../tools/system/ts { };

  transfig = callPackage ../tools/graphics/transfig {
    libpng = libpng12;
  };

  truecrypt = callPackage ../applications/misc/truecrypt {
    wxGUI = config.truecrypt.wxGUI or true;
  };

  ttmkfdir = callPackage ../tools/misc/ttmkfdir { };

  udunits = callPackage ../development/libraries/udunits { };

  uim = callPackage ../tools/inputmethods/uim {
    inherit (pkgs.kde4) kdelibs;
  };

  uhub = callPackage ../servers/uhub { };

  unclutter = callPackage ../tools/misc/unclutter { };

  unbound = callPackage ../tools/networking/unbound { };

  units = callPackage ../tools/misc/units { };

  unrar = callPackage ../tools/archivers/unrar { };

  xar = callPackage ../tools/compression/xar { };

  xarchive = callPackage ../tools/archivers/xarchive { };

  xarchiver = callPackage ../tools/archivers/xarchiver { };

  xbrightness = callPackage ../tools/X11/xbrightness { };

  xsettingsd = callPackage ../tools/X11/xsettingsd { };

  xsensors = callPackage ../os-specific/linux/xsensors { };

  xcruiser = callPackage ../applications/misc/xcruiser { };

  unarj = callPackage ../tools/archivers/unarj { };

  unshield = callPackage ../tools/archivers/unshield { };

  unzip = callPackage ../tools/archivers/unzip { };

  unzipNLS = lowPrio (unzip.override { enableNLS = true; });

  uptimed = callPackage ../tools/system/uptimed { };

  urjtag = callPackage ../tools/misc/urjtag {
    svfSupport = true;
    bsdlSupport = true;
    staplSupport = true;
    jedecSupport = true;
  };

  urlwatch = callPackage ../tools/networking/urlwatch { };

  valum = callPackage ../development/web/valum {
    inherit (gnome3) libgee;
    vala = vala_0_28;
  };

  varnish = callPackage ../servers/varnish { };

  venus = callPackage ../tools/misc/venus {
    python = python27;
  };

  vlan = callPackage ../tools/networking/vlan { };

  vmtouch = callPackage ../tools/misc/vmtouch { };

  volumeicon = callPackage ../tools/audio/volumeicon { };

  wakelan = callPackage ../tools/networking/wakelan { };

  wavemon = callPackage ../tools/networking/wavemon { };

  wdfs = callPackage ../tools/filesystems/wdfs { };

  wdiff = callPackage ../tools/text/wdiff { };

  webalizer = callPackage ../tools/networking/webalizer { };

  webdruid = builderDefsPackage (callPackage ../tools/admin/webdruid) {};

  weighttp = callPackage ../tools/networking/weighttp { };

  wget = callPackage ../tools/networking/wget {
    inherit (perlPackages) LWP;
    libpsl = null;
  };

  which = callPackage ../tools/system/which { };

  wicd = callPackage ../tools/networking/wicd { };

  wipe = callPackage ../tools/security/wipe { };

  wkhtmltopdf = callPackage ../tools/graphics/wkhtmltopdf {
    overrideDerivation = lib.overrideDerivation;
  };

  wml = callPackage ../development/web/wml { };

  wrk = callPackage ../tools/networking/wrk { };

  wv = callPackage ../tools/misc/wv { };

  wv2 = callPackage ../tools/misc/wv2 { };

  wyrd = callPackage ../tools/misc/wyrd {
    inherit (ocamlPackages) camlp4;
  };

  x86info = callPackage ../os-specific/linux/x86info { };

  x11_ssh_askpass = callPackage ../tools/networking/x11-ssh-askpass { };

  xbursttools = assert stdenv ? glibc; callPackage ../tools/misc/xburst-tools {
    # It needs a cross compiler for mipsel to build the firmware it will
    # load into the Ben Nanonote
    gccCross =
      let
        pkgsCross = (import ./all-packages.nix) {
          inherit system;
          inherit bootStdenv noSysDirs gccWithCC gccWithProfiling config;
          # Ben Nanonote system
          crossSystem = {
            config = "mipsel-unknown-linux";
            bigEndian = true;
            arch = "mips";
            float = "soft";
            withTLS = true;
            libc = "uclibc";
            platform = {
              name = "ben_nanonote";
              kernelMajor = "2.6";
              # It's not a bcm47xx processor, but for the headers this should work
              kernelHeadersBaseConfig = "bcm47xx_defconfig";
              kernelArch = "mips";
            };
            gcc = {
              arch = "mips32";
            };
          };
        };
      in
        pkgsCross.gccCrossStageStatic;
  };

  xclip = callPackage ../tools/misc/xclip { };

  xtitle = callPackage ../tools/misc/xtitle { };

  xdelta = callPackage ../tools/compression/xdelta { };

  xdummy = callPackage ../tools/misc/xdummy { };

  xflux = callPackage ../tools/misc/xflux { };

  xfsprogs = callPackage ../tools/filesystems/xfsprogs { };
  libxfs = xfsprogs.lib;

  xml2 = callPackage ../tools/text/xml/xml2 { };

  xmlroff = callPackage ../tools/typesetting/xmlroff { };

  xmlstarlet = callPackage ../tools/text/xml/xmlstarlet { };

  xmlto = callPackage ../tools/typesetting/xmlto {
    w3m = w3m.override { graphicsSupport = false; };
  };

  xmltv = callPackage ../tools/misc/xmltv { };

  xmpppy = builderDefsPackage (callPackage ../development/python-modules/xmpppy) {};

  xorriso = callPackage ../tools/cd-dvd/xorriso { };

  xpf = callPackage ../tools/text/xml/xpf {
    libxml2 = libxml2Python;
  };

  xsel = callPackage ../tools/misc/xsel { };

  xtreemfs = callPackage ../tools/filesystems/xtreemfs {};

  xurls = callPackage ../tools/text/xurls {};

  xvfb_run = callPackage ../tools/misc/xvfb-run { inherit (texFunctions) fontsConf; };

  xvkbd = callPackage ../tools/X11/xvkbd {};

  xwinmosaic = callPackage ../tools/X11/xwinmosaic {};

  yank = callPackage ../tools/misc/yank { };

  # To expose more packages for Yi, override the extraPackages arg.
  yi = callPackage ../applications/editors/yi/wrapper.nix { };

  zbackup = callPackage ../tools/backup/zbackup {};

  zbar = callPackage ../tools/graphics/zbar {
    pygtk = lib.overrideDerivation pygtk (x: {
      gtk = gtk2;
    });
  };

  zdelta = callPackage ../tools/compression/zdelta { };

  zerotierone = callPackage ../tools/networking/zerotierone { };

  zerofree = callPackage ../tools/filesystems/zerofree { };

  zfstools = callPackage ../tools/filesystems/zfstools { };

  zile = callPackage ../applications/editors/zile { };

  zinnia = callPackage ../tools/inputmethods/zinnia { };
  tegaki-zinnia-japanese = callPackage ../tools/inputmethods/tegaki-zinnia-japanese { };

  zimreader = callPackage ../tools/text/zimreader { };

  zimwriterfs = callPackage ../tools/text/zimwriterfs { };

  zip = callPackage ../tools/archivers/zip { };

  zpaq = callPackage ../tools/archivers/zpaq { };
  zpaqd = callPackage ../tools/archivers/zpaq/zpaqd.nix { };

  zsh-navigation-tools = callPackage ../tools/misc/zsh-navigation-tools { };

  zsync = callPackage ../tools/compression/zsync { };

  zxing = callPackage ../tools/graphics/zxing {};


  ### SHELLS

  bash = lowPrio (callPackage ../shells/bash {
    texinfo = null;
    interactive = stdenv.isCygwin; # patch for cygwin requires readline support
  });

  bashInteractive = appendToName "interactive" (callPackage ../shells/bash {
    interactive = true;
  });

  bashCompletion = callPackage ../shells/bash-completion { };

  dash = callPackage ../shells/dash { };

  es = callPackage ../shells/es { };

  fish = callPackage ../shells/fish {
    python = python27Full;
  };

  mksh = callPackage ../shells/mksh { };

  tcsh = callPackage ../shells/tcsh { };

  rush = callPackage ../shells/rush { };

  xonsh = callPackage ../shells/xonsh { };

  zsh = callPackage ../shells/zsh { };


  ### DEVELOPMENT / COMPILERS

  abc =
    abcPatchable [];

  abcPatchable = patches :
    callPackage ../development/compilers/abc/default.nix {
      inherit patches;
      javaCup = callPackage ../development/libraries/java/cup { };
    };

  aldor = callPackage ../development/compilers/aldor { };

  aliceml = callPackage ../development/compilers/aliceml { };

  aspectj = callPackage ../development/compilers/aspectj { };

  ats = callPackage ../development/compilers/ats { };
  ats2 = callPackage ../development/compilers/ats2 { };

  avra = callPackage ../development/compilers/avra { };

  bigloo = callPackage ../development/compilers/bigloo { };

  colm = callPackage ../development/compilers/colm { };

  fetchegg = callPackage ../build-support/fetchegg { };

  eggDerivation = callPackage ../development/compilers/chicken/eggDerivation.nix { };

  chicken = callPackage ../development/compilers/chicken {
    bootstrap-chicken = chicken.override { bootstrap-chicken = null; };
  };

  egg2nix = callPackage ../development/tools/egg2nix {
    chickenEggs = callPackage ../development/tools/egg2nix/chicken-eggs.nix { };
  };

  ccl = callPackage ../development/compilers/ccl { };

  clang = llvmPackages.clang;

  clang_37 = llvmPackages_37.clang;
  clang_36 = llvmPackages_36.clang;
  clang_35 = wrapCC llvmPackages_35.clang;
  clang_34 = wrapCC llvmPackages_34.clang;
  clang_33 = wrapCC (clangUnwrapped llvm_33 ../development/compilers/llvm/3.3/clang.nix);

  clang-analyzer = callPackage ../development/tools/analysis/clang-analyzer {
    clang = clang_34;
    llvmPackages = llvmPackages_34;
  };

  clangUnwrapped = llvm: pkg: callPackage pkg { inherit llvm; };

  clangSelf = clangWrapSelf llvmPackagesSelf.clang;

  clangWrapSelf = build: callPackage ../build-support/cc-wrapper {
    cc = build;
    isClang = true;
    stdenv = clangStdenv;
    libc = glibc;
    extraPackages = [ libcxx libcxxabi ];
    nativeTools = false;
    nativeLibc = false;
  };

  #Use this instead of stdenv to build with clang
  clangStdenv = if stdenv.isDarwin then stdenv else lowPrio llvmPackages.stdenv;
  libcxxStdenv = stdenvAdapters.overrideCC stdenv (clangWrapSelf llvmPackages.clang-unwrapped);

  clean = callPackage ../development/compilers/clean { };

  closurecompiler = callPackage ../development/compilers/closure { };

  cmucl_binary = callPackage_i686 ../development/compilers/cmucl/binary.nix { };

  compcert = callPackage ../development/compilers/compcert (
    if system == "x86_64-linux"
    then { tools = pkgsi686Linux.stdenv.cc; }
    else {}
  );

  cryptol = haskellPackages.cryptol;

  cython = pythonPackages.cython;
  cython3 = python3Packages.cython;

  ecl = callPackage ../development/compilers/ecl { };

  eql = callPackage ../development/compilers/eql {};

  elmPackages = callPackage ../development/compilers/elm { };

  adobe_flex_sdk = callPackage ../development/compilers/adobe-flex-sdk { };

  fpc = callPackage ../development/compilers/fpc { };

  gambit = callPackage ../development/compilers/gambit { };

  gcc = gcc49;

  gcc_multi =
    if system == "x86_64-linux" then lowPrio (
      let
        extraBuildCommands = ''
          echo "dontMoveLib64=1" >> $out/nix-support/setup-hook
        '';
      in wrapCCWith (callPackage ../build-support/cc-wrapper) glibc_multi extraBuildCommands (gcc.cc.override {
        stdenv = overrideCC stdenv (wrapCCWith (callPackage ../build-support/cc-wrapper) glibc_multi "" gcc.cc);
        profiledCompiler = false;
        enableMultilib = true;
      }))
    else throw "Multilib gcc not supported on ‘${system}’";

  gcc_debug = lowPrio (wrapCC (gcc.cc.override {
    stripped = false;
  }));

  gccApple = throw "gccApple is no longer supported";

  gccCrossStageStatic = let
    libcCross1 =
      if stdenv.cross.libc == "msvcrt" then windows.mingw_w64_headers
      else if stdenv.cross.libc == "libSystem" then darwin.xcode
      else null;
    in wrapGCCCross {
      gcc = forceNativeDrv (gcc.cc.override {
        cross = crossSystem;
        crossStageStatic = true;
        langCC = false;
        libcCross = libcCross1;
        enableShared = false;
      });
      libc = libcCross1;
      binutils = binutilsCross;
      cross = crossSystem;
  };

  # Only needed for mingw builds
  gccCrossMingw2 = wrapGCCCross {
    gcc = gccCrossStageStatic.gcc;
    libc = windows.mingw_headers2;
    binutils = binutilsCross;
    cross = assert crossSystem != null; crossSystem;
  };

  gccCrossStageFinal = wrapGCCCross {
    gcc = forceNativeDrv (gcc.cc.override {
      cross = crossSystem;
      crossStageStatic = false;

      # XXX: We have troubles cross-compiling libstdc++ on MinGW (see
      # <http://hydra.nixos.org/build/4268232>), so don't even try.
      langCC = crossSystem.config != "i686-pc-mingw32";
    });
    libc = libcCross;
    binutils = binutilsCross;
    cross = crossSystem;
  };

  gcc44 = lowPrio (wrapCC (makeOverridable (import ../development/compilers/gcc/4.4) {
    inherit fetchurl stdenv gmp mpfr /* ppl cloogppl */
      gettext which noSysDirs;
    texinfo = texinfo4;
    profiledCompiler = true;
  }));

  gcc45 = lowPrio (wrapCC (callPackage ../development/compilers/gcc/4.5 {
    inherit noSysDirs;
    texinfo = texinfo4;

    ppl = null;
    cloogppl = null;

    # bootstrapping a profiled compiler does not work in the sheevaplug:
    # http://gcc.gnu.org/bugzilla/show_bug.cgi?id=43944
    profiledCompiler = !stdenv.isArm;

    # When building `gcc.crossDrv' (a "Canadian cross", with host == target
    # and host != build), `cross' must be null but the cross-libc must still
    # be passed.
    cross = null;
    libcCross = if crossSystem != null then libcCross else null;
  }));

  gcc46 = lowPrio (wrapCC (callPackage ../development/compilers/gcc/4.6 {
    inherit noSysDirs;

    ppl = null;
    cloog = null;

    # bootstrapping a profiled compiler does not work in the sheevaplug:
    # http://gcc.gnu.org/bugzilla/show_bug.cgi?id=43944
    profiledCompiler = false;

    # When building `gcc.crossDrv' (a "Canadian cross", with host == target
    # and host != build), `cross' must be null but the cross-libc must still
    # be passed.
    cross = null;
    libcCross = if crossSystem != null then libcCross else null;
    texinfo = texinfo413;
  }));

  gcc48 = lowPrio (wrapCC (callPackage ../development/compilers/gcc/4.8 {
    inherit noSysDirs;

    # PGO seems to speed up compilation by gcc by ~10%, see #445 discussion
    profiledCompiler = with stdenv; (!isDarwin && (isi686 || isx86_64));

    # When building `gcc.crossDrv' (a "Canadian cross", with host == target
    # and host != build), `cross' must be null but the cross-libc must still
    # be passed.
    cross = null;
    libcCross = if crossSystem != null then libcCross else null;

    isl = isl_0_14;
  }));

  gcc49 = lowPrio (wrapCC (callPackage ../development/compilers/gcc/4.9 {
    inherit noSysDirs;

    # PGO seems to speed up compilation by gcc by ~10%, see #445 discussion
    profiledCompiler = with stdenv; (!isDarwin && (isi686 || isx86_64));

    # When building `gcc.crossDrv' (a "Canadian cross", with host == target
    # and host != build), `cross' must be null but the cross-libc must still
    # be passed.
    cross = null;
    libcCross = if crossSystem != null then libcCross else null;

    isl = isl_0_11;

    cloog = cloog_0_18_0;
  }));

  gcc5 = lowPrio (wrapCC (callPackage ../development/compilers/gcc/5 {
    inherit noSysDirs;

    # PGO seems to speed up compilation by gcc by ~10%, see #445 discussion
    profiledCompiler = with stdenv; (!isDarwin && (isi686 || isx86_64));

    # When building `gcc.crossDrv' (a "Canadian cross", with host == target
    # and host != build), `cross' must be null but the cross-libc must still
    # be passed.
    cross = null;
    libcCross = if crossSystem != null then libcCross else null;

    isl = isl_0_14;
  }));

  gfortran = if !stdenv.isDarwin then gfortran49
             else callPackage ../development/compilers/gcc/gfortran-darwin.nix {
    inherit (darwin) Libsystem;
  };

  gfortran48 = wrapCC (gcc48.cc.override {
    name = "gfortran";
    langFortran = true;
    langCC = false;
    langC = false;
    profiledCompiler = false;
  });

  gfortran49 = wrapCC (gcc49.cc.override {
    name = "gfortran";
    langFortran = true;
    langCC = false;
    langC = false;
    profiledCompiler = false;
  });

  gcj = gcj49;
  gcj49 = wrapCC (gcc49.cc.override {
    name = "gcj";
    langJava = true;
    langFortran = false;
    langCC = false;
    langC = false;
    profiledCompiler = false;
    inherit zip unzip zlib boehmgc gettext pkgconfig perl;
    inherit gtk;
    inherit (gnome) libart_lgpl;
    inherit (xorg) libX11 libXt libSM libICE libXtst libXi libXrender
      libXrandr xproto renderproto xextproto inputproto randrproto;
  });

  gnat = gnat45; # failed to make 4.6 or 4.8 build

  gnat45 = wrapCC (gcc45.cc.override {
    name = "gnat";
    langCC = false;
    langC = true;
    langAda = true;
    profiledCompiler = false;
    inherit gnatboot;
    # We can't use the ppl stuff, because we would have
    # libstdc++ problems.
    cloogppl = null;
    ppl = null;
  });

  gnatboot = wrapGCC-old (callPackage ../development/compilers/gnatboot {});

  gnu-smalltalk = callPackage ../development/compilers/gnu-smalltalk {
    emacsSupport = config.emacsSupport or false;
  };

  gccgo = gccgo49;

  gccgo48 = wrapCC (gcc48.cc.override {
    name = "gccgo";
    langCC = true; #required for go.
    langC = true;
    langGo = true;
  });

  gccgo49 = wrapCC (gcc49.cc.override {
    name = "gccgo49";
    langCC = true; #required for go.
    langC = true;
    langGo = true;
    profiledCompiler = false;
  });

  ghdl = wrapCC (import ../development/compilers/gcc/4.3 {
    inherit stdenv fetchurl gmp mpfr noSysDirs gnat;
    texinfo = texinfo4;
    name = "ghdl";
    langVhdl = true;
    langCC = false;
    langC = false;
    profiledCompiler = false;
    enableMultilib = false;
  });

  ghdl_mcode = callPackage ../development/compilers/ghdl { };

  gcl = builderDefsPackage (callPackage ../development/compilers/gcl) {
    gmp = gmp4;
  };

  gcc-arm-embedded-4_7 = callPackage_i686 ../development/compilers/gcc-arm-embedded {
    version = "4.7-2013q3-20130916";
    releaseType = "update";
    sha256 = "1bd9bi9q80xn2rpy0rn1vvj70rh15kb7dmah0qs4q2rv78fqj40d";
  };
  gcc-arm-embedded-4_8 = callPackage_i686 ../development/compilers/gcc-arm-embedded {
    version = "4.8-2014q1-20140314";
    releaseType = "update";
    sha256 = "ce92859550819d4a3d1a6e2672ea64882b30afa2c08cf67fa8e1d93788c2c577";
  };
  gcc-arm-embedded-4_9 = callPackage_i686 ../development/compilers/gcc-arm-embedded {
    version = "4.9-2015q1-20150306";
    releaseType = "update";
    sha256 = "c5e0025b065750bbd76b5357b4fc8606d88afbac9ff55b8a82927b4b96178154";
  };
  gcc-arm-embedded = gcc-arm-embedded-4_9;

  gforth = callPackage ../development/compilers/gforth {};

  gtk-server = callPackage ../development/interpreters/gtk-server {};

  # Haskell and GHC

  haskell = callPackage ./haskell-packages.nix { };

  haskellPackages = haskell.packages.ghc7102.override {
    overrides = config.haskellPackageOverrides or (self: super: {});
  };
  inherit (haskellPackages) ghc cabal-install stack;

  haxe = callPackage ../development/compilers/haxe {
    inherit (ocamlPackages) camlp4;
  };
  hxcpp = callPackage ../development/compilers/haxe/hxcpp.nix { };

  hhvm = callPackage ../development/compilers/hhvm { };
  hiphopvm = hhvm; /* Compatibility alias */

  hop = callPackage ../development/compilers/hop { };

  falcon = callPackage ../development/interpreters/falcon { };

  fsharp = callPackage ../development/compilers/fsharp {};

  dotnetPackages = recurseIntoAttrs (callPackage ./dotnet-packages.nix {});

  go_1_4 = callPackage ../development/compilers/go/1.4.nix {
    inherit (darwin.apple_sdk.frameworks) Security;
  };

  go_1_5 = callPackage ../development/compilers/go/1.5.nix {
    inherit (darwin.apple_sdk.frameworks) Security Foundation;
  };

  go = go_1_5;

  go-repo-root = goPackages.go-repo-root.bin // { outputs = [ "bin" ]; };

  gox = goPackages.gox.bin // { outputs = [ "bin" ]; };

  gprolog = callPackage ../development/compilers/gprolog { };

  gwt240 = callPackage ../development/compilers/gwt/2.4.0.nix { };

  icedtea7_web = callPackage ../development/compilers/icedtea-web {
    jdk = jdk7;
    xulrunner = firefox;
  };

  icedtea8_web = callPackage ../development/compilers/icedtea-web {
    jdk = jdk8;
    xulrunner = firefox;
  };

  icedtea_web = icedtea8_web;

  ikarus = callPackage ../development/compilers/ikarus { };

  intercal = callPackage ../development/compilers/intercal { };

  hugs = callPackage ../development/interpreters/hugs { };

  path64 = callPackage ../development/compilers/path64 { };

  openjdk7 =
    if stdenv.isDarwin then
      callPackage ../development/compilers/openjdk-darwin { }
    else
      callPackage ../development/compilers/openjdk/7.nix {
        bootjdk = callPackage ../development/compilers/openjdk/bootstrap.nix { version = "7"; };
      };

  openjdk8 = callPackage ../development/compilers/openjdk/8.nix {
    bootjdk = callPackage ../development/compilers/openjdk/bootstrap.nix { version = "8"; };
  };

  openjdk = if stdenv.isDarwin then openjdk7 else openjdk8;

  jdk7 = openjdk7 // { outputs = [ "out" ]; };
  jre7 = lib.setName "openjre-${lib.getVersion pkgs.openjdk7.jre}" (openjdk7.jre // { outputs = [ "jre" ]; });

  jdk8 = openjdk8 // { outputs = [ "out" ]; };
  jre8 = lib.setName "openjre-${lib.getVersion pkgs.openjdk8.jre}" (openjdk8.jre // { outputs = [ "jre" ]; });

  jdk = if stdenv.isDarwin then jdk7 else jdk8;
  jre = if stdenv.isDarwin then jre7 else jre8;

  oraclejdk = pkgs.jdkdistro true false;

  oraclejdk7 = pkgs.oraclejdk7distro true false;

  oraclejdk7psu = pkgs.oraclejdk7psu_distro true false;

  oraclejdk8 = pkgs.oraclejdk8distro true false;

  oraclejre = lowPrio (pkgs.jdkdistro false false);

  oraclejre7 = lowPrio (pkgs.oraclejdk7distro false false);

  oraclejre7psu = lowPrio (pkgs.oraclejdk7psu_distro false false);

  oraclejre8 = lowPrio (pkgs.oraclejdk8distro false false);

  jrePlugin = lowPrio (pkgs.jdkdistro false true);

  supportsJDK =
    system == "i686-linux" ||
    system == "x86_64-linux";

  jdkdistro = installjdk: pluginSupport:
    assert supportsJDK;
    (if pluginSupport then appendToName "with-plugin" else x: x)
      (callPackage ../development/compilers/oraclejdk/jdk6-linux.nix { });

  oraclejdk7distro = installjdk: pluginSupport:
    assert supportsJDK;
    (if pluginSupport then appendToName "with-plugin" else x: x)
      (callPackage ../development/compilers/oraclejdk/jdk7-linux.nix { inherit installjdk; });

  oraclejdk7psu_distro = installjdk: pluginSupport:
    assert supportsJDK;
    (if pluginSupport then appendToName "with-plugin" else x: x)
      (callPackage ../development/compilers/oraclejdk/jdk7psu-linux.nix { inherit installjdk; });

  oraclejdk8distro = installjdk: pluginSupport:
    assert supportsJDK;
    (if pluginSupport then appendToName "with-plugin" else x: x)
      (callPackage ../development/compilers/oraclejdk/jdk8-linux.nix { inherit installjdk; });

  jikes = callPackage ../development/compilers/jikes { };

  julia = callPackage ../development/compilers/julia {
    gmp = gmp6;
    llvm = llvm_33;
    openblas = openblasCompat;
  };

  lazarus = callPackage ../development/compilers/fpc/lazarus.nix {
    fpc = fpc;
  };

  lessc = callPackage ../development/compilers/lessc { };

  llvm = llvmPackages.llvm;

  llvm_37 = llvmPackages_37.llvm;
  llvm_36 = llvmPackages_36.llvm;
  llvm_35 = llvmPackages_35.llvm;
  llvm_34 = llvmPackages_34.llvm;
  llvm_33 = callPackage ../development/compilers/llvm/3.3/llvm.nix { };

  llvmPackages = recurseIntoAttrs llvmPackages_37;

  llvmPackagesSelf = llvmPackages_34.override {
    stdenv = libcxxStdenv;
  };

  llvmPackages_34 = callPackage ../development/compilers/llvm/3.4 {
    isl = isl_0_12;
  };

  llvmPackages_35 = callPackage ../development/compilers/llvm/3.5 {
    isl = isl_0_14;
  };

  llvmPackages_36 = callPackage ../development/compilers/llvm/3.6 {
    inherit (stdenvAdapters) overrideCC;
  };

  llvmPackages_37 = callPackage ../development/compilers/llvm/3.7 {
    inherit (stdenvAdapters) overrideCC;
  };

  manticore = callPackage ../development/compilers/manticore { };

  mentorToolchains = recurseIntoAttrs (
    callPackage_i686 ../development/compilers/mentor {}
  );

  mercury = callPackage ../development/compilers/mercury { };

  microscheme = callPackage ../development/compilers/microscheme { };

  mitscheme = callPackage ../development/compilers/mit-scheme { };

  mkcl = callPackage ../development/compilers/mkcl {};

  mlton = callPackage ../development/compilers/mlton { };

  mono = callPackage ../development/compilers/mono {};

  monoDLLFixer = callPackage ../build-support/mono-dll-fixer { };

  mozart-binary = callPackage ../development/compilers/mozart/binary.nix { };
  mozart = mozart-binary;

  nim = callPackage ../development/compilers/nim { };

  neko = callPackage ../development/compilers/neko { };

  nasm = callPackage ../development/compilers/nasm { };

  nvidia_cg_toolkit = callPackage ../development/compilers/nvidia-cg-toolkit { };

  ocaml = ocamlPackages.ocaml;

  ocaml_3_08_0 = callPackage ../development/compilers/ocaml/3.08.0.nix { };

  ocaml_3_10_0 = callPackage ../development/compilers/ocaml/3.10.0.nix { };

  ocaml_3_11_2 = callPackage ../development/compilers/ocaml/3.11.2.nix { };

  ocaml_3_12_1 = callPackage ../development/compilers/ocaml/3.12.1.nix { };

  ocaml_4_00_1 = callPackage ../development/compilers/ocaml/4.00.1.nix { };

  ocaml_4_01_0 = callPackage ../development/compilers/ocaml/4.01.0.nix { };

  ocaml_4_02 = callPackage ../development/compilers/ocaml/4.02.nix { };

  orc = callPackage ../development/compilers/orc { };

  metaocaml_3_09 = callPackage ../development/compilers/ocaml/metaocaml-3.09.nix { };

  ber_metaocaml_003 = callPackage ../development/compilers/ocaml/ber-metaocaml-003.nix { };

  mkOcamlPackages = ocaml: self:
    let
      callPackage = newScope self;
      ocaml_version = (builtins.parseDrvName ocaml.name).version;
    in rec {
    inherit ocaml;
    buildOcaml = callPackage ../build-support/ocaml { };

    acgtk = callPackage ../applications/science/logic/acgtk { };

    alcotest = callPackage ../development/ocaml-modules/alcotest {};

    ansiterminal = callPackage ../development/ocaml-modules/ansiterminal { };

    asn1-combinators = callPackage ../development/ocaml-modules/asn1-combinators { };

    async_extra = callPackage ../development/ocaml-modules/async_extra { };

    async_find = callPackage ../development/ocaml-modules/async_find { };

    async_kernel = callPackage ../development/ocaml-modules/async_kernel { };

    async_shell = callPackage ../development/ocaml-modules/async_shell { };

    async_ssl = callPackage ../development/ocaml-modules/async_ssl { };

    async_unix = callPackage ../development/ocaml-modules/async_unix { };

    async =
      if lib.versionOlder "4.02" ocaml_version
      then callPackage ../development/ocaml-modules/async { }
      else null;

    atd = callPackage ../development/ocaml-modules/atd { };

    atdgen = callPackage ../development/ocaml-modules/atdgen { };

    base64 = callPackage ../development/ocaml-modules/base64 { };

    bolt = callPackage ../development/ocaml-modules/bolt { };

    bitstring_2_0_4 = callPackage ../development/ocaml-modules/bitstring/2.0.4.nix { };
    bitstring_git   = callPackage ../development/ocaml-modules/bitstring { };

    bitstring =
      if lib.versionOlder "4.02" ocaml_version
      then bitstring_git
      else bitstring_2_0_4;

    camlidl = callPackage ../development/tools/ocaml/camlidl { };

    camlp4 =
      if lib.versionOlder "4.02" ocaml_version
      then callPackage ../development/tools/ocaml/camlp4 { }
      else null;

    camlp5_old_strict =
      if lib.versionOlder "4.00" ocaml_version
      then camlp5_6_strict
      else callPackage ../development/tools/ocaml/camlp5/5.15.nix { };

    camlp5_old_transitional =
      if lib.versionOlder "4.00" ocaml_version
      then camlp5_6_transitional
      else callPackage ../development/tools/ocaml/camlp5/5.15.nix {
        transitional = true;
      };

    camlp5_6_strict = callPackage ../development/tools/ocaml/camlp5 { };

    camlp5_6_transitional = callPackage ../development/tools/ocaml/camlp5 {
      transitional = true;
    };

    camlp5_strict = camlp5_6_strict;

    camlp5_transitional = camlp5_6_transitional;

    camlpdf = callPackage ../development/ocaml-modules/camlpdf { };

    calendar = callPackage ../development/ocaml-modules/calendar { };

    camlzip = callPackage ../development/ocaml-modules/camlzip { };

    camomile_0_8_2 = callPackage ../development/ocaml-modules/camomile/0.8.2.nix { };
    camomile = callPackage ../development/ocaml-modules/camomile { };

    camlimages_4_0 = callPackage ../development/ocaml-modules/camlimages/4.0.nix {
      libpng = libpng12;
      giflib = giflib_4_1;
    };
    camlimages_4_1 = callPackage ../development/ocaml-modules/camlimages/4.1.nix {
      giflib = giflib_4_1;
    };
    camlimages = camlimages_4_1;

    conduit = callPackage ../development/ocaml-modules/conduit {
       lwt = ocaml_lwt;
    };

    biniou = callPackage ../development/ocaml-modules/biniou { };

    bin_prot = callPackage ../development/ocaml-modules/bin_prot { };

    ocaml_cairo = callPackage ../development/ocaml-modules/ocaml-cairo { };

    ocaml_cairo2 = callPackage ../development/ocaml-modules/ocaml-cairo2 { };

    cil = callPackage ../development/ocaml-modules/cil { };

    cmdliner = callPackage ../development/ocaml-modules/cmdliner { };

    cohttp = callPackage ../development/ocaml-modules/cohttp {
      lwt = ocaml_lwt;
    };

    config-file = callPackage ../development/ocaml-modules/config-file { };

    cpdf = callPackage ../development/ocaml-modules/cpdf { };

    cppo = callPackage ../development/tools/ocaml/cppo { };

    cryptokit = callPackage ../development/ocaml-modules/cryptokit { };

    cstruct = callPackage ../development/ocaml-modules/cstruct {
      lwt = ocaml_lwt;
    };

    csv = callPackage ../development/ocaml-modules/csv { };

    custom_printf = callPackage ../development/ocaml-modules/custom_printf { };

    ctypes = callPackage ../development/ocaml-modules/ctypes { };

    dolog = callPackage ../development/ocaml-modules/dolog { };

    easy-format = callPackage ../development/ocaml-modules/easy-format { };

    eff = callPackage ../development/interpreters/eff { };

    eliom = callPackage ../development/ocaml-modules/eliom { };

    enumerate = callPackage ../development/ocaml-modules/enumerate { };

    erm_xml = callPackage ../development/ocaml-modules/erm_xml { };

    erm_xmpp = callPackage ../development/ocaml-modules/erm_xmpp { };

    ezjsonm = callPackage ../development/ocaml-modules/ezjsonm {
      lwt = ocaml_lwt;
    };

    faillib = callPackage ../development/ocaml-modules/faillib { };

    fieldslib = callPackage ../development/ocaml-modules/fieldslib { };

    fileutils = callPackage ../development/ocaml-modules/fileutils { };

    findlib = callPackage ../development/tools/ocaml/findlib { };

    fix = callPackage ../development/ocaml-modules/fix { };

    fontconfig = callPackage ../development/ocaml-modules/fontconfig {
      inherit (pkgs) fontconfig;
    };

    functory = callPackage ../development/ocaml-modules/functory { };

    herelib = callPackage ../development/ocaml-modules/herelib { };

    io-page = callPackage ../development/ocaml-modules/io-page { };

    ipaddr = callPackage ../development/ocaml-modules/ipaddr { };

    javalib = callPackage ../development/ocaml-modules/javalib {
      extlib = ocaml_extlib_maximal;
    };

    dypgen = callPackage ../development/ocaml-modules/dypgen { };

    patoline = callPackage ../tools/typesetting/patoline { };

    gapi_ocaml = callPackage ../development/ocaml-modules/gapi-ocaml { };

    gg = callPackage ../development/ocaml-modules/gg { };

    gmetadom = callPackage ../development/ocaml-modules/gmetadom { };

    gtktop = callPackage ../development/ocaml-modules/gtktop { };

    hex = callPackage ../development/ocaml-modules/hex { };

    jingoo = callPackage ../development/ocaml-modules/jingoo {
      batteries = ocaml_batteries;
      pcre = ocaml_pcre;
    };

    js_of_ocaml = callPackage ../development/tools/ocaml/js_of_ocaml { };

    jsonm = callPackage ../development/ocaml-modules/jsonm { };

    lablgl = callPackage ../development/ocaml-modules/lablgl { };

    lablgtk_2_14 = callPackage ../development/ocaml-modules/lablgtk/2.14.0.nix {
      inherit (gnome) libgnomecanvas libglade gtksourceview;
    };
    lablgtk = callPackage ../development/ocaml-modules/lablgtk {
      inherit (gnome) libgnomecanvas libglade gtksourceview;
    };

    lablgtk-extras =
      if lib.versionOlder "4.02" ocaml_version
      then callPackage ../development/ocaml-modules/lablgtk-extras { }
      else callPackage ../development/ocaml-modules/lablgtk-extras/1.4.nix { };

    lablgtkmathview = callPackage ../development/ocaml-modules/lablgtkmathview {
      gtkmathview = callPackage ../development/libraries/gtkmathview { };
    };

    lambdaTerm-1_6 = callPackage ../development/ocaml-modules/lambda-term/1.6.nix { };
    lambdaTerm =
      if lib.versionOlder "4.01" ocaml_version
      then callPackage ../development/ocaml-modules/lambda-term { }
      else lambdaTerm-1_6;

    llvm = callPackage ../development/ocaml-modules/llvm {
      llvm = pkgs.llvm_37;
    };

    macaque = callPackage ../development/ocaml-modules/macaque { };

    magic-mime = callPackage ../development/ocaml-modules/magic-mime { };

    magick = callPackage ../development/ocaml-modules/magick { };

    menhir = callPackage ../development/ocaml-modules/menhir { };

    merlin = callPackage ../development/tools/ocaml/merlin { };

    mezzo = callPackage ../development/compilers/mezzo { };

    mlgmp =  callPackage ../development/ocaml-modules/mlgmp { };

    nocrypto =  callPackage ../development/ocaml-modules/nocrypto { };

    ocaml_batteries = callPackage ../development/ocaml-modules/batteries { };

    comparelib = callPackage ../development/ocaml-modules/comparelib { };

    core_extended = callPackage ../development/ocaml-modules/core_extended { };

    core_kernel = callPackage ../development/ocaml-modules/core_kernel { };

    core = callPackage ../development/ocaml-modules/core { };

    ocaml_cryptgps = callPackage ../development/ocaml-modules/cryptgps { };

    ocaml_data_notation = callPackage ../development/ocaml-modules/odn { };

    ocaml_expat = callPackage ../development/ocaml-modules/expat { };

    ocamlfuse = callPackage ../development/ocaml-modules/ocamlfuse { };

    ocamlgraph = callPackage ../development/ocaml-modules/ocamlgraph { };

    ocaml_http = callPackage ../development/ocaml-modules/http { };

    ocamlify = callPackage ../development/tools/ocaml/ocamlify { };

    ocaml_lwt = callPackage ../development/ocaml-modules/lwt { };

    ocamlmod = callPackage ../development/tools/ocaml/ocamlmod { };

    ocaml_mysql = callPackage ../development/ocaml-modules/mysql { };

    ocamlnet = callPackage ../development/ocaml-modules/ocamlnet { };

    ocaml_oasis = callPackage ../development/tools/ocaml/oasis { };

    ocaml_optcomp = callPackage ../development/ocaml-modules/optcomp { };

    ocaml_pcre = callPackage ../development/ocaml-modules/pcre {};

    pgocaml = callPackage ../development/ocaml-modules/pgocaml {};

    ocaml_react = callPackage ../development/ocaml-modules/react { };
    reactivedata = callPackage ../development/ocaml-modules/reactivedata {};

    ocamlscript = callPackage ../development/tools/ocaml/ocamlscript { };

    ocamlsdl= callPackage ../development/ocaml-modules/ocamlsdl { };

    ocaml_sqlite3 = callPackage ../development/ocaml-modules/sqlite3 { };

    ocaml_ssl = callPackage ../development/ocaml-modules/ssl { };

    ocaml_text = callPackage ../development/ocaml-modules/ocaml-text { };

    ocpBuild = callPackage ../development/tools/ocaml/ocp-build { };

    ocpIndent = callPackage ../development/tools/ocaml/ocp-indent { };

    ocp-index = callPackage ../development/tools/ocaml/ocp-index { };

    ocplib-endian = callPackage ../development/ocaml-modules/ocplib-endian { };

    ocsigen_server = callPackage ../development/ocaml-modules/ocsigen-server { };

    ojquery = callPackage ../development/ocaml-modules/ojquery { };

    otfm = callPackage ../development/ocaml-modules/otfm { };

    ounit = callPackage ../development/ocaml-modules/ounit { };

    piqi = callPackage ../development/ocaml-modules/piqi { };
    piqi-ocaml = callPackage ../development/ocaml-modules/piqi-ocaml { };

    re2 = callPackage ../development/ocaml-modules/re2 { };

    tyxml = callPackage ../development/ocaml-modules/tyxml { };

    ulex = callPackage ../development/ocaml-modules/ulex { };

    ulex08 = callPackage ../development/ocaml-modules/ulex/0.8 {
      camlp5 = camlp5_transitional;
    };

    textutils = callPackage ../development/ocaml-modules/textutils { };

    type_conv_108_08_00 = callPackage ../development/ocaml-modules/type_conv/108.08.00.nix { };
    type_conv_109_60_01 = callPackage ../development/ocaml-modules/type_conv/109.60.01.nix { };
    type_conv_112_01_01 = callPackage ../development/ocaml-modules/type_conv/112.01.01.nix { };
    type_conv =
      if lib.versionOlder "4.02" ocaml_version
      then type_conv_112_01_01
      else if lib.versionOlder "4.00" ocaml_version
      then type_conv_109_60_01
      else if lib.versionOlder "3.12" ocaml_version
      then type_conv_108_08_00
      else null;

    sexplib_108_08_00 = callPackage ../development/ocaml-modules/sexplib/108.08.00.nix { };
    sexplib_111_25_00 = callPackage ../development/ocaml-modules/sexplib/111.25.00.nix { };
    sexplib_112_24_01 = callPackage ../development/ocaml-modules/sexplib/112.24.01.nix { };

    sexplib =
      if lib.versionOlder "4.02" ocaml_version
      then sexplib_112_24_01
      else if lib.versionOlder "4.00" ocaml_version
      then sexplib_111_25_00
      else if lib.versionOlder "3.12" ocaml_version
      then sexplib_108_08_00
      else null;

    ocaml_extlib = callPackage ../development/ocaml-modules/extlib { };
    ocaml_extlib_maximal = callPackage ../development/ocaml-modules/extlib {
      minimal = false;
    };

    ocurl = callPackage ../development/ocaml-modules/ocurl { };

    pa_ounit = callPackage ../development/ocaml-modules/pa_ounit { };

    pa_bench = callPackage ../development/ocaml-modules/pa_bench { };

    pa_test = callPackage ../development/ocaml-modules/pa_test { };

    pipebang = callPackage ../development/ocaml-modules/pipebang { };

    pprint = callPackage ../development/ocaml-modules/pprint { };

    pycaml = callPackage ../development/ocaml-modules/pycaml { };

    qcheck = callPackage ../development/ocaml-modules/qcheck {
      oasis = ocaml_oasis;
    };

    qtest = callPackage ../development/ocaml-modules/qtest {
      oasis = ocaml_oasis;
    };

    re = callPackage ../development/ocaml-modules/re { };

    safepass = callPackage ../development/ocaml-modules/safepass { };

    sqlite3EZ = callPackage ../development/ocaml-modules/sqlite3EZ { };

    stringext = callPackage ../development/ocaml-modules/stringext { };

    twt = callPackage ../development/ocaml-modules/twt { };

    typerep = callPackage ../development/ocaml-modules/typerep { };

    utop = callPackage ../development/tools/ocaml/utop { };

    uuidm = callPackage ../development/ocaml-modules/uuidm { };

    sawja = callPackage ../development/ocaml-modules/sawja { };

    uucd = callPackage ../development/ocaml-modules/uucd { };
    uucp = callPackage ../development/ocaml-modules/uucp { };
    uunf = callPackage ../development/ocaml-modules/uunf { };

    uri = callPackage ../development/ocaml-modules/uri { };

    uuseg = callPackage ../development/ocaml-modules/uuseg { };
    uutf = callPackage ../development/ocaml-modules/uutf { };

    variantslib = callPackage ../development/ocaml-modules/variantslib { };

    vg = callPackage ../development/ocaml-modules/vg { };

    x509 = callPackage ../development/ocaml-modules/x509 { };

    xmlm = callPackage ../development/ocaml-modules/xmlm { };

    xml-light = callPackage ../development/ocaml-modules/xml-light { };

    yojson = callPackage ../development/ocaml-modules/yojson { };

    zarith = callPackage ../development/ocaml-modules/zarith { };

    zed = callPackage ../development/ocaml-modules/zed { };

    ocsigen_deriving = callPackage ../development/ocaml-modules/ocsigen-deriving {
      oasis = ocaml_oasis;
    };

  };

  ocamlPackages = recurseIntoAttrs ocamlPackages_4_01_0;
  ocamlPackages_3_10_0 = (mkOcamlPackages ocaml_3_10_0 pkgs.ocamlPackages_3_10_0)
  // { lablgtk = ocamlPackages_3_10_0.lablgtk_2_14; };
  ocamlPackages_3_11_2 = (mkOcamlPackages ocaml_3_11_2 pkgs.ocamlPackages_3_11_2)
  // { lablgtk = ocamlPackages_3_11_2.lablgtk_2_14; };
  ocamlPackages_3_12_1 = (mkOcamlPackages ocaml_3_12_1 pkgs.ocamlPackages_3_12_1)
  // { camlimages = ocamlPackages_3_12_1.camlimages_4_0; };
  ocamlPackages_4_00_1 = mkOcamlPackages ocaml_4_00_1 pkgs.ocamlPackages_4_00_1;
  ocamlPackages_4_01_0 = mkOcamlPackages ocaml_4_01_0 pkgs.ocamlPackages_4_01_0;
  ocamlPackages_4_02 = mkOcamlPackages ocaml_4_02 pkgs.ocamlPackages_4_02;
  ocamlPackages_latest = ocamlPackages_4_02;

  ocaml_make = callPackage ../development/ocaml-modules/ocamlmake { };

  ocaml-top = callPackage ../development/tools/ocaml/ocaml-top { };

  opa = callPackage ../development/compilers/opa {
    nodejs = nodejs-0_10;
  };

  opam_1_0_0 = callPackage ../development/tools/ocaml/opam/1.0.0.nix { };
  opam_1_1 = callPackage ../development/tools/ocaml/opam/1.1.nix {
    inherit (ocamlPackages_4_01_0) ocaml;
  };
  opam = callPackage ../development/tools/ocaml/opam { };

  ocamlnat = newScope pkgs.ocamlPackages_3_12_1 ../development/ocaml-modules/ocamlnat { };

  ponyc = callPackage ../development/compilers/ponyc {
    llvm = llvm_36;
  };

  qcmm = callPackage ../development/compilers/qcmm {
    lua   = lua4;
    ocaml = ocaml_3_08_0;
  };

  rtags = callPackage ../development/tools/rtags/default.nix {};

  rustcMaster = callPackage ../development/compilers/rustc/head.nix {};
  rustc = callPackage ../development/compilers/rustc {};

  rustPlatform = rustStable;

  rustStable = recurseIntoAttrs (makeRustPlatform rustc cargo rustStable);
  rustUnstable = recurseIntoAttrs (makeRustPlatform rustcMaster
    (cargo.override { rustPlatform = rustUnstableCargoPlatform;  }) rustUnstable);

  # rust platform to build cargo itself (with cargoSnapshot)
  rustCargoPlatform = makeRustPlatform rustc cargoSnapshot.cargo rustCargoPlatform;
  rustUnstableCargoPlatform = makeRustPlatform rustcMaster cargoSnapshot.cargo rustUnstableCargoPlatform;

  makeRustPlatform = rustc: cargo: self:
    let
      callPackage = newScope self;
    in {
      inherit rustc cargo;

      rustRegistry = callPackage ./rust-packages.nix { };

      buildRustPackage = callPackage ../build-support/rust { };
    };

  rustfmt = callPackage ../development/tools/rust/rustfmt { };

  sbclBootstrap = callPackage ../development/compilers/sbcl/bootstrap.nix {};
  sbcl = callPackage ../development/compilers/sbcl {};
  # For StumpWM
  sbcl_1_2_5 = callPackage ../development/compilers/sbcl/1.2.5.nix {
    clisp = clisp;
  };
  # For ACL2
  sbcl_1_2_0 = callPackage ../development/compilers/sbcl/1.2.0.nix {
    clisp = clisp;
  };

  scala_2_9 = callPackage ../development/compilers/scala/2.9.nix { };
  scala_2_10 = callPackage ../development/compilers/scala/2.10.nix { };
  scala_2_11 = callPackage ../development/compilers/scala { };
  scala = scala_2_11;

  sdcc = callPackage ../development/compilers/sdcc { };

  smlnjBootstrap = callPackage ../development/compilers/smlnj/bootstrap.nix { };
  smlnj = if stdenv.isDarwin
            then callPackage ../development/compilers/smlnj { }
            else callPackage_i686 ../development/compilers/smlnj { };

  sqldeveloper = callPackage ../development/tools/database/sqldeveloper { };

  squeak = callPackage ../development/compilers/squeak { };

  stalin = callPackage ../development/compilers/stalin { };

  strategoPackages = recurseIntoAttrs strategoPackages018;

  strategoPackages016 = callPackage ../development/compilers/strategoxt/0.16.nix {
    stdenv = overrideInStdenv stdenv [gnumake380];
  };

  strategoPackages017 = callPackage ../development/compilers/strategoxt/0.17.nix {
    readline = readline5;
  };

  strategoPackages018 = callPackage ../development/compilers/strategoxt/0.18.nix {
    readline = readline5;
  };

  metaBuildEnv = callPackage ../development/compilers/meta-environment/meta-build-env { };

  swiProlog = callPackage ../development/compilers/swi-prolog { };

  tbb = callPackage ../development/libraries/tbb { };

  teyjus = callPackage ../development/compilers/teyjus {
    omake = omake_rc1;
  };

  thrust = callPackage ../development/tools/thrust {
    gconf = pkgs.gnome.GConf;
  };

  tinycc = callPackage ../development/compilers/tinycc { };

  urweb = callPackage ../development/compilers/urweb { };

  vala = callPackage ../development/compilers/vala/default.nix { };

  vala_0_26 = callPackage ../development/compilers/vala/0.26.nix { };

  vala_0_28 = callPackage ../development/compilers/vala/0.28.nix { };

  visualcpp = callPackage ../development/compilers/visual-c++ { };

  vs90wrapper = callPackage ../development/compilers/vs90wrapper { };

  webdsl = callPackage ../development/compilers/webdsl { };

  win32hello = callPackage ../development/compilers/visual-c++/test { };

  wrapCCWith = ccWrapper: libc: extraBuildCommands: baseCC: ccWrapper {
    nativeTools = stdenv.cc.nativeTools or false;
    nativeLibc = stdenv.cc.nativeLibc or false;
    nativePrefix = stdenv.cc.nativePrefix or "";
    cc = baseCC;
    dyld = if stdenv.isDarwin then darwin.dyld else null;
    isGNU = baseCC.isGNU or false;
    isClang = baseCC.isClang or false;
    inherit libc extraBuildCommands;
  };

  wrapCC = wrapCCWith (callPackage ../build-support/cc-wrapper) stdenv.cc.libc "";
  # legacy version, used for gnat bootstrapping
  wrapGCC-old = baseGCC: callPackage ../build-support/gcc-wrapper-old {
    nativeTools = stdenv.cc.nativeTools or false;
    nativeLibc = stdenv.cc.nativeLibc or false;
    nativePrefix = stdenv.cc.nativePrefix or "";
    gcc = baseGCC;
    libc = glibc;
  };

  wrapGCCCross =
    {gcc, libc, binutils, cross, shell ? "", name ? "gcc-cross-wrapper"}:

    forceNativeDrv (callPackage ../build-support/gcc-cross-wrapper {
      nativeTools = false;
      nativeLibc = false;
      noLibc = (libc == null);
      inherit gcc binutils libc shell name cross;
    });

  # prolog
  yap = callPackage ../development/compilers/yap { };

  yasm = callPackage ../development/compilers/yasm { };


  ### DEVELOPMENT / INTERPRETERS

  acl2 = builderDefsPackage (callPackage ../development/interpreters/acl2) {
    sbcl = sbcl_1_2_0;
  };

  angelscript = callPackage ../development/interpreters/angelscript {};

  chibi = callPackage ../development/interpreters/chibi { };

  ceptre = callPackage ../development/interpreters/ceptre { };

  clisp = callPackage ../development/interpreters/clisp { };

  # compatibility issues in 2.47 - at list 2.44.1 is known good
  # for sbcl bootstrap.
  # SBCL page recommends 2.33.2, though. Not sure when was it last tested
  clisp_2_44_1 = callPackage ../development/interpreters/clisp/2.44.1.nix {
    libsigsegv = libsigsegv_25;
  };

  clojure = callPackage ../development/interpreters/clojure { };

  clooj = callPackage ../development/interpreters/clojure/clooj.nix { };

  erlangR14 = callPackage ../development/interpreters/erlang/R14.nix { };
  erlangR15 = callPackage ../development/interpreters/erlang/R15.nix { };
  erlangR16 = callPackage ../development/interpreters/erlang/R16.nix { };
  erlangR16_odbc = callPackage ../development/interpreters/erlang/R16.nix { odbcSupport = true; };
  erlangR17 = callPackage ../development/interpreters/erlang/R17.nix { };
  erlangR17_odbc = callPackage ../development/interpreters/erlang/R17.nix { odbcSupport = true; };
  erlangR17_javac = callPackage ../development/interpreters/erlang/R17.nix { javacSupport = true; };
  erlangR17_odbc_javac = callPackage ../development/interpreters/erlang/R17.nix { javacSupport = true; odbcSupport = true; };
  erlangR18 = callPackage ../development/interpreters/erlang/R18.nix {
    inherit (darwin.apple_sdk.frameworks) Carbon Cocoa;
  };
  erlangR18_odbc = callPackage ../development/interpreters/erlang/R18.nix {
    inherit (darwin.apple_sdk.frameworks) Carbon Cocoa;
    odbcSupport = true;
  };
  erlangR18_javac = callPackage ../development/interpreters/erlang/R18.nix {
    inherit (darwin.apple_sdk.frameworks) Carbon Cocoa;
    javacSupport = true;
  };
  erlangR18_odbc_javac = callPackage ../development/interpreters/erlang/R18.nix {
    inherit (darwin.apple_sdk.frameworks) Carbon Cocoa;
    javacSupport = true; odbcSupport = true;
  };
  erlang = erlangR18;
  erlang_odbc = erlangR18_odbc;
  erlang_javac = erlangR18_javac;
  erlang_odbc_javac = erlangR18_odbc_javac;

  rebar = callPackage ../development/tools/build-managers/rebar { };

  elixir = callPackage ../development/interpreters/elixir { };

  groovy = callPackage ../development/interpreters/groovy { };

  guile_1_8 = callPackage ../development/interpreters/guile/1.8.nix { };

  guile_2_0 = callPackage ../development/interpreters/guile { };

  guile = guile_2_0;

  hadoop = callPackage ../applications/networking/cluster/hadoop { };

  io = callPackage ../development/interpreters/io { };

  j = callPackage ../development/interpreters/j {};

  jimtcl = callPackage ../development/interpreters/jimtcl {};

  jmeter = callPackage ../applications/networking/jmeter {};

  davmail = callPackage ../applications/networking/davmail {};

  lxappearance = callPackage ../applications/misc/lxappearance {};

  kona = callPackage ../development/interpreters/kona {};

  lolcode = callPackage ../development/interpreters/lolcode { };

  love = callPackage ../development/interpreters/love {lua=lua5_1;};
  love_luajit = callPackage ../development/interpreters/love {lua=luajit;};
  love_0_9 = callPackage ../development/interpreters/love/0.9.nix { };

  ### LUA MODULES

  lua4 = callPackage ../development/interpreters/lua-4 { };
  lua5_0 = callPackage ../development/interpreters/lua-5/5.0.3.nix { };
  lua5_1 = callPackage ../development/interpreters/lua-5/5.1.nix { };
  lua5_2 = callPackage ../development/interpreters/lua-5/5.2.nix { };
  lua5_2_compat = callPackage ../development/interpreters/lua-5/5.2.nix {
    compat = true;
  };
  lua5_3 = callPackage ../development/interpreters/lua-5/5.3.nix { };
  lua5_3_compat = callPackage ../development/interpreters/lua-5/5.3.nix {
    compat = true;
  };
  lua5 = lua5_2_compat;
  lua = lua5;

  lua51Packages = recurseIntoAttrs (callPackage ./lua-packages.nix { lua = lua5_1; });
  lua52Packages = recurseIntoAttrs (callPackage ./lua-packages.nix { lua = lua5_2; });

  luaPackages = lua52Packages;

  lua5_1_sockets = lua51Packages.luasocket;

  lua5_expat = callPackage ../development/interpreters/lua-5/expat.nix {};
  lua5_sec = callPackage ../development/interpreters/lua-5/sec.nix { };

  luajit = callPackage ../development/interpreters/luajit {};

  luarocks = luaPackages.luarocks;

  toluapp = callPackage ../development/tools/toluapp {
    lua = lua5_1; # doesn't work with any other :(
  };

  ### END OF LUA

  lush2 = callPackage ../development/interpreters/lush {};

  maude = callPackage ../development/interpreters/maude {
    bison = bison2;
    flex = flex_2_5_35;
  };

  mesos = callPackage ../applications/networking/cluster/mesos {
    sasl = cyrus_sasl;
    inherit (pythonPackages) python boto setuptools distutils-cfg wrapPython;
    pythonProtobuf = pythonPackages.protobuf2_5;
    perf = linuxPackages.perf;
  };

  mesos-dns = goPackages.mesos-dns.bin // { outputs = [ "bin" ]; };

  mujs = callPackage ../development/interpreters/mujs { };

  nix-exec = callPackage ../development/interpreters/nix-exec {
    git = gitMinimal;

    nix = nixUnstable;
  };

  octave = callPackage ../development/interpreters/octave {
    fltk = fltk13.override { cfg.xftSupport = true; };
    qt = null;
    ghostscript = null;
    llvm = null;
    hdf5 = null;
    glpk = null;
    suitesparse = null;
    jdk = null;
    openblas = openblasCompat;
  };
  octaveFull = (lowPrio (callPackage ../development/interpreters/octave {
    fltk = fltk13.override { cfg.xftSupport = true; };
    qt = qt4;
  }));

  # mercurial (hg) bleeding edge version
  octaveHG = callPackage ../development/interpreters/octave/hg.nix { };

  ocropus = callPackage ../applications/misc/ocropus { };

  perl516 = callPackage ../development/interpreters/perl/5.16 { };

  perl520 = callPackage ../development/interpreters/perl/5.20 {
    fetchurl = fetchurlBoot;
  };

  perl522 = callPackage ../development/interpreters/perl/5.22 {
    fetchurl = fetchurlBoot;
  };

  # Make perl522 the default once gnulib is updated to support it.
  perl = perl520;

  php = php56;

  phpPackages = recurseIntoAttrs (callPackage ./php-packages.nix {});

  php55Packages = recurseIntoAttrs (callPackage ./php-packages.nix {
    php = php55;
  });

  inherit (callPackages ../development/interpreters/php { })
    php54
    php55
    php56
    php70;

  picoc = callPackage ../development/interpreters/picoc {};

  picolisp = callPackage ../development/interpreters/picolisp {};

  pltScheme = racket; # just to be sure

  polyml = callPackage ../development/compilers/polyml { };

  pure = callPackage ../development/interpreters/pure {
    llvm = llvm_35;
  };
  purePackages = recurseIntoAttrs (callPackage ./pure-packages.nix {});

  python = python2;
  python2 = python27;
  python3 = python34;

  # pythonPackages further below, but assigned here because they need to be in sync
  pythonPackages = python2Packages;
  python2Packages = python27Packages;
  python3Packages = python34Packages;

  python26 = callPackage ../development/interpreters/python/2.6 {
    db = db47;
    self = python26;
  };
  python27 = callPackage ../development/interpreters/python/2.7 {
    self = python27;
    inherit (darwin) CF configd;
  };
  python32 = callPackage ../development/interpreters/python/3.2 {
    self = python32;
  };
  python33 = callPackage ../development/interpreters/python/3.3 {
    self = python33;
  };
  python34 = hiPrio (callPackage ../development/interpreters/python/3.4 {
    inherit (darwin) CF configd;
    self = python34;
  });
  python35 = hiPrio (callPackage ../development/interpreters/python/3.5 {
    inherit (darwin) CF configd;
    self = python35;
  });
  pypy = callPackage ../development/interpreters/pypy {
    self = pypy;
  };

  pythonFull = python2Full;
  python2Full = python27Full;
  python26Full = python26.override {
    includeModules = true;
    self = python26Full;
  };
  python27Full = python27.override {
    includeModules = true;
    self = python27Full;
  };

  python2nix = callPackage ../tools/package-management/python2nix { };

  pythonDocs = recurseIntoAttrs (callPackage ../development/interpreters/python/docs {});

  pypi2nix = python27Packages.pypi2nix;

  svg2tikz = python27Packages.svg2tikz;

  pyrex = pyrex095;

  pyrex095 = callPackage ../development/interpreters/pyrex/0.9.5.nix { };

  pyrex096 = callPackage ../development/interpreters/pyrex/0.9.6.nix { };

  racket = callPackage ../development/interpreters/racket { };

  rakudo = callPackage ../development/interpreters/rakudo { };

  rascal = callPackage ../development/interpreters/rascal { };

  regina = callPackage ../development/interpreters/regina { };

  renpy = callPackage ../development/interpreters/renpy {
    wrapPython = pythonPackages.wrapPython;
  };

  bundix = callPackage ../development/interpreters/ruby/bundix {
    ruby = ruby_2_1_3;
  };
  bundler = callPackage ../development/interpreters/ruby/bundler.nix { };
  bundler_HEAD = import ../development/interpreters/ruby/bundler-head.nix {
    inherit buildRubyGem coreutils fetchgit;
  };
  defaultGemConfig = callPackage ../development/interpreters/ruby/bundler-env/default-gem-config.nix { };
  buildRubyGem = callPackage ../development/interpreters/ruby/gem.nix { };
  bundlerEnv = callPackage ../development/interpreters/ruby/bundler-env { };

  ruby_1_8_7 = callPackage ../development/interpreters/ruby/ruby-1.8.7.nix { };
  inherit (callPackage ../development/interpreters/ruby {})
    # TODO: uncomment when ruby_1_8_7 doesn't need autoconf
    # ruby_1_8_7
    ruby_1_9_3
    ruby_2_0_0
    ruby_2_1_0 ruby_2_1_1 ruby_2_1_2 ruby_2_1_3 ruby_2_1_6
    ruby_2_2_0 ruby_2_2_2;

  # Ruby aliases
  ruby = ruby_2_2;
  ruby_1_8 = ruby_1_8_7;
  ruby_1_9 = ruby_1_9_3;
  ruby_2_0 = ruby_2_0_0;
  ruby_2_1 = ruby_2_1_6;
  ruby_2_2 = ruby_2_2_2;

  rubygemsFun = ruby: builderDefsPackage (callPackage ../development/interpreters/ruby/rubygems.nix) {
    inherit ruby;
  };
  rubygems = hiPrio (rubygemsFun ruby);

  rq = callPackage ../applications/networking/cluster/rq { };

  scsh = callPackage ../development/interpreters/scsh { };

  scheme48 = callPackage ../development/interpreters/scheme48 { };

  self = callPackage_i686 ../development/interpreters/self { };

  spark = callPackage ../applications/networking/cluster/spark { };

  spidermonkey = callPackage ../development/interpreters/spidermonkey { };
  spidermonkey_1_8_0rc1 = callPackage ../development/interpreters/spidermonkey/1.8.0-rc1.nix { };
  spidermonkey_185 = callPackage ../development/interpreters/spidermonkey/185-1.0.0.nix { };
  spidermonkey_17 = callPackage ../development/interpreters/spidermonkey/17.0.nix { };
  spidermonkey_24 = callPackage ../development/interpreters/spidermonkey/24.2.nix { };
  spidermonkey_31 = callPackage ../development/interpreters/spidermonkey/31.5.nix { };

  supercollider = callPackage ../development/interpreters/supercollider {
    gcc = gcc48; # doesn't build with gcc49
    qt = qt4;
    fftw = fftwSinglePrec;
  };

  supercollider_scel = supercollider.override { useSCEL = true; };

  tcl = tcl-8_6;
  tcl-8_5 = callPackage ../development/interpreters/tcl/8.5.nix { };
  tcl-8_6 = callPackage ../development/interpreters/tcl/8.6.nix { };

  xulrunner = callPackage ../development/interpreters/xulrunner {
    inherit (gnome) libIDL;
    inherit (pythonPackages) pysqlite;
  };


  ### DEVELOPMENT / MISC

  amdadlsdk = callPackage ../development/misc/amdadl-sdk { };

  amdappsdk26 = callPackage ../development/misc/amdapp-sdk {
    version = "2.6";
  };

  amdappsdk27 = callPackage ../development/misc/amdapp-sdk {
    version = "2.7";
  };

  amdappsdk28 = callPackage ../development/misc/amdapp-sdk {
    version = "2.8";
  };

  amdappsdk = amdappsdk28;

  amdappsdkFull = callPackage ../development/misc/amdapp-sdk {
    version = "2.8";
    samples = true;
  };

  avrgcclibc = callPackage ../development/misc/avr-gcc-with-avr-libc {};

  avr8burnomat = callPackage ../development/misc/avr8-burn-omat { };

  sourceFromHead = callPackage ../build-support/source-from-head-fun.nix {};

  ecj = callPackage ../development/eclipse/ecj { };

  jdtsdk = callPackage ../development/eclipse/jdt-sdk { };

  jruby = callPackage ../development/interpreters/jruby { };

  jython = callPackage ../development/interpreters/jython {};

  guileCairo = callPackage ../development/guile-modules/guile-cairo { };

  guileGnome = callPackage ../development/guile-modules/guile-gnome {
    gconf = gnome.GConf;
    inherit (gnome) gnome_vfs libglade libgnome libgnomecanvas libgnomeui;
  };

  guile_lib = callPackage ../development/guile-modules/guile-lib { };

  guile_ncurses = callPackage ../development/guile-modules/guile-ncurses { };

  guile-opengl = callPackage ../development/guile-modules/guile-opengl { };

  guile-sdl = callPackage ../development/guile-modules/guile-sdl { };

  guile-xcb = callPackage ../development/guile-modules/guile-xcb { };

  pharo-vm = callPackage_i686 ../development/pharo/vm { };
  pharo-launcher = callPackage ../development/pharo/launcher { };

  srecord = callPackage ../development/tools/misc/srecord { };

  windowssdk = (
    callPackage ../development/misc/windows-sdk {});

  xidel = callPackage ../tools/text/xidel { };

  ### DEVELOPMENT / TOOLS

  activator = callPackage ../development/tools/activator { };

  alloy = callPackage ../development/tools/alloy { };

  augeas = callPackage ../tools/system/augeas { };

  ansible = callPackage ../tools/system/ansible { };

  antlr = callPackage ../development/tools/parsing/antlr/2.7.7.nix { };

  antlr3 = callPackage ../development/tools/parsing/antlr { };

  ant = apacheAnt;

  apacheAnt = callPackage ../development/tools/build-managers/apache-ant { };

  apacheKafka = callPackage ../servers/apache-kafka { };

  astyle = callPackage ../development/tools/misc/astyle { };

  electron = callPackage ../development/tools/electron {
    gconf = pkgs.gnome.GConf;
  };


  autobuild = callPackage ../development/tools/misc/autobuild { };

  autoconf = callPackage ../development/tools/misc/autoconf { };

  autoconf-archive = callPackage ../development/tools/misc/autoconf-archive { };

  autoconf213 = callPackage ../development/tools/misc/autoconf/2.13.nix { };

  autocutsel = callPackage ../tools/X11/autocutsel{ };

  automake = automake115x;

  automake110x = callPackage ../development/tools/misc/automake/automake-1.10.x.nix { };

  automake111x = callPackage ../development/tools/misc/automake/automake-1.11.x.nix { };

  automake112x = callPackage ../development/tools/misc/automake/automake-1.12.x.nix { };

  automake113x = callPackage ../development/tools/misc/automake/automake-1.13.x.nix { };

  automake114x = callPackage ../development/tools/misc/automake/automake-1.14.x.nix { };

  automake115x = callPackage ../development/tools/misc/automake/automake-1.15.x.nix { };

  automoc4 = callPackage ../development/tools/misc/automoc4 { };

  avrdude = callPackage ../development/tools/misc/avrdude { };

  avarice = callPackage ../development/tools/misc/avarice { };

  babeltrace = callPackage ../development/tools/misc/babeltrace { };

  bam = callPackage ../development/tools/build-managers/bam {};

  bazel = callPackage ../development/tools/build-managers/bazel { jdk = openjdk8; };

  bin_replace_string = callPackage ../development/tools/misc/bin_replace_string { };

  binutils = if stdenv.isDarwin then darwin.binutils else binutils-raw;

  binutils-raw = callPackage ../development/tools/misc/binutils { inherit noSysDirs; };

  binutils_nogold = lowPrio (callPackage ../development/tools/misc/binutils {
    inherit noSysDirs;
    gold = false;
  });

  binutilsCross = assert crossSystem != null; lowPrio (forceNativeDrv (
    if crossSystem.libc == "libSystem" then darwin.cctools_cross
    else binutils.override {
      noSysDirs = true;
      cross = crossSystem;
    }));

  bison2 = callPackage ../development/tools/parsing/bison/2.x.nix { };
  bison3 = callPackage ../development/tools/parsing/bison/3.x.nix { };
  bison = bison3;

  bossa = callPackage ../development/tools/misc/bossa {
    wxGTK = wxGTK30;
  };

  buildbot = callPackage ../development/tools/build-managers/buildbot {
    inherit (pythonPackages) twisted jinja2 sqlalchemy sqlalchemy_migrate;
    dateutil = pythonPackages.dateutil_1_5;
  };

  buildbot-slave = callPackage ../development/tools/build-managers/buildbot-slave {
    inherit (pythonPackages) twisted;
  };

  byacc = callPackage ../development/tools/parsing/byacc { };

  cargo = callPackage ../development/tools/build-managers/cargo {
    # cargo needs to be built with rustCargoPlatform, which uses cargoSnapshot
    rustPlatform = rustCargoPlatform;
  };

  cargoSnapshot = {
    cargo = callPackage ../development/tools/build-managers/cargo/snapshot.nix { };
  };

  casperjs = callPackage ../development/tools/casperjs { };

  cbrowser = callPackage ../development/tools/misc/cbrowser { };

  ccache = callPackage ../development/tools/misc/ccache { };

  # Wrapper that works as gcc or g++
  # It can be used by setting in nixpkgs config like this, for example:
  #    replaceStdenv = { pkgs }: pkgs.ccacheStdenv;
  # But if you build in chroot, you should have that path in chroot
  # If instantiated directly, it will use the HOME/.ccache as cache directory.
  # You can use an override in packageOverrides to set extraConfig:
  #    packageOverrides = pkgs: {
  #     ccacheWrapper = pkgs.ccacheWrapper.override {
  #       extraConfig = ''
  #         CCACHE_COMPRESS=1
  #         CCACHE_DIR=/bin/.ccache
  #       '';
  #     };
  #
  ccacheWrapper = makeOverridable ({ extraConfig ? "" }:
     wrapCC (ccache.links extraConfig)) {};
  ccacheStdenv = lowPrio (overrideCC stdenv ccacheWrapper);

  cccc = callPackage ../development/tools/analysis/cccc { };

  cgdb = callPackage ../development/tools/misc/cgdb { };

  chefdk = callPackage ../development/tools/chefdk {
    ruby = ruby_2_0_0;
  };

  cfr = callPackage ../development/tools/java/cfr { };

  checkstyle = callPackage ../development/tools/analysis/checkstyle { };

  chromedriver = callPackage ../development/tools/selenium/chromedriver { gconf = gnome.GConf; };

  chrpath = callPackage ../development/tools/misc/chrpath { };

  chruby = callPackage ../development/tools/misc/chruby { rubies = null; };

  "cl-launch" = callPackage ../development/tools/misc/cl-launch {};

  coan = callPackage ../development/tools/analysis/coan { };

  complexity = callPackage ../development/tools/misc/complexity { };

  ctags = callPackage ../development/tools/misc/ctags { };

  ctagsWrapped = callPackage ../development/tools/misc/ctags/wrapped.nix {};

  ctodo = callPackage ../applications/misc/ctodo { };

  cmake-2_8 = callPackage ../development/tools/build-managers/cmake/2.8.nix {
    wantPS = stdenv.isDarwin;
    ps     = if stdenv.isDarwin then darwin.adv_cmds else null;
  };

  cmake = callPackage ../development/tools/build-managers/cmake {
    wantPS = stdenv.isDarwin;
    ps     = if stdenv.isDarwin then darwin.adv_cmds else null;
  };

  cmakeCurses = cmake.override { useNcurses = true; };

  cmakeWithGui = cmakeCurses.override { useQt4 = true; };

  coccinelle = callPackage ../development/tools/misc/coccinelle { };

  cpptest = callPackage ../development/libraries/cpptest { };

  cppi = callPackage ../development/tools/misc/cppi { };

  cproto = callPackage ../development/tools/misc/cproto { };

  cflow = callPackage ../development/tools/misc/cflow { };

  cov-build = callPackage ../development/tools/analysis/cov-build {};

  cppcheck = callPackage ../development/tools/analysis/cppcheck { };

  cscope = callPackage ../development/tools/misc/cscope { };

  csslint = callPackage ../development/web/csslint { };

  libcxx = llvmPackages.libcxx;
  libcxxabi = llvmPackages.libcxxabi;

  libsigrok = callPackage ../development/tools/libsigrok { };

  libsigrokdecode = callPackage ../development/tools/libsigrokdecode { };

  dejagnu = callPackage ../development/tools/misc/dejagnu { };

  dfeet = callPackage ../development/tools/misc/d-feet {
    inherit (pythonPackages) pep8;
  };

  dfu-programmer = callPackage ../development/tools/misc/dfu-programmer { };

  dfu-util = callPackage ../development/tools/misc/dfu-util { };

  ddd = callPackage ../development/tools/misc/ddd { };

  distcc = callPackage ../development/tools/misc/distcc { };

  # distccWrapper: wrapper that works as gcc or g++
  # It can be used by setting in nixpkgs config like this, for example:
  #    replaceStdenv = { pkgs }: pkgs.distccStdenv;
  # But if you build in chroot, a default 'nix' will create
  # a new net namespace, and won't have network access.
  # You can use an override in packageOverrides to set extraConfig:
  #    packageOverrides = pkgs: {
  #     distccWrapper = pkgs.distccWrapper.override {
  #       extraConfig = ''
  #         DISTCC_HOSTS="myhost1 myhost2"
  #       '';
  #     };
  #
  distccWrapper = makeOverridable ({ extraConfig ? "" }:
     wrapCC (distcc.links extraConfig)) {};
  distccStdenv = lowPrio (overrideCC stdenv distccWrapper);

  distccMasquerade = if stdenv.isDarwin
    then null
    else callPackage ../development/tools/misc/distcc/masq.nix {
      gccRaw = gcc.cc;
      binutils = binutils;
    };

  doclifter = callPackage ../development/tools/misc/doclifter { };

  docutils = pythonPackages.docutils;

  dot2tex = pythonPackages.dot2tex;

  doxygen = callPackage ../development/tools/documentation/doxygen {
    qt4 = null;
    inherit (darwin.apple_sdk.frameworks) CoreServices;
  };

  doxygen_gui = lowPrio (doxygen.override { inherit qt4; });

  drush = callPackage ../development/tools/misc/drush { };

  editorconfig-core-c = callPackage ../development/tools/misc/editorconfig-core-c { };

  eggdbus = callPackage ../development/tools/misc/eggdbus { };

  egypt = callPackage ../development/tools/analysis/egypt { };

  elfutils = callPackage ../development/tools/misc/elfutils { };

  emma = callPackage ../development/tools/analysis/emma { };

  epm = callPackage ../development/tools/misc/epm { };

  eweb = callPackage ../development/tools/literate-programming/eweb { };

  eztrace = callPackage ../development/tools/profiling/EZTrace { };

  findbugs = callPackage ../development/tools/analysis/findbugs { };

  flow = callPackage ../development/tools/analysis/flow { };

  framac = callPackage ../development/tools/analysis/frama-c { };

  frame = callPackage ../development/libraries/frame { };

  fswatch = callPackage ../development/tools/misc/fswatch { };

  funnelweb = callPackage ../development/tools/literate-programming/funnelweb { };

  pmd = callPackage ../development/tools/analysis/pmd { };

  jdepend = callPackage ../development/tools/analysis/jdepend { };

  flex_2_5_35 = callPackage ../development/tools/parsing/flex/2.5.35.nix { };
  flex_2_5_39 = callPackage ../development/tools/parsing/flex/2.5.39.nix { };
  flex = flex_2_5_39;

  flexcpp = callPackage ../development/tools/parsing/flexc++ { };

  m4 = gnum4;

  geis = callPackage ../development/libraries/geis { };

  global = callPackage ../development/tools/misc/global { };

  gnome_doc_utils = callPackage ../development/tools/documentation/gnome-doc-utils {};

  gnum4 = callPackage ../development/tools/misc/gnum4 { };

  gnumake380 = callPackage ../development/tools/build-managers/gnumake/3.80 { };
  gnumake381 = callPackage ../development/tools/build-managers/gnumake/3.81 { };
  gnumake382 = callPackage ../development/tools/build-managers/gnumake/3.82 { };
  gnumake3 = gnumake382;
  gnumake40 = callPackage ../development/tools/build-managers/gnumake/4.0 { };
  gnumake41 = callPackage ../development/tools/build-managers/gnumake/4.1 { };
  gnumake = gnumake41;

  gob2 = callPackage ../development/tools/misc/gob2 { };

  gotty = goPackages.gotty.bin // { outputs = [ "bin" ]; };

  gradle = callPackage ../development/tools/build-managers/gradle { };

  gperf = callPackage ../development/tools/misc/gperf { };

  grail = callPackage ../development/libraries/grail { };

  gtk_doc = callPackage ../development/tools/documentation/gtk-doc { };

  gtkdialog = callPackage ../development/tools/misc/gtkdialog { };

  guileLint = callPackage ../development/tools/guile/guile-lint { };

  gwrap = callPackage ../development/tools/guile/g-wrap { };

  help2man = callPackage ../development/tools/misc/help2man {
    inherit (perlPackages) LocaleGettext;
  };

  heroku = callPackage ../development/tools/heroku { };

  hyenae = callPackage ../tools/networking/hyenae { };

  icmake = callPackage ../development/tools/build-managers/icmake { };

  iconnamingutils = callPackage ../development/tools/misc/icon-naming-utils {
    inherit (perlPackages) XMLSimple;
  };

  include-what-you-use = callPackage ../development/tools/analysis/include-what-you-use { };

  indent = callPackage ../development/tools/misc/indent { };

  ino = callPackage ../development/arduino/ino { };

  inotify-tools = callPackage ../development/tools/misc/inotify-tools { };

  intel-gpu-tools = callPackage ../development/tools/misc/intel-gpu-tools {};

  ired = callPackage ../development/tools/analysis/radare/ired.nix { };

  itstool = callPackage ../development/tools/misc/itstool { };

  jam = callPackage ../development/tools/build-managers/jam { };

  jikespg = callPackage ../development/tools/parsing/jikespg { };

  jenkins = callPackage ../development/tools/continuous-integration/jenkins { };

  jenkins-job-builder = callPackage ../development/tools/continuous-integration/jenkins-job-builder { };

  lcov = callPackage ../development/tools/analysis/lcov { };

  leiningen = callPackage ../development/tools/build-managers/leiningen { };

  lemon = callPackage ../development/tools/parsing/lemon { };


  libtool = libtool_2;

  libtool_1_5 = callPackage ../development/tools/misc/libtool { };

  libtool_2 = callPackage ../development/tools/misc/libtool/libtool2.nix { };

  lsof = callPackage ../development/tools/misc/lsof { };

  ltrace = callPackage ../development/tools/misc/ltrace { };

  lttng-tools = callPackage ../development/tools/misc/lttng-tools { };

  lttng-ust = callPackage ../development/tools/misc/lttng-ust { };

  lttv = callPackage ../development/tools/misc/lttv { };

  maven = maven3;
  maven3 = callPackage ../development/tools/build-managers/apache-maven { };

  mk = callPackage ../development/tools/build-managers/mk { };

  neoload = callPackage ../development/tools/neoload {
    licenseAccepted = (config.neoload.accept_license or false);
    fontsConf = makeFontsConf {
      fontDirectories = [
        xorg.fontbhttf
      ];
    };
  };

  ninja = callPackage ../development/tools/build-managers/ninja { };

  nixbang = callPackage ../development/tools/misc/nixbang {
      pythonPackages = python3Packages;
  };

  node_webkit = node_webkit_0_9;

  nwjs_0_12 = callPackage ../development/tools/node-webkit/nw12.nix {
    gconf = pkgs.gnome.GConf;
  };

  node_webkit_0_11 = callPackage ../development/tools/node-webkit/nw11.nix {
    gconf = pkgs.gnome.GConf;
  };

  node_webkit_0_9 = callPackage ../development/tools/node-webkit/nw9.nix {
    gconf = pkgs.gnome.GConf;
  };

  noweb = callPackage ../development/tools/literate-programming/noweb { };
  nuweb = callPackage ../development/tools/literate-programming/nuweb { tex = texlive.combined.scheme-small; };

  omake = callPackage ../development/tools/ocaml/omake { };
  omake_rc1 = callPackage ../development/tools/ocaml/omake/0.9.8.6-rc1.nix { };

  omniorb = callPackage ../development/tools/omniorb { };

  opengrok = callPackage ../development/tools/misc/opengrok { };

  openocd = callPackage ../development/tools/misc/openocd { };

  oprofile = callPackage ../development/tools/profiling/oprofile { };

  patchelf = callPackage ../development/tools/misc/patchelf { };

  peg = callPackage ../development/tools/parsing/peg { };

  phantomjs = callPackage ../development/tools/phantomjs { };

  phantomjs2 = callPackage ../development/tools/phantomjs2 { };

  pmccabe = callPackage ../development/tools/misc/pmccabe { };

  /* Make pkgconfig always return a nativeDrv, never a proper crossDrv,
     because most usage of pkgconfig as buildInput (inheritance of
     pre-cross nixpkgs) means using it using as nativeBuildInput
     cross_renaming: we should make all programs use pkgconfig as
     nativeBuildInput after the renaming.
     */
  pkgconfig = forceNativeDrv (callPackage ../development/tools/misc/pkgconfig {
    fetchurl = fetchurlBoot;
  });
  pkgconfigUpstream = lowPrio (pkgconfig.override { vanilla = true; });

  prelink = callPackage ../development/tools/misc/prelink { };

  premake3 = callPackage ../development/tools/misc/premake/3.nix { };

  premake4 = callPackage ../development/tools/misc/premake { };

  premake = premake4;

  racerRust = callPackage ../development/tools/rust/racer { };

  radare = callPackage ../development/tools/analysis/radare {
    inherit (gnome) vte;
    lua = lua5;
    useX11 = config.radare.useX11 or false;
    pythonBindings = config.radare.pythonBindings or false;
    rubyBindings = config.radare.rubyBindings or false;
    luaBindings = config.radare.luaBindings or false;
  };
  radare2 = callPackage ../development/tools/analysis/radare2 {
    inherit (gnome) vte;
    lua = lua5;
    useX11 = config.radare.useX11 or false;
    pythonBindings = config.radare.pythonBindings or false;
    rubyBindings = config.radare.rubyBindings or false;
    luaBindings = config.radare.luaBindings or false;
  };


  ragel = callPackage ../development/tools/parsing/ragel { };

  hammer = callPackage ../development/tools/parsing/hammer { };

  re2c = callPackage ../development/tools/parsing/re2c { };

  remake = callPackage ../development/tools/build-managers/remake { };

  rhc = callPackage ../development/tools/rhc { };

  rman = callPackage ../development/tools/misc/rman { };

  rr = callPackage ../development/tools/analysis/rr { };

  saleae-logic = callPackage ../development/tools/misc/saleae-logic { };

  sauce-connect = callPackage ../development/tools/sauce-connect { };

  # couldn't find the source yet
  seleniumRCBin = callPackage ../development/tools/selenium/remote-control {
    jre = jdk;
  };

  selenium-server-standalone = callPackage ../development/tools/selenium/server { };

  selendroid = callPackage ../development/tools/selenium/selendroid { };

  scons = callPackage ../development/tools/build-managers/scons { };

  sbt = callPackage ../development/tools/build-managers/sbt { };
  simpleBuildTool = sbt;

  sigrok-cli = callPackage ../development/tools/sigrok-cli { };

  simpleTpmPk11 = callPackage ../tools/security/simple-tpm-pk11 { };

  slimerjs = callPackage ../development/tools/slimerjs {};

  sloccount = callPackage ../development/tools/misc/sloccount { };

  sloc = nodePackages.sloc;

  smatch = callPackage ../development/tools/analysis/smatch {
    buildllvmsparse = false;
    buildc2xml = false;
  };

  smc = callPackage ../tools/misc/smc { };

  sparse = callPackage ../development/tools/analysis/sparse { };

  speedtest-cli = callPackage ../tools/networking/speedtest-cli { };

  spin = callPackage ../development/tools/analysis/spin { };

  splint = callPackage ../development/tools/analysis/splint {
    flex = flex_2_5_35;
  };

  sqlitebrowser = callPackage ../development/tools/database/sqlitebrowser { };

  sselp = callPackage ../tools/X11/sselp{ };

  stm32flash = callPackage ../development/tools/misc/stm32flash { };

  strace = callPackage ../development/tools/misc/strace { };

  swig1 = callPackage ../development/tools/misc/swig { };
  swig2 = callPackage ../development/tools/misc/swig/2.x.nix { };
  swig3 = callPackage ../development/tools/misc/swig/3.x.nix { };
  swig = swig3;
  swigWithJava = swig;

  swfmill = callPackage ../tools/video/swfmill { };

  swftools = callPackage ../tools/video/swftools { };

  tcptrack = callPackage ../development/tools/misc/tcptrack { };

  teensy-loader-cli = callPackage ../development/tools/misc/teensy-loader-cli { };

  texinfo413 = callPackage ../development/tools/misc/texinfo/4.13a.nix { };
  texinfo4 = texinfo413;
  texinfo5 = callPackage ../development/tools/misc/texinfo/5.2.nix { };
  texinfo6 = callPackage ../development/tools/misc/texinfo/6.0.nix { };
  texinfo = texinfo6;
  texinfoInteractive = appendToName "interactive" (
    texinfo.override { interactive = true; }
  );

  texi2html = callPackage ../development/tools/misc/texi2html { };

  uhd = callPackage ../development/tools/misc/uhd {
    boost = boost155;
  };

  uisp = callPackage ../development/tools/misc/uisp { };

  uncrustify = callPackage ../development/tools/misc/uncrustify { };

  vagrant = callPackage ../development/tools/vagrant {
    ruby = ruby_2_0_0;
  };

  gdb = callPackage ../development/tools/misc/gdb {
    guile = null;
    hurd = gnu.hurdCross;
    inherit (gnu) mig;
  };

  gdbGuile = lowPrio (gdb.override { inherit guile; });

  gdbCross = lowPrio (callPackage ../development/tools/misc/gdb {
    target = crossSystem;
  });

  valgrind = callPackage ../development/tools/analysis/valgrind { };

  valkyrie = callPackage ../development/tools/analysis/valkyrie { };

  xc3sprog = callPackage ../development/tools/misc/xc3sprog { };

  xmlindent = callPackage ../development/web/xmlindent {};

  xpwn = callPackage ../development/mobile/xpwn {};

  xxdiff = callPackage ../development/tools/misc/xxdiff {
    bison = bison2;
  };

  yacc = bison;

  yodl = callPackage ../development/tools/misc/yodl { };

  winpdb = callPackage ../development/tools/winpdb { };

  grabserial = callPackage ../development/tools/grabserial { };


  ### DEVELOPMENT / LIBRARIES

  a52dec = callPackage ../development/libraries/a52dec { };

  aacskeys = callPackage ../development/libraries/aacskeys { };

  aalib = callPackage ../development/libraries/aalib { };

  accelio = callPackage ../development/libraries/accelio { stdenv = overrideCC stdenv gcc5; };

  accountsservice = callPackage ../development/libraries/accountsservice { };

  accounts-qt = callPackage ../development/libraries/accounts-qt/old.nix {};

  acl = callPackage ../development/libraries/acl { };

  activemq = callPackage ../development/libraries/apache-activemq { };

  adns = callPackage ../development/libraries/adns { };

  afflib = callPackage ../development/libraries/afflib { };

  agg = callPackage ../development/libraries/agg { };

  allegro = callPackage ../development/libraries/allegro {};
  allegro5 = callPackage ../development/libraries/allegro/5.nix {};
  allegro5unstable = callPackage
    ../development/libraries/allegro/5-unstable.nix {};

  amrnb = callPackage ../development/libraries/amrnb { };

  amrwb = callPackage ../development/libraries/amrwb { };

  appstream = callPackage ../development/libraries/appstream { };

  appstream-glib = callPackage ../development/libraries/appstream-glib { };

  apr = callPackage ../development/libraries/apr { };

  aprutil = callPackage ../development/libraries/apr-util {
    bdbSupport = true;
  };

  assimp = callPackage ../development/libraries/assimp { };

  asio = callPackage ../development/libraries/asio { };

  aspell = callPackage ../development/libraries/aspell { };

  aspellDicts = recurseIntoAttrs (callPackages ../development/libraries/aspell/dictionaries.nix {});

  aterm = aterm25;

  aterm25 = callPackage ../development/libraries/aterm/2.5.nix { };

  aterm28 = lowPrio (callPackage ../development/libraries/aterm/2.8.nix { });

  attica = callPackage ../development/libraries/attica { };

  attr = callPackage ../development/libraries/attr { };

  at_spi2_core = callPackage ../development/libraries/at-spi2-core { };

  at_spi2_atk = callPackage ../development/libraries/at-spi2-atk { };

  aqbanking = callPackage ../development/libraries/aqbanking { };

  aubio = callPackage ../development/libraries/aubio { };

  audiofile = callPackage ../development/libraries/audiofile { };

  babl = callPackage ../development/libraries/babl { };

  beecrypt = callPackage ../development/libraries/beecrypt { };

  belle-sip = callPackage ../development/libraries/belle-sip { };

  bobcat = callPackage ../development/libraries/bobcat { };

  boehmgc = callPackage ../development/libraries/boehm-gc { };

  boolstuff = callPackage ../development/libraries/boolstuff { };

  boost155 = callPackage ../development/libraries/boost/1.55.nix { };
  boost159 = callPackage ../development/libraries/boost/1.59.nix { };
  boost = boost159;

  boost_process = callPackage ../development/libraries/boost-process { };

  botan = callPackage ../development/libraries/botan { };
  botanUnstable = callPackage ../development/libraries/botan/unstable.nix { };

  box2d = callPackage ../development/libraries/box2d { };
  box2d_2_0_1 = callPackage ../development/libraries/box2d/2.0.1.nix { };

  buddy = callPackage ../development/libraries/buddy { };

  bwidget = callPackage ../development/libraries/bwidget { };

  c-ares = callPackage ../development/libraries/c-ares {
    fetchurl = fetchurlBoot;
  };

  caelum = callPackage ../development/libraries/caelum { };

  capnproto = callPackage ../development/libraries/capnproto { };

  ccnx = callPackage ../development/libraries/ccnx { };

  ndn-cxx = callPackage ../development/libraries/ndn-cxx { };

  cdk = callPackage ../development/libraries/cdk {};

  cimg = callPackage  ../development/libraries/cimg { };

  scmccid = callPackage ../development/libraries/scmccid { };

  ccrtp = callPackage ../development/libraries/ccrtp { };

  ccrtp_1_8 = callPackage ../development/libraries/ccrtp/1.8.nix { };

  celt = callPackage ../development/libraries/celt {};
  celt_0_7 = callPackage ../development/libraries/celt/0.7.nix {};
  celt_0_5_1 = callPackage ../development/libraries/celt/0.5.1.nix {};

  cgal = callPackage ../development/libraries/CGAL {};

  cgui = callPackage ../development/libraries/cgui {};

  check = callPackage ../development/libraries/check { };

  chipmunk = callPackage ../development/libraries/chipmunk {};

  chmlib = callPackage ../development/libraries/chmlib { };

  chromaprint = callPackage ../development/libraries/chromaprint { };

  cilaterm = callPackage ../development/libraries/cil-aterm {
    stdenv = overrideInStdenv stdenv [gnumake380];
  };

  clanlib = callPackage ../development/libraries/clanlib { };

  classads = callPackage ../development/libraries/classads { };

  classpath = callPackage ../development/libraries/java/classpath {
    javac = gcj;
    jvm = gcj;
    gconf = gnome.GConf;
  };

  clearsilver = callPackage ../development/libraries/clearsilver { };

  cln = callPackage ../development/libraries/cln { };

  clucene_core_2 = callPackage ../development/libraries/clucene-core/2.x.nix { };

  clucene_core_1 = callPackage ../development/libraries/clucene-core { };

  clucene_core = clucene_core_1;

  clutter = callPackage ../development/libraries/clutter { };

  clutter_1_22 = callPackage ../development/libraries/clutter/1.22.nix {
    cogl = cogl_1_20;
  };

  clutter_1_24 = callPackage ../development/libraries/clutter/1.24.nix {
    cogl = cogl_1_22;
  };

  clutter-gst = callPackage ../development/libraries/clutter-gst { };

  clutter-gst_3_0 = callPackage ../development/libraries/clutter-gst/3.0.nix {
    clutter = clutter_1_22;
  };

  clutter_gtk = callPackage ../development/libraries/clutter-gtk { };
  clutter_gtk_0_10 = callPackage ../development/libraries/clutter-gtk/0.10.8.nix { };
  clutter_gtk_1_6 = callPackage ../development/libraries/clutter-gtk/1.6.nix {
    clutter = clutter_1_22;
  };

  cminpack = callPackage ../development/libraries/cminpack { };

  cogl = callPackage ../development/libraries/cogl { };

  cogl_1_20 = callPackage ../development/libraries/cogl/1.20.nix { };

  cogl_1_22 = callPackage ../development/libraries/cogl/1.22.nix { };

  coin3d = callPackage ../development/libraries/coin3d { };

  CoinMP = callPackage ../development/libraries/CoinMP { };

  commoncpp2 = callPackage ../development/libraries/commoncpp2 { };

  confuse = callPackage ../development/libraries/confuse { };

  coredumper = callPackage ../development/libraries/coredumper { };

  ctl = callPackage ../development/libraries/ctl { };

  ctpp2 = callPackage ../development/libraries/ctpp2 { };

  ctpl = callPackage ../development/libraries/ctpl { };

  cpp-netlib = callPackage ../development/libraries/cpp-netlib { };

  cppunit = callPackage ../development/libraries/cppunit { };

  cracklib = callPackage ../development/libraries/cracklib { };

  cryptopp = callPackage ../development/libraries/crypto++ { };

  cwiid = callPackage ../development/libraries/cwiid { };

  cyrus_sasl = callPackage ../development/libraries/cyrus-sasl { };

  # Make bdb5 the default as it is the last release under the custom
  # bsd-like license
  db = db5;
  db4 = db48;
  db44 = callPackage ../development/libraries/db/db-4.4.nix { };
  db45 = callPackage ../development/libraries/db/db-4.5.nix { };
  db47 = callPackage ../development/libraries/db/db-4.7.nix { };
  db48 = callPackage ../development/libraries/db/db-4.8.nix { };
  db5 = db53;
  db53 = callPackage ../development/libraries/db/db-5.3.nix { };
  db6 = db60;
  db60 = callPackage ../development/libraries/db/db-6.0.nix { };

  dbus = callPackage ../development/libraries/dbus { };
  dbus_cplusplus  = callPackage ../development/libraries/dbus-cplusplus { };
  dbus_glib       = callPackage ../development/libraries/dbus-glib { };
  dbus_java       = callPackage ../development/libraries/java/dbus-java { };
  dbus_python     = callPackage ../development/python-modules/dbus {
    isPyPy = python.executable == "pypy";
  };

  # Should we deprecate these? Currently there are many references.
  dbus_tools = pkgs.dbus.tools;
  dbus_libs = pkgs.dbus.libs;
  dbus_daemon = pkgs.dbus.daemon;

  dhex = callPackage ../applications/editors/dhex { };

  double_conversion = callPackage ../development/libraries/double-conversion { };

  dclib = callPackage ../development/libraries/dclib { };

  dillo = callPackage ../applications/networking/browsers/dillo {
    fltk = fltk13;
  };

  directfb = callPackage ../development/libraries/directfb { };

  dlib = callPackage ../development/libraries/dlib { };

  dotconf = callPackage ../development/libraries/dotconf { };

  dssi = callPackage ../development/libraries/dssi {};

  dxflib = callPackage ../development/libraries/dxflib {};

  eigen = callPackage ../development/libraries/eigen {};

  eigen2 = callPackage ../development/libraries/eigen/2.0.nix {};

  enchant = callPackage ../development/libraries/enchant { };

  enet = callPackage ../development/libraries/enet { };

  enginepkcs11 = callPackage ../development/libraries/enginepkcs11 { };

  epoxy = callPackage ../development/libraries/epoxy {};

  esdl = callPackage ../development/libraries/esdl { };

  exiv2 = callPackage ../development/libraries/exiv2 { };

  expat = callPackage ../development/libraries/expat { };

  extremetuxracer = callPackage ../games/extremetuxracer {
    libpng = libpng12;
  };

  eventlog = callPackage ../development/libraries/eventlog { };

  facile = callPackage ../development/libraries/facile { };

  faac = callPackage ../development/libraries/faac { };

  faad2 = callPackage ../development/libraries/faad2 { };

  farsight2 = callPackage ../development/libraries/farsight2 { };

  farstream = callPackage ../development/libraries/farstream {
    inherit (gst_all_1)
      gstreamer gst-plugins-base gst-plugins-good gst-plugins-bad
      gst-libav;
    inherit (pythonPackages) gst-python;
  };

  fcgi = callPackage ../development/libraries/fcgi { };

<<<<<<< HEAD
  ffmpeg_0_10 = callPackage ../development/libraries/ffmpeg/0.10.nix { };
  ffmpeg_1_2 = callPackage ../development/libraries/ffmpeg/1.2.nix { };
  ffmpeg_2_2 = callPackage ../development/libraries/ffmpeg/2.2.nix { };
  ffmpeg_2_8 = callPackage ../development/libraries/ffmpeg/2.8.nix { };
=======
  ffmpeg_0_10 = callPackage ../development/libraries/ffmpeg/0.10.nix {
    inherit (darwin.apple_sdk.frameworks) Cocoa;
  };
  ffmpeg_1_2 = callPackage ../development/libraries/ffmpeg/1.2.nix {
    inherit (darwin.apple_sdk.frameworks) Cocoa;
  };
  ffmpeg_2_2 = callPackage ../development/libraries/ffmpeg/2.2.nix {
    inherit (darwin.apple_sdk.frameworks) Cocoa;
  };
  ffmpeg_2_6 = callPackage ../development/libraries/ffmpeg/2.6.nix {
    inherit (darwin.apple_sdk.frameworks) Cocoa;
  };
  ffmpeg_2_7 = callPackage ../development/libraries/ffmpeg/2.7.nix {
    inherit (darwin.apple_sdk.frameworks) Cocoa;
  };
>>>>>>> a7d573f2
  # Aliases
  ffmpeg_0 = ffmpeg_0_10;
  ffmpeg_1 = ffmpeg_1_2;
  ffmpeg_2 = ffmpeg_2_8;
  ffmpeg = ffmpeg_2;

  ffmpeg-full = callPackage ../development/libraries/ffmpeg-full {
    # The following need to be fixed on Darwin
    frei0r = if stdenv.isDarwin then null else frei0r;
    game-music-emu = if stdenv.isDarwin then null else game-music-emu;
    gsm = if stdenv.isDarwin then null else gsm;
    libjack2 = if stdenv.isDarwin then null else libjack2;
    libmodplug = if stdenv.isDarwin then null else libmodplug;
    libssh = if stdenv.isDarwin then null else libssh;
    libvpx = if stdenv.isDarwin then null else libvpx;
    openal = if stdenv.isDarwin then null else openal;
    openjpeg_1 = if stdenv.isDarwin then null else openjpeg_1;
    libpulseaudio = if stdenv.isDarwin then null else libpulseaudio;
    samba = if stdenv.isDarwin then null else samba;
    vid-stab = if stdenv.isDarwin then null else vid-stab;
    x265 = if stdenv.isDarwin then null else x265;
    xavs = if stdenv.isDarwin then null else xavs;
  };

  ffmpegthumbnailer = callPackage ../development/libraries/ffmpegthumbnailer { };

  ffms = callPackage ../development/libraries/ffms { };

  fftw = callPackage ../development/libraries/fftw { };
  fftwSinglePrec = fftw.override { precision = "single"; };
  fftwFloat = fftwSinglePrec; # the configure option is just an alias

  filter-audio = callPackage ../development/libraries/filter-audio {};

  fish-fillets-ng = callPackage ../games/fish-fillets-ng {};

  flann = callPackage ../development/libraries/flann { };

  flite = callPackage ../development/libraries/flite { };

  fltk13 = callPackage ../development/libraries/fltk/fltk13.nix { };

  fltk20 = callPackage ../development/libraries/fltk { };

  fmod = callPackage ../development/libraries/fmod { };

  fmod42416 = callPackage ../development/libraries/fmod/4.24.16.nix { };

  freeimage = callPackage ../development/libraries/freeimage { };

  freetts = callPackage ../development/libraries/freetts { };

  cfitsio = callPackage ../development/libraries/cfitsio { };

  fontconfig_210 = callPackage ../development/libraries/fontconfig/2.10.nix { };

  fontconfig = callPackage ../development/libraries/fontconfig { };

  fontconfig-ultimate = callPackage ../development/libraries/fontconfig-ultimate {};

  folly = callPackage ../development/libraries/folly { };

  makeFontsConf = let fontconfig_ = fontconfig; in {fontconfig ? fontconfig_, fontDirectories}:
    callPackage ../development/libraries/fontconfig/make-fonts-conf.nix {
      inherit fontconfig fontDirectories;
    };

  freealut = callPackage ../development/libraries/freealut { };

  freeglut = callPackage ../development/libraries/freeglut { };

  freenect = callPackage ../development/libraries/freenect { };

  freetype = callPackage ../development/libraries/freetype { };

  frei0r = callPackage ../development/libraries/frei0r { };

  fribidi = callPackage ../development/libraries/fribidi { };

  funambol = callPackage ../development/libraries/funambol { };

  fam = gamin;

  gamin = callPackage ../development/libraries/gamin { };

  ganv = callPackage ../development/libraries/ganv { };

  gav = callPackage ../games/gav { };

  gcab = callPackage ../development/libraries/gcab { };

  gsb = callPackage ../games/gsb { };

  gdome2 = callPackage ../development/libraries/gdome2 {
    inherit (gnome) gtkdoc;
  };

  gdbm = callPackage ../development/libraries/gdbm { };

  gecode = callPackage ../development/libraries/gecode { };

  gegl = callPackage ../development/libraries/gegl { };

  gegl_0_3 = callPackage ../development/libraries/gegl/3.0.nix { };

  geoclue = callPackage ../development/libraries/geoclue {};

  geoclue2 = callPackage ../development/libraries/geoclue/2.0.nix {};

  geoipWithDatabase = makeOverridable (callPackage ../development/libraries/geoip) {
    drvName = "geoip-tools";
    geoipDatabase = geolite-legacy;
  };

  geoip = callPackage ../development/libraries/geoip { };

  geoipjava = callPackage ../development/libraries/java/geoipjava { };

  geos = callPackage ../development/libraries/geos { };

  getdata = callPackage ../development/libraries/getdata { };

  gettext = callPackage ../development/libraries/gettext { };

  gettextWithExpat = if stdenv.isDarwin
    then gettext.overrideDerivation (drv: {
      configureFlags = drv.configureFlags ++ [ "--with-libexpat-prefix=${expat}" ];
    })
    else callPackage ../development/libraries/gettext/expat.nix { };

  gd = callPackage ../development/libraries/gd { };

  gdal = callPackage ../development/libraries/gdal { };

  gdal_1_11_2 = callPackage ../development/libraries/gdal/gdal-1_11_2.nix { };

  gdcm = callPackage ../development/libraries/gdcm { };

  ggz_base_libs = callPackage ../development/libraries/ggz_base_libs {};

  giblib = callPackage ../development/libraries/giblib { };

  libgit2 = callPackage ../development/libraries/git2 { };

  libgit2_0_21 = callPackage ../development/libraries/git2/0.21.nix { };

  glew = callPackage ../development/libraries/glew { };
  glew110 = callPackage ../development/libraries/glew/1.10.nix { };

  glfw = glfw3;
  glfw2 = callPackage ../development/libraries/glfw/2.x.nix { };
  glfw3 = callPackage ../development/libraries/glfw/3.x.nix { };

  glibc = callPackage ../development/libraries/glibc {
    kernelHeaders = linuxHeaders;
    installLocales = config.glibc.locales or false;
    machHeaders = null;
    hurdHeaders = null;
    gccCross = null;
  };

  glibc_memusage = callPackage ../development/libraries/glibc {
    kernelHeaders = linuxHeaders;
    installLocales = false;
    withGd = true;
  };

  glibcCross = forceNativeDrv (glibc.override {
    gccCross = gccCrossStageStatic;
    kernelHeaders = linuxHeadersCross;
  });

  # We can choose:
  libcCrossChooser = name: if name == "glibc" then glibcCross
    else if name == "uclibc" then uclibcCross
    else if name == "msvcrt" then windows.mingw_w64
    else if name == "libSystem" then darwin.xcode
    else throw "Unknown libc";

  libcCross = assert crossSystem != null; libcCrossChooser crossSystem.libc;

  # Only supported on Linux
  glibcLocales = if stdenv.isLinux then callPackage ../development/libraries/glibc/locales.nix { } else null;

  glibcInfo = callPackage ../development/libraries/glibc/info.nix { };

  glibc_multi = callPackage ../development/libraries/glibc/multi.nix {
    glibc32 = pkgsi686Linux.glibc;
  };

  glm = callPackage ../development/libraries/glm { };
  glm_0954 = callPackage ../development/libraries/glm/0954.nix { };

  glog = callPackage ../development/libraries/glog { };

  gloox = callPackage ../development/libraries/gloox { };

  glpk = callPackage ../development/libraries/glpk { };

  glsurf = callPackage ../applications/science/math/glsurf {
    inherit (ocamlPackages) lablgl findlib ocaml_mysql mlgmp;
    libpng = libpng12;
    giflib = giflib_4_1;
    camlimages = ocamlPackages.camlimages_4_0;
  };

  gmime = callPackage ../development/libraries/gmime { };

  gmm = callPackage ../development/libraries/gmm { };

  gmp4 = callPackage ../development/libraries/gmp/4.3.2.nix { }; # required by older GHC versions
  gmp5 = callPackage ../development/libraries/gmp/5.1.x.nix { };
  gmp6 = callPackage ../development/libraries/gmp/6.x.nix { };
  gmp = gmp5;
  gmpxx = appendToName "with-cxx" (gmp.override { cxx = true; });

  #GMP ex-satellite, so better keep it near gmp
  mpfr = callPackage ../development/libraries/mpfr/default.nix { };

  gobjectIntrospection = callPackage ../development/libraries/gobject-introspection { };

  goocanvas = callPackage ../development/libraries/goocanvas { };

  google-gflags = callPackage ../development/libraries/google-gflags { };

  gperftools = callPackage ../development/libraries/gperftools { };

  gst_all_1 = recurseIntoAttrs(callPackage ../development/libraries/gstreamer {
    callPackage = pkgs.newScope (pkgs // { inherit (pkgs) libav; });
  });

  gst_all = {
    inherit (pkgs) gstreamer gnonlin gst_python qt_gstreamer;
    gstPluginsBase = pkgs.gst_plugins_base;
    gstPluginsBad = pkgs.gst_plugins_bad;
    gstPluginsGood = pkgs.gst_plugins_good;
    gstPluginsUgly = pkgs.gst_plugins_ugly;
    gstFfmpeg = pkgs.gst_ffmpeg;
  };

  gstreamer = callPackage ../development/libraries/gstreamer/legacy/gstreamer {
    bison = bison2;
  };

  gst_plugins_base = callPackage ../development/libraries/gstreamer/legacy/gst-plugins-base {};

  gst_plugins_good = callPackage ../development/libraries/gstreamer/legacy/gst-plugins-good {};

  gst_plugins_bad = callPackage ../development/libraries/gstreamer/legacy/gst-plugins-bad {};

  gst_plugins_ugly = callPackage ../development/libraries/gstreamer/legacy/gst-plugins-ugly {};

  gst_ffmpeg = callPackage ../development/libraries/gstreamer/legacy/gst-ffmpeg {
    ffmpeg = ffmpeg_0;
  };

  gst_python = callPackage ../development/libraries/gstreamer/legacy/gst-python {};

  gstreamermm = callPackage ../development/libraries/gstreamer/legacy/gstreamermm { };

  gnonlin = callPackage ../development/libraries/gstreamer/legacy/gnonlin {};

  gusb = callPackage ../development/libraries/gusb {
    inherit (gnome) gtkdoc;
  };

  qt-mobility = callPackage ../development/libraries/qt-mobility {};

  qt_gstreamer = callPackage ../development/libraries/gstreamer/legacy/qt-gstreamer {};

  qt_gstreamer1 = callPackage ../development/libraries/gstreamer/qt-gstreamer { boost = boost155;};

  gnet = callPackage ../development/libraries/gnet { };

  gnu-efi = callPackage ../development/libraries/gnu-efi { };

  gnutls = gnutls34;

  gnutls33 = callPackage ../development/libraries/gnutls/3.3.nix {
    guileBindings = config.gnutls.guile or false;
  };

  gnutls34 = callPackage ../development/libraries/gnutls/3.4.nix {
    guileBindings = config.gnutls.guile or false;
  };

  gpac = callPackage ../applications/video/gpac { };

  gpgme = callPackage ../development/libraries/gpgme {
    gnupg1 = gnupg1orig;
  };

  gpgstats = callPackage ../tools/security/gpgstats { };

  grantlee = callPackage ../development/libraries/grantlee { };

  grantlee5 = callPackage ../development/libraries/grantlee/5.x-old.nix { };

  gsasl = callPackage ../development/libraries/gsasl { };

  gsl = callPackage ../development/libraries/gsl { };

  gsm = callPackage ../development/libraries/gsm {};

  gsoap = callPackage ../development/libraries/gsoap { };

  gss = callPackage ../development/libraries/gss { };

  gtkimageview = callPackage ../development/libraries/gtkimageview { };

  gtkmathview = callPackage ../development/libraries/gtkmathview { };

  gtkLibs = {
    inherit (pkgs) glib glibmm atk atkmm cairo pango pangomm gdk_pixbuf gtk
      gtkmm;
  };

  glib = callPackage ../development/libraries/glib { };
  glib-tested = glib.override { doCheck = true; }; # checked version separate to break cycles
  glibmm = callPackage ../development/libraries/glibmm { };

  glib_networking = callPackage ../development/libraries/glib-networking {};

  atk = callPackage ../development/libraries/atk { };
  atkmm = callPackage ../development/libraries/atkmm { };

  pixman = callPackage ../development/libraries/pixman { };

  cairo = callPackage ../development/libraries/cairo {
    glSupport = config.cairo.gl or (stdenv.isLinux &&
      !stdenv.isArm && !stdenv.isMips);
  };
  cairomm = callPackage ../development/libraries/cairomm { };

  pango = callPackage ../development/libraries/pango { };
  pangomm = callPackage ../development/libraries/pangomm { };

  pangox_compat = callPackage ../development/libraries/pangox-compat { };

  gdk_pixbuf = callPackage ../development/libraries/gdk-pixbuf { };

  gnome-sharp = callPackage ../development/libraries/gnome-sharp {};

  granite = callPackage ../development/libraries/granite { };

  gtk2 = callPackage ../development/libraries/gtk+/2.x.nix {
    cupsSupport = config.gtk2.cups or stdenv.isLinux;
  };

  gtk3 = callPackage ../development/libraries/gtk+/3.x.nix {
    gettext = gettextWithExpat;
  };

  gtk = pkgs.gtk2;

  gtkmm = callPackage ../development/libraries/gtkmm/2.x.nix { };
  gtkmm3 = callPackage ../development/libraries/gtkmm/3.x.nix { };

  gtkmozembedsharp = callPackage ../development/libraries/gtkmozembed-sharp {
    gtksharp = gtk-sharp;
  };

  gtk-sharp = callPackage ../development/libraries/gtk-sharp-2 {
    inherit (gnome) libglade libgtkhtml gtkhtml
              libgnomecanvas libgnomeui libgnomeprint
              libgnomeprintui GConf gnomepanel;
  };

  gtkspell = callPackage ../development/libraries/gtkspell { };

  gtkspell3 = callPackage ../development/libraries/gtkspell/3.nix { };

  gtkspellmm = callPackage ../development/libraries/gtkspellmm { };

  gts = callPackage ../development/libraries/gts { };

  gvfs = callPackage ../development/libraries/gvfs { gconf = gnome.GConf; };

  gwenhywfar = callPackage ../development/libraries/gwenhywfar { gnutls = gnutls33; };

  hamlib = callPackage ../development/libraries/hamlib { };

  # TODO : Let admin choose.
  # We are using mit-krb5 because it is better maintained
  kerberos = libkrb5;

  heimdalFull = callPackage ../development/libraries/kerberos/heimdal.nix { };
  libheimdal = heimdalFull.override { type = "lib"; };

  harfbuzz = callPackage ../development/libraries/harfbuzz { };
  harfbuzz-icu = callPackage ../development/libraries/harfbuzz {
    withIcu = true;
    withGraphite2 = true;
  };

  hawknl = callPackage ../development/libraries/hawknl { };

  herqq = callPackage ../development/libraries/herqq { };

  heyefi = haskellPackages.heyefi;

  hidapi = callPackage ../development/libraries/hidapi {
    libusb = libusb1;
  };

  hiredis = callPackage ../development/libraries/hiredis { };

  hivex = callPackage ../development/libraries/hivex {
    inherit (perlPackages) IOStringy;
  };

  hspell = callPackage ../development/libraries/hspell { };

  hspellDicts = callPackage ../development/libraries/hspell/dicts.nix { };

  hsqldb = callPackage ../development/libraries/java/hsqldb { };

  hstr = callPackage ../applications/misc/hstr { };

  htmlcxx = callPackage ../development/libraries/htmlcxx { };

  http-parser = callPackage ../development/libraries/http-parser { inherit (pythonPackages) gyp; };

  hunspell = callPackage ../development/libraries/hunspell { };

  hunspellDicts = recurseIntoAttrs (callPackages ../development/libraries/hunspell/dictionaries.nix {});

  hwloc = callPackage ../development/libraries/hwloc {};

  hydraAntLogger = callPackage ../development/libraries/java/hydra-ant-logger { };

  icu = callPackage ../development/libraries/icu { };

  id3lib = callPackage ../development/libraries/id3lib { };

  iksemel = callPackage ../development/libraries/iksemel { };

  ilbc = callPackage ../development/libraries/ilbc { };

  ilixi = callPackage ../development/libraries/ilixi { };

  ilmbase = callPackage ../development/libraries/ilmbase { };

  imlib = callPackage ../development/libraries/imlib {
    libpng = libpng12;
  };

  imlib2 = callPackage ../development/libraries/imlib2 { };

  ijs = callPackage ../development/libraries/ijs { };

  incrtcl = callPackage ../development/libraries/incrtcl { };

  indilib = callPackage ../development/libraries/indilib { };

  iniparser = callPackage ../development/libraries/iniparser { };

  intltool = callPackage ../development/tools/misc/intltool { };

  ip2location-c = callPackage ../development/libraries/ip2location-c { };

  irrlicht = callPackage ../development/libraries/irrlicht { };
  irrlicht3843 = callPackage ../development/libraries/irrlicht/irrlicht3843.nix { };

  isocodes = callPackage ../development/libraries/iso-codes { };

  itk = callPackage ../development/libraries/itk { };

  jamp = builderDefsPackage (callPackage ../games/jamp) {};

  jasper = callPackage ../development/libraries/jasper { };

  jama = callPackage ../development/libraries/jama { };

  jansson = callPackage ../development/libraries/jansson { };

  jbig2dec = callPackage ../development/libraries/jbig2dec { };

  jbigkit = callPackage ../development/libraries/jbigkit { };

  jemalloc = callPackage ../development/libraries/jemalloc { };

  jetty_gwt = callPackage ../development/libraries/java/jetty-gwt { };

  jetty_util = callPackage ../development/libraries/java/jetty-util { };

  jshon = callPackage ../development/tools/parsing/jshon { };

  json_glib = callPackage ../development/libraries/json-glib { };

  json-c-0-11 = callPackage ../development/libraries/json-c/0.11.nix { }; # vulnerable
  json_c = callPackage ../development/libraries/json-c { };

  jsoncpp = callPackage ../development/libraries/jsoncpp { };

  libjson = callPackage ../development/libraries/libjson { };

  judy = callPackage ../development/libraries/judy { };

  keybinder = callPackage ../development/libraries/keybinder {
    automake = automake111x;
    lua = lua5_1;
  };

  keybinder3 = callPackage ../development/libraries/keybinder3 {
    automake = automake111x;
  };

  kf510 = recurseIntoAttrs (callPackage ../development/libraries/kde-frameworks-5.10 { });
  kf512 = recurseIntoAttrs (callPackage ../development/libraries/kde-frameworks-5.12 { });
  kf514 = recurseIntoAttrs (import ../development/libraries/kde-frameworks-5.14 { inherit pkgs; });
  kf5_latest = kf512;
  kf5_stable = kf510;

  kf5PackagesFun = self: with self; {

    k9copy = callPackage ../applications/video/k9copy {};

    quassel = callPackage ../applications/networking/irc/quassel/qt-5.nix {
      monolithic = true;
      daemon = false;
      client = false;
      withKDE = true;
      dconf = gnome3.dconf;
      tag = "-kf5";
    };

    quasselClient = quassel.override {
      monolithic = false;
      client = true;
      tag = "-client-kf5";
    };

    quassel_qt5 = quassel.override {
      withKDE = false;
      tag = "-qt5";
    };

    quasselClient_qt5 = quasselClient.override {
      withKDE = false;
      tag = "-client-qt5";
    };

    quasselDaemon = quassel.override {
      monolithic = false;
      daemon = true;
      tag = "-daemon-qt5";
      withKDE = false;
    };

  };

  kf514Packages = lib.makeScope kf514.newScope kf5PackagesFun;
  kf5Packages = kf514Packages;

  kinetic-cpp-client = callPackage ../development/libraries/kinetic-cpp-client { };

  krb5Full = callPackage ../development/libraries/kerberos/krb5.nix {
    inherit (darwin) bootstrap_cmds;
  };
  libkrb5 = krb5Full.override { type = "lib"; };

  LASzip = callPackage ../development/libraries/LASzip { };

  lcms = lcms1;

  lcms1 = callPackage ../development/libraries/lcms { };

  lcms2 = callPackage ../development/libraries/lcms2 { };

  ldb = callPackage ../development/libraries/ldb {
    python = python2;
  };

  lensfun = callPackage ../development/libraries/lensfun {};

  lesstif = callPackage ../development/libraries/lesstif { };

  leveldb = callPackage ../development/libraries/leveldb { };

  lmdb = callPackage ../development/libraries/lmdb { };

  levmar = callPackage ../development/libraries/levmar { };

  leptonica = callPackage ../development/libraries/leptonica {
    libpng = libpng12;
  };

  lib3ds = callPackage ../development/libraries/lib3ds { };

  libaacs = callPackage ../development/libraries/libaacs { };

  libaal = callPackage ../development/libraries/libaal { };

  libaccounts-glib = callPackage ../development/libraries/libaccounts-glib { };

  libao = callPackage ../development/libraries/libao {
    usePulseAudio = config.pulseaudio or true;
  };

  libabw = callPackage ../development/libraries/libabw { };

  libantlr3c = callPackage ../development/libraries/libantlr3c {};

  libarchive = callPackage ../development/libraries/libarchive { };

  libasr = callPackage ../development/libraries/libasr { };

  libass = callPackage ../development/libraries/libass { };

  libassuan = callPackage ../development/libraries/libassuan { };

  libasyncns = callPackage ../development/libraries/libasyncns { };

  libatomic_ops = callPackage ../development/libraries/libatomic_ops {};

  libaudclient = callPackage ../development/libraries/libaudclient { };

  libav = libav_11; # branch 11 is API-compatible with branch 10
  libav_all = callPackage ../development/libraries/libav { };
  inherit (libav_all) libav_0_8 libav_9 libav_11;

  libavc1394 = callPackage ../development/libraries/libavc1394 { };

  libb2 = callPackage ../development/libraries/libb2 { };

  libbluedevil = callPackage ../development/libraries/libbluedevil { };

  libbdplus = callPackage ../development/libraries/libbdplus { };

  libbluray = callPackage ../development/libraries/libbluray { };

  libbs2b = callPackage ../development/libraries/audio/libbs2b { };

  libbson = callPackage ../development/libraries/libbson { };

  libcaca = callPackage ../development/libraries/libcaca { };

  libcanberra = callPackage ../development/libraries/libcanberra { };
  libcanberra_gtk3 = libcanberra.override { gtk = gtk3; };
  libcanberra_kde = if (config.kde_runtime.libcanberraWithoutGTK or true)
    then libcanberra.override { gtk = null; }
    else libcanberra;

  libcec = callPackage ../development/libraries/libcec { };
  libcec_platform = callPackage ../development/libraries/libcec/platform.nix { };

  libcello = callPackage ../development/libraries/libcello {};

  libcdaudio = callPackage ../development/libraries/libcdaudio { };

  libcddb = callPackage ../development/libraries/libcddb { };

  libcdio = callPackage ../development/libraries/libcdio { };
  libcdio082 = callPackage ../development/libraries/libcdio/0.82.nix { };

  libcdr = callPackage ../development/libraries/libcdr { lcms = lcms2; };

  libchamplain = callPackage ../development/libraries/libchamplain {
    inherit (gnome) libsoup;
  };

  libchardet = callPackage ../development/libraries/libchardet { };

  libcrafter = callPackage ../development/libraries/libcrafter { };

  libuchardet = callPackage ../development/libraries/libuchardet { };

  libchop = callPackage ../development/libraries/libchop { };

  libclc = callPackage ../development/libraries/libclc { };

  libcli = callPackage ../development/libraries/libcli { };

  libclthreads = callPackage ../development/libraries/libclthreads  { };

  libclxclient = callPackage ../development/libraries/libclxclient  { };

  libcm = callPackage ../development/libraries/libcm { };

  inherit (gnome3) libcroco;

  libcangjie = callPackage ../development/libraries/libcangjie { };

  libcredis = callPackage ../development/libraries/libcredis { };

  libctemplate = callPackage ../development/libraries/libctemplate { };

  libctemplate_2_2 = callPackage ../development/libraries/libctemplate/2.2.nix { };

  libcouchbase = callPackage ../development/libraries/libcouchbase { };

  libcue = callPackage ../development/libraries/libcue { };

  libdaemon = callPackage ../development/libraries/libdaemon { };

  libdbi = callPackage ../development/libraries/libdbi { };

  libdbiDriversBase = callPackage ../development/libraries/libdbi-drivers {
    libmysql = null;
    sqlite = null;
  };

  libdbiDrivers = libdbiDriversBase.override {
    inherit sqlite libmysql;
  };

  libdbusmenu_qt = callPackage ../development/libraries/libdbusmenu-qt { };

  libdbusmenu_qt5 = callPackage ../development/libraries/libdbusmenu-qt/qt-5.4.nix { };

  libdc1394 = callPackage ../development/libraries/libdc1394 { };

  libdc1394avt = callPackage ../development/libraries/libdc1394avt { };

  libdevil = callPackage ../development/libraries/libdevil {
    inherit (darwin.apple_sdk.frameworks) OpenGL;
  };

  libdevil-nox = libdevil.override {
    libX11 = null;
    mesa = null;
  };

  libdiscid = callPackage ../development/libraries/libdiscid { };

  libdivsufsort = callPackage ../development/libraries/libdivsufsort { };

  libdmtx = callPackage ../development/libraries/libdmtx { };

  libdnet = callPackage ../development/libraries/libdnet { };

  libdrm = callPackage ../development/libraries/libdrm { };

  libdv = callPackage ../development/libraries/libdv { };

  libdvbpsi = callPackage ../development/libraries/libdvbpsi { };

  libdwg = callPackage ../development/libraries/libdwg { };

  libdvdcss = callPackage ../development/libraries/libdvdcss { };

  libdvdnav = callPackage ../development/libraries/libdvdnav { };
  libdvdnav_4_2_1 = callPackage ../development/libraries/libdvdnav/4.2.1.nix {
    libdvdread = libdvdread_4_9_9;
  };

  libdvdread = callPackage ../development/libraries/libdvdread { };
  libdvdread_4_9_9 = callPackage ../development/libraries/libdvdread/4.9.9.nix { };

  libdwarf = callPackage ../development/libraries/libdwarf { };

  libeatmydata = callPackage ../development/libraries/libeatmydata { };

  libeb = callPackage ../development/libraries/libeb { };

  libebml = callPackage ../development/libraries/libebml { };

  libebur128 = callPackage ../development/libraries/libebur128 { };

  libedit = callPackage ../development/libraries/libedit { };

  libelf = callPackage ../development/libraries/libelf { };

  libetpan = callPackage ../development/libraries/libetpan { };

  libfaketime = callPackage ../development/libraries/libfaketime { };

  libfakekey = callPackage ../development/libraries/libfakekey { };

  libfm = callPackage ../development/libraries/libfm { };
  libfm-extra = callPackage ../development/libraries/libfm {
    extraOnly = true;
  };

  libfprint = callPackage ../development/libraries/libfprint { };

  libfpx = callPackage ../development/libraries/libfpx { };

  libgadu = callPackage ../development/libraries/libgadu { };

  libgdata = gnome3.libgdata;

  libgig = callPackage ../development/libraries/libgig { };

  libgnome_keyring = callPackage ../development/libraries/libgnome-keyring { };
  libgnome_keyring3 = gnome3.libgnome_keyring;

  libgnurl = callPackage ../development/libraries/libgnurl { };

  libgringotts = callPackage ../development/libraries/libgringotts { };

  libgroove = callPackage ../development/libraries/libgroove { };

  libseccomp = callPackage ../development/libraries/libseccomp { };

  libsecret = callPackage ../development/libraries/libsecret { };

  libserialport = callPackage ../development/libraries/libserialport { };

  libsoundio = callPackage ../development/libraries/libsoundio { };

  libgtop = callPackage ../development/libraries/libgtop {};

  libLAS = callPackage ../development/libraries/libLAS { };

  liblaxjson = callPackage ../development/libraries/liblaxjson { };

  liblo = callPackage ../development/libraries/liblo { };

  liblrdf = librdf;

  liblscp = callPackage ../development/libraries/liblscp { };

  libe-book = callPackage ../development/libraries/libe-book {};

  libechonest = callPackage ../development/libraries/libechonest { };

  libev = callPackage ../development/libraries/libev { };

  libevent = callPackage ../development/libraries/libevent { };

  libewf = callPackage ../development/libraries/libewf { };

  libexif = callPackage ../development/libraries/libexif { };

  libexosip = callPackage ../development/libraries/exosip {};

  libexosip_3 = callPackage ../development/libraries/exosip/3.x.nix {
    libosip = libosip_3;
  };

  libextractor = callPackage ../development/libraries/libextractor {
    libmpeg2 = mpeg2dec;
  };

  libexttextcat = callPackage ../development/libraries/libexttextcat {};

  libf2c = callPackage ../development/libraries/libf2c {};

  libfixposix = callPackage ../development/libraries/libfixposix {};

  libffcall = callPackage ../development/libraries/libffcall { };

  libffi = callPackage ../development/libraries/libffi { };

  libfreefare = callPackage ../development/libraries/libfreefare { };

  libftdi = callPackage ../development/libraries/libftdi { };

  libftdi1 = callPackage ../development/libraries/libftdi/1.x.nix { };

  libgcrypt = callPackage ../development/libraries/libgcrypt { };

  libgcrypt_1_5 = callPackage ../development/libraries/libgcrypt/1.5.nix { };

  libgdiplus = callPackage ../development/libraries/libgdiplus { };

  libgksu = callPackage ../development/libraries/libgksu { };

  libgpgerror = callPackage ../development/libraries/libgpg-error { };

  libgphoto2 = callPackage ../development/libraries/libgphoto2 { };

  libgpod = callPackage ../development/libraries/libgpod {
    inherit (pkgs.pythonPackages) mutagen;
  };

  libgsystem = callPackage ../development/libraries/libgsystem { };

  libguestfs = callPackage ../development/libraries/libguestfs {
    inherit (perlPackages) libintlperl GetoptLong SysVirt;
  };

  libhangul = callPackage ../development/libraries/libhangul { };

  libharu = callPackage ../development/libraries/libharu { };

  libHX = callPackage ../development/libraries/libHX { };

  libibmad = callPackage ../development/libraries/libibmad { };

  libibumad = callPackage ../development/libraries/libibumad { };

  libical = callPackage ../development/libraries/libical { };

  libicns = callPackage ../development/libraries/libicns { };

  libimobiledevice = callPackage ../development/libraries/libimobiledevice { };

  libiodbc = callPackage ../development/libraries/libiodbc {
    useGTK = config.libiodbc.gtk or false;
  };

  libivykis = callPackage ../development/libraries/libivykis { };

  liblastfmSF = callPackage ../development/libraries/liblastfmSF { };

  liblastfm = callPackage ../development/libraries/liblastfm { };

  liblqr1 = callPackage ../development/libraries/liblqr-1 { };

  liblockfile = callPackage ../development/libraries/liblockfile { };

  liblogging = callPackage ../development/libraries/liblogging { };

  liblognorm = callPackage ../development/libraries/liblognorm { };

  libltc = callPackage ../development/libraries/libltc { };

  libmcrypt = callPackage ../development/libraries/libmcrypt {};

  libmediainfo = callPackage ../development/libraries/libmediainfo { };

  libmhash = callPackage ../development/libraries/libmhash {};

  libmodbus = callPackage ../development/libraries/libmodbus {};

  libmtp = callPackage ../development/libraries/libmtp { };

  libmsgpack = callPackage ../development/libraries/libmsgpack { };
  libmsgpack_0_5 = callPackage ../development/libraries/libmsgpack/0.5.nix { };

  libnatspec = callPackage ../development/libraries/libnatspec (
    stdenv.lib.optionalAttrs stdenv.isDarwin {
      inherit (darwin) libiconv;
    }
  );

  libndp = callPackage ../development/libraries/libndp { };

  libnfc = callPackage ../development/libraries/libnfc { };

  libnfsidmap = callPackage ../development/libraries/libnfsidmap { };

  libnice = callPackage ../development/libraries/libnice { };

  liboping = callPackage ../development/libraries/liboping { };

  libplist = callPackage ../development/libraries/libplist { };

  libqglviewer = callPackage ../development/libraries/libqglviewer { };

  libre = callPackage ../development/libraries/libre {};
  librem = callPackage ../development/libraries/librem {};

  librelp = callPackage ../development/libraries/librelp { };

  libresample = callPackage ../development/libraries/libresample {};

  librevenge = callPackage ../development/libraries/librevenge {};

  librevisa = callPackage ../development/libraries/librevisa { };

  libsamplerate = callPackage ../development/libraries/libsamplerate { };

  libsieve = callPackage ../development/libraries/libsieve { };

  libspectre = callPackage ../development/libraries/libspectre { };

  libgsf = callPackage ../development/libraries/libgsf { };

  # glibc provides libiconv so systems with glibc don't need to build libiconv
  # separately, but we also provide libiconvReal, which will always be a
  # standalone libiconv, just in case you want it
  libiconv = if crossSystem != null then
    (if crossSystem.libc == "glibc" then libcCross
      else if crossSystem.libc == "libSystem" then darwin.libiconv
      else libiconvReal)
    else if stdenv.isGlibc then stdenv.cc.libc
    else if stdenv.isDarwin then darwin.libiconv
    else libiconvReal;

  libiconvReal = callPackage ../development/libraries/libiconv {
    fetchurl = fetchurlBoot;
  };

  # On non-GNU systems we need GNU Gettext for libintl.
  libintlOrEmpty = stdenv.lib.optional (!stdenv.isLinux) gettext;

  libid3tag = callPackage ../development/libraries/libid3tag { };

  libidn = callPackage ../development/libraries/libidn { };

  idnkit = callPackage ../development/libraries/idnkit { };

  libiec61883 = callPackage ../development/libraries/libiec61883 { };

  libinfinity = callPackage ../development/libraries/libinfinity {
    inherit (gnome) gtkdoc;
  };

  libinput = callPackage ../development/libraries/libinput {
    graphviz = graphviz-nox;
  };

  libiptcdata = callPackage ../development/libraries/libiptcdata { };

  libjpeg_original = callPackage ../development/libraries/libjpeg { };
  libjpeg_turbo = callPackage ../development/libraries/libjpeg-turbo { };
  libjpeg = if stdenv.isLinux then libjpeg_turbo else libjpeg_original; # some problems, both on FreeBSD and Darwin

  libjpeg62 = callPackage ../development/libraries/libjpeg/62.nix {
    libtool = libtool_1_5;
  };

  libjreen = callPackage ../development/libraries/libjreen { };

  libjson_rpc_cpp = callPackage ../development/libraries/libjson-rpc-cpp { };

  libkate = callPackage ../development/libraries/libkate { };

  libksba = callPackage ../development/libraries/libksba { };

  libksi = callPackage ../development/libraries/libksi { };

  libmad = callPackage ../development/libraries/libmad { };

  libmatchbox = callPackage ../development/libraries/libmatchbox { };

  libmatthew_java = callPackage ../development/libraries/java/libmatthew-java { };

  libmatroska = callPackage ../development/libraries/libmatroska { };

  libmcs = callPackage ../development/libraries/libmcs { };

  libmemcached = callPackage ../development/libraries/libmemcached { };

  libmicrohttpd = callPackage ../development/libraries/libmicrohttpd { };

  libmikmod = callPackage ../development/libraries/libmikmod { };

  libmilter = callPackage ../development/libraries/libmilter { };

  libmkv = callPackage ../development/libraries/libmkv { };

  libmms = callPackage ../development/libraries/libmms { };

  libmowgli = callPackage ../development/libraries/libmowgli { };

  libmng = callPackage ../development/libraries/libmng { };

  libmnl = callPackage ../development/libraries/libmnl { };

  libmodplug = callPackage ../development/libraries/libmodplug {};

  libmpcdec = callPackage ../development/libraries/libmpcdec { };

  libmp3splt = callPackage ../development/libraries/libmp3splt { };

  libmrss = callPackage ../development/libraries/libmrss { };

  libmsn = callPackage ../development/libraries/libmsn { };

  libmspack = callPackage ../development/libraries/libmspack { };

  libmusclecard = callPackage ../development/libraries/libmusclecard { };

  libmusicbrainz2 = callPackage ../development/libraries/libmusicbrainz/2.x.nix { };

  libmusicbrainz3 = callPackage ../development/libraries/libmusicbrainz { };

  libmusicbrainz5 = callPackage ../development/libraries/libmusicbrainz/5.x.nix { };

  libmusicbrainz = libmusicbrainz3;

  libmwaw = callPackage ../development/libraries/libmwaw { };

  libmx = callPackage ../development/libraries/libmx { };

  libnet = callPackage ../development/libraries/libnet { };

  libnetfilter_conntrack = callPackage ../development/libraries/libnetfilter_conntrack { };

  libnetfilter_cthelper = callPackage ../development/libraries/libnetfilter_cthelper { };

  libnetfilter_cttimeout = callPackage ../development/libraries/libnetfilter_cttimeout { };

  libnetfilter_queue = callPackage ../development/libraries/libnetfilter_queue { };

  libnfnetlink = callPackage ../development/libraries/libnfnetlink { };

  libnftnl = callPackage ../development/libraries/libnftnl { };

  libnih = callPackage ../development/libraries/libnih { };

  libnova = callPackage ../development/libraries/libnova { };

  libnxml = callPackage ../development/libraries/libnxml { };

  libodfgen = callPackage ../development/libraries/libodfgen { };

  libofa = callPackage ../development/libraries/libofa { };

  libofx = callPackage ../development/libraries/libofx { };

  libogg = callPackage ../development/libraries/libogg { };

  liboggz = callPackage ../development/libraries/liboggz { };

  liboil = callPackage ../development/libraries/liboil { };

  libomxil-bellagio = callPackage ../development/libraries/libomxil-bellagio { };

  liboop = callPackage ../development/libraries/liboop { };

  libopus = callPackage ../development/libraries/libopus { };

  libosinfo = callPackage ../development/libraries/libosinfo {
    inherit (gnome3) libsoup;
  };

  libosip = callPackage ../development/libraries/osip {};

  libosip_3 = callPackage ../development/libraries/osip/3.nix {};

  libosmpbf = callPackage ../development/libraries/libosmpbf {};

  libotr = callPackage ../development/libraries/libotr { };

  libotr_3_2 = callPackage ../development/libraries/libotr/3.2.nix { };

  libp11 = callPackage ../development/libraries/libp11 { };

  libpar2 = callPackage ../development/libraries/libpar2 { };

  libpcap = callPackage ../development/libraries/libpcap { };

  libpipeline = callPackage ../development/libraries/libpipeline { };

  libpgf = callPackage ../development/libraries/libpgf { };

  libpng = callPackage ../development/libraries/libpng { };
  libpng_apng = libpng.override { apngSupport = true; };
  libpng12 = callPackage ../development/libraries/libpng/12.nix { };

  libpaper = callPackage ../development/libraries/libpaper { };

  libpfm = callPackage ../development/libraries/libpfm { };

  libpqxx = callPackage ../development/libraries/libpqxx { };

  libproxy = callPackage ../development/libraries/libproxy {
    stdenv = if stdenv.isDarwin
      then overrideCC stdenv gcc
      else stdenv;
  };

  libpseudo = callPackage ../development/libraries/libpseudo { };

  libpsl = callPackage ../development/libraries/libpsl { };

  libpst = callPackage ../development/libraries/libpst { };

  libpwquality = callPackage ../development/libraries/libpwquality { };

  libqalculate = callPackage ../development/libraries/libqalculate { };

  librsvg = callPackage ../development/libraries/librsvg { };

  librsync = callPackage ../development/libraries/librsync { };

  librsync_0_9 = callPackage ../development/libraries/librsync/0.9.nix { };

  libs3 = callPackage ../development/libraries/libs3 { };

  libsearpc = callPackage ../development/libraries/libsearpc { };

  libsigcxx = callPackage ../development/libraries/libsigcxx { };

  libsigcxx12 = callPackage ../development/libraries/libsigcxx/1.2.nix { };

  libsigsegv = callPackage ../development/libraries/libsigsegv { };

  # To bootstrap SBCL, I need CLisp 2.44.1; it needs libsigsegv 2.5
  libsigsegv_25 = callPackage ../development/libraries/libsigsegv/2.5.nix { };

  libsndfile = callPackage ../development/libraries/libsndfile { };

  libsodium = callPackage ../development/libraries/libsodium { };

  libsoup = callPackage ../development/libraries/libsoup { };

  libssh = callPackage ../development/libraries/libssh { };

  libssh2 = callPackage ../development/libraries/libssh2 { };

  libstartup_notification = callPackage ../development/libraries/startup-notification { };

  libstrophe = callPackage ../development/libraries/libstrophe { };

  libspatialindex = callPackage ../development/libraries/libspatialindex { };

  libspatialite = callPackage ../development/libraries/libspatialite { };

  libstatgrab = callPackage ../development/libraries/libstatgrab { };

  libsvm = callPackage ../development/libraries/libsvm { };

  libtar = callPackage ../development/libraries/libtar { };

  libtasn1 = callPackage ../development/libraries/libtasn1 { };

  libtheora = callPackage ../development/libraries/libtheora { };

  libtiff = callPackage ../development/libraries/libtiff { };

  libtiger = callPackage ../development/libraries/libtiger { };

  libtommath = callPackage ../development/libraries/libtommath { };

  libtomcrypt = callPackage ../development/libraries/libtomcrypt { };

  libtorrentRasterbar = callPackage ../development/libraries/libtorrent-rasterbar { };

  libtorrentRasterbar_0_16 = callPackage ../development/libraries/libtorrent-rasterbar/0.16.nix {
    # fix "unrecognized option -arch" error
    stdenv = if stdenv.isDarwin
      then clangStdenv
      else stdenv;
  };

  libtoxcore = callPackage ../development/libraries/libtoxcore/old-api { };

  libtoxcore-dev = callPackage ../development/libraries/libtoxcore/new-api { };

  libtap = callPackage ../development/libraries/libtap { };

  libtsm = callPackage ../development/libraries/libtsm {
    automake = automake114x;
  };

  libtunepimp = callPackage ../development/libraries/libtunepimp { };

  libtxc_dxtn = callPackage ../development/libraries/libtxc_dxtn { };

  libtxc_dxtn_s2tc = callPackage ../development/libraries/libtxc_dxtn_s2tc { };

  libgeotiff = callPackage ../development/libraries/libgeotiff { };

  libu2f-host = callPackage ../development/libraries/libu2f-host { };

  libu2f-server = callPackage ../development/libraries/libu2f-server { };

  libunistring = callPackage ../development/libraries/libunistring { };

  libupnp = callPackage ../development/libraries/pupnp { };

  giflib = giflib_5_1;
  giflib_4_1 = callPackage ../development/libraries/giflib/4.1.nix { };
  giflib_5_0 = callPackage ../development/libraries/giflib/5.0.nix { };
  giflib_5_1 = callPackage ../development/libraries/giflib/5.1.nix { };

  libungif = callPackage ../development/libraries/giflib/libungif.nix { };

  libunibreak = callPackage ../development/libraries/libunibreak { };

  libunique = callPackage ../development/libraries/libunique/default.nix { };
  libunique3 = callPackage ../development/libraries/libunique/3.x.nix { inherit (gnome) gtkdoc; };

  liburcu = callPackage ../development/libraries/liburcu { };

  libusb = callPackage ../development/libraries/libusb {};

  libusb1 = callPackage ../development/libraries/libusb1 {
    inherit (darwin) libobjc IOKit;
  };

  libusbmuxd = callPackage ../development/libraries/libusbmuxd { };

  libunwind = if stdenv.isDarwin
    then libunwindNative
    else callPackage ../development/libraries/libunwind { };

  libunwindNative = callPackage ../development/libraries/libunwind/native.nix {};

  libuvVersions = recurseIntoAttrs (callPackage ../development/libraries/libuv {
    automake = automake113x; # fails with 14
    inherit (darwin.apple_sdk.frameworks) ApplicationServices CoreServices;
  });

  libuv = libuvVersions.v1_7_5;

  libv4l = lowPrio (v4l_utils.override {
    alsaLib = null;
    libX11 = null;
    qt4 = null;
    qt5 = null;
  });

  libva = callPackage ../development/libraries/libva { };

  libvdpau = callPackage ../development/libraries/libvdpau { };

  libvirt = callPackage ../development/libraries/libvirt { };

  libvirt-glib = callPackage ../development/libraries/libvirt-glib { };

  libvisio = callPackage ../development/libraries/libvisio { };

  libvisual = callPackage ../development/libraries/libvisual { };

  libvncserver = callPackage ../development/libraries/libvncserver {};

  libviper = callPackage ../development/libraries/libviper { };

  libvpx = callPackage ../development/libraries/libvpx { };
  libvpx-git = callPackage ../development/libraries/libvpx/git.nix { };

  libvterm = callPackage ../development/libraries/libvterm { };

  libvorbis = callPackage ../development/libraries/libvorbis { };

  libwebp = callPackage ../development/libraries/libwebp { };

  libwmf = callPackage ../development/libraries/libwmf { };

  libwnck = libwnck2;
  libwnck2 = callPackage ../development/libraries/libwnck { };
  libwnck3 = callPackage ../development/libraries/libwnck/3.x.nix { };

  libwpd = callPackage ../development/libraries/libwpd { };

  libwpd_08 = callPackage ../development/libraries/libwpd/0.8.nix { };

  libwps = callPackage ../development/libraries/libwps { };

  libwpg = callPackage ../development/libraries/libwpg { };

  libx86 = builderDefsPackage ../development/libraries/libx86 {};

  libxdg_basedir = callPackage ../development/libraries/libxdg-basedir { };

  libxkbcommon = callPackage ../development/libraries/libxkbcommon { };

  libxklavier = callPackage ../development/libraries/libxklavier { };

  libxls = callPackage ../development/libraries/libxls { };

  libxmi = callPackage ../development/libraries/libxmi { };

  libxml2 = callPackage ../development/libraries/libxml2 {
    pythonSupport = false;
  };

  libxml2Python = lowPrio (libxml2.override {
    pythonSupport = true;
  });

  libxmlxx = callPackage ../development/libraries/libxmlxx { };

  libxmp = callPackage ../development/libraries/libxmp { };

  libxslt = callPackage ../development/libraries/libxslt { };

  libixp_hg = callPackage ../development/libraries/libixp-hg { };

  libyaml = callPackage ../development/libraries/libyaml { };

  libyamlcpp = callPackage ../development/libraries/libyaml-cpp { };

  libykneomgr = callPackage ../development/libraries/libykneomgr { };

  libyubikey = callPackage ../development/libraries/libyubikey { };

  libzen = callPackage ../development/libraries/libzen { };

  libzip = callPackage ../development/libraries/libzip { };

  libzdb = callPackage ../development/libraries/libzdb { };

  libzrtpcpp = callPackage ../development/libraries/libzrtpcpp { };

  libwacom = callPackage ../development/libraries/libwacom { };

  lightning = callPackage ../development/libraries/lightning { };

  lirc = callPackage ../development/libraries/lirc { };

  liquidfun = callPackage ../development/libraries/liquidfun { };

  liquidwar = builderDefsPackage (callPackage ../games/liquidwar) {
    guile = guile_1_8;
  };

  log4cpp = callPackage ../development/libraries/log4cpp { };

  log4cxx = callPackage ../development/libraries/log4cxx { };

  log4cplus = callPackage ../development/libraries/log4cplus { };

  loudmouth = callPackage ../development/libraries/loudmouth { };

  luabind = callPackage ../development/libraries/luabind { lua = lua5_1; };

  luabind_luajit = callPackage ../development/libraries/luabind { lua = luajit; };

  lzo = callPackage ../development/libraries/lzo { };

  matio = callPackage ../development/libraries/matio { };

  mbedtls = callPackage ../development/libraries/mbedtls { };

  mdds_0_7_1 = callPackage ../development/libraries/mdds/0.7.1.nix { };
  mdds = callPackage ../development/libraries/mdds { };

  # failed to build
  mediastreamer = callPackage ../development/libraries/mediastreamer { };

  mediastreamer-openh264 = callPackage ../development/libraries/mediastreamer/msopenh264.nix { };

  menu-cache = callPackage ../development/libraries/menu-cache { };

  mesaSupported = lib.elem system lib.platforms.mesaPlatforms;

  mesaDarwinOr = alternative: if stdenv.isDarwin
    then callPackage ../development/libraries/mesa-darwin {
      inherit (darwin.apple_sdk.frameworks) OpenGL;
      inherit (darwin.apple_sdk.libs) Xplugin;
      inherit (darwin) apple_sdk;
    }
    else alternative;
  mesa_noglu = mesaDarwinOr (callPackage ../development/libraries/mesa {
    # makes it slower, but during runtime we link against just mesa_drivers
    # through /run/opengl-driver*, which is overriden according to config.grsecurity
    grsecEnabled = true;
  });
  mesa_glu =  mesaDarwinOr (callPackage ../development/libraries/mesa-glu { });
  mesa_drivers = mesaDarwinOr (
    let mo = mesa_noglu.override {
      grsecEnabled = config.grsecurity or false;
    };
    in mo.drivers
  );
  mesa = mesaDarwinOr (buildEnv {
    name = "mesa-${mesa_noglu.version}";
    paths = [ mesa_noglu mesa_glu ];
  });

  meterbridge = callPackage ../applications/audio/meterbridge { };

  metaEnvironment = recurseIntoAttrs (let callPackage = newScope pkgs.metaEnvironment; in rec {
    sdfLibrary    = callPackage ../development/libraries/sdf-library { aterm = aterm28; };
    toolbuslib    = callPackage ../development/libraries/toolbuslib { aterm = aterm28; inherit (windows) w32api; };
    cLibrary      = callPackage ../development/libraries/c-library { aterm = aterm28; };
    errorSupport  = callPackage ../development/libraries/error-support { aterm = aterm28; };
    ptSupport     = callPackage ../development/libraries/pt-support { aterm = aterm28; };
    ptableSupport = callPackage ../development/libraries/ptable-support { aterm = aterm28; };
    configSupport = callPackage ../development/libraries/config-support { aterm = aterm28; };
    asfSupport    = callPackage ../development/libraries/asf-support { aterm = aterm28; };
    tideSupport   = callPackage ../development/libraries/tide-support { aterm = aterm28; };
    rstoreSupport = callPackage ../development/libraries/rstore-support { aterm = aterm28; };
    sdfSupport    = callPackage ../development/libraries/sdf-support { aterm = aterm28; };
    sglr          = callPackage ../development/libraries/sglr { aterm = aterm28; };
    ascSupport    = callPackage ../development/libraries/asc-support { aterm = aterm28; };
    pgen          = callPackage ../development/libraries/pgen { aterm = aterm28; };
  });

  ming = callPackage ../development/libraries/ming { };

  minizip = callPackage ../development/libraries/minizip { };

  minmay = callPackage ../development/libraries/minmay { };

  miro = callPackage ../applications/video/miro {
    inherit (pythonPackages) pywebkitgtk pycurl mutagen;
    avahi = avahi.override {
      withLibdnssdCompat = true;
    };
  };

  mkvtoolnix = callPackage ../applications/video/mkvtoolnix { };

  mkvtoolnix-cli = mkvtoolnix.override {
    withGUI = false;
    qt5 = null;
    legacyGUI = false;
    wxGTK = null;
  };

  mlt-qt4 = callPackage ../development/libraries/mlt {
    qt = qt4;
  };

  mlt-qt5 = callPackage ../development/libraries/mlt/qt-5.4.nix { };

  movit = callPackage ../development/libraries/movit { };

  mosquitto = callPackage ../servers/mqtt/mosquitto { };

  mps = callPackage ../development/libraries/mps { };

  libmpeg2 = callPackage ../development/libraries/libmpeg2 { };

  mpeg2dec = libmpeg2;

  msilbc = callPackage ../development/libraries/msilbc { };

  mp4v2 = callPackage ../development/libraries/mp4v2 { };

  libmpc = callPackage ../development/libraries/libmpc { };

  mpich2 = callPackage ../development/libraries/mpich2 { };

  mstpd = callPackage ../os-specific/linux/mstpd { };

  mtdev = callPackage ../development/libraries/mtdev { };

  mtpfs = callPackage ../tools/filesystems/mtpfs { };

  mu = callPackage ../tools/networking/mu {
    texinfo = texinfo4;
  };

  mueval = callPackage ../development/tools/haskell/mueval { };

  muparser = callPackage ../development/libraries/muparser { };

  mygpoclient = callPackage ../development/python-modules/mygpoclient { };

  mygui = callPackage ../development/libraries/mygui {};

  myguiSvn = callPackage ../development/libraries/mygui/svn.nix {};

  mysocketw = callPackage ../development/libraries/mysocketw { };

  mythes = callPackage ../development/libraries/mythes { };

  nanomsg = callPackage ../development/libraries/nanomsg { };

  ncurses = callPackage ../development/libraries/ncurses { };

  neardal = callPackage ../development/libraries/neardal { };

  neon = callPackage ../development/libraries/neon {
    compressionSupport = true;
    sslSupport = true;
  };

  neon_0_29 = callPackage ../development/libraries/neon/0.29.nix {
    compressionSupport = true;
    sslSupport = true;
  };

  nethack = callPackage ../games/nethack { };

  nettle = callPackage ../development/libraries/nettle { };

  newt = callPackage ../development/libraries/newt { };

  nghttp2 = callPackage ../development/libraries/nghttp2 { };
  libnghttp2 = nghttp2.override {
    prefix = "lib";
    fetchurl = fetchurlBoot;
  };

  nix-plugins = callPackage ../development/libraries/nix-plugins {
    nix = pkgs.nixUnstable;
  };

  non = callPackage ../applications/audio/non { };

  nspr = callPackage ../development/libraries/nspr { };

  nss = lowPrio (callPackage ../development/libraries/nss { });

  nss_wrapper = callPackage ../development/libraries/nss_wrapper { };

  nssTools = callPackage ../development/libraries/nss {
    includeTools = true;
  };

  ntk = callPackage ../development/libraries/audio/ntk { };

  ntrack = callPackage ../development/libraries/ntrack { };

  nvidia-texture-tools = callPackage ../development/libraries/nvidia-texture-tools { };

  ode = builderDefsPackage (callPackage ../development/libraries/ode) { };

  ogre = callPackage ../development/libraries/ogre {};

  ogrepaged = callPackage ../development/libraries/ogrepaged { };

  oniguruma = callPackage ../development/libraries/oniguruma { };

  # openalSoft is 100% ABI compatible to openalLegacy and should be a default
  openal = openalSoft;
  openalLegacy = callPackage ../development/libraries/openal { };
  openalSoft = callPackage ../development/libraries/openal-soft { };

  openbabel = callPackage ../development/libraries/openbabel { };

  opencascade = callPackage ../development/libraries/opencascade {
    tcl = tcl-8_5;
    tk = tk-8_5;
  };

  opencascade_6_5 = callPackage ../development/libraries/opencascade/6.5.nix {
    automake = automake111x;
    ftgl = ftgl212;
  };

  opencascade_oce = callPackage ../development/libraries/opencascade/oce.nix { };

  opencollada = callPackage ../development/libraries/opencollada { };

  opencsg = callPackage ../development/libraries/opencsg { };

  openct = callPackage ../development/libraries/openct { };

  opencv = callPackage ../development/libraries/opencv { };

  opencv_2_1 = callPackage ../development/libraries/opencv/2.1.nix {
    libpng = libpng12;
  };

  opencv3 = callPackage ../development/libraries/opencv/3.x.nix { };

  # this ctl version is needed by openexr_viewers
  openexr_ctl = ctl;

  openexr = callPackage ../development/libraries/openexr { };

  openldap = callPackage ../development/libraries/openldap { };

  openlierox = callPackage ../games/openlierox { };

  libopensc_dnie = callPackage ../development/libraries/libopensc-dnie { };

  opencolorio = callPackage ../development/libraries/opencolorio { };

  ois = callPackage ../development/libraries/ois {};

  opal = callPackage ../development/libraries/opal {};

  openh264 = callPackage ../development/libraries/openh264 { };

  openjpeg_1 = callPackage ../development/libraries/openjpeg/1.x.nix { };
  openjpeg_2_0 = callPackage ../development/libraries/openjpeg/2.0.nix { };
  openjpeg_2_1 = callPackage ../development/libraries/openjpeg/2.1.nix { };
  openjpeg = openjpeg_2_1;

  openscenegraph = callPackage ../development/libraries/openscenegraph {
    giflib = giflib_4_1;
    ffmpeg = ffmpeg_0;
  };

  openspades = callPackage ../games/openspades {};

  libressl = callPackage ../development/libraries/libressl { };

  boringssl = callPackage ../development/libraries/boringssl { };

  openssl = callPackage ../development/libraries/openssl {
    fetchurl = fetchurlBoot;
    cryptodevHeaders = linuxPackages.cryptodev.override {
      fetchurl = fetchurlBoot;
      onlyHeaders = true;
    };
  };

  openssl_1_0_2 = callPackage ../development/libraries/openssl/1.0.2.x.nix {
    fetchurl = fetchurlBoot;
    cryptodevHeaders = linuxPackages.cryptodev.override {
      fetchurl = fetchurlBoot;
      onlyHeaders = true;
    };
  };

  opensubdiv = callPackage ../development/libraries/opensubdiv { };

  openwsman = callPackage ../development/libraries/openwsman {};

  ortp = callPackage ../development/libraries/ortp { };

  p11_kit = callPackage ../development/libraries/p11-kit { };

  paperkey = callPackage ../tools/security/paperkey { };

  pangoxsl = callPackage ../development/libraries/pangoxsl { };

  pcg_c = callPackage ../development/libraries/pcg-c { };

  pcl = callPackage ../development/libraries/pcl {
    vtk = vtkWithQt4;
  };

  pcre = callPackage ../development/libraries/pcre {
    unicodeSupport = config.pcre.unicode or true;
  };

  pcre2 = callPackage ../development/libraries/pcre2 { };

  pdf2xml = callPackage ../development/libraries/pdf2xml {} ;

  phonon = callPackage ../development/libraries/phonon/qt4 {};

  phonon_backend_gstreamer = callPackage ../development/libraries/phonon-backend-gstreamer/qt4 {};

  phonon_backend_vlc = callPackage ../development/libraries/phonon-backend-vlc/qt4 {};

  phonon_qt5 = callPackage ../development/libraries/phonon/qt5/old.nix {};

  phonon_qt5_backend_gstreamer = callPackage ../development/libraries/phonon-backend-gstreamer/qt5/old.nix {};

  physfs = callPackage ../development/libraries/physfs { };

  pipelight = callPackage ../tools/misc/pipelight {
    wineStaging = pkgsi686Linux.wineStaging;
  };

  pkcs11helper = callPackage ../development/libraries/pkcs11helper { };

  plib = callPackage ../development/libraries/plib { };

  pocketsphinx = callPackage ../development/libraries/pocketsphinx { };

  podofo = callPackage ../development/libraries/podofo { lua5 = lua5_1; };

  poker-eval = callPackage ../development/libraries/poker-eval { };

  polarssl = mbedtls;

  polkit = callPackage ../development/libraries/polkit {
    spidermonkey = spidermonkey_17;
  };

  polkit_qt4 = callPackage ../development/libraries/polkit-qt-1 { };

  polkit_qt5 = callPackage ../development/libraries/polkit-qt-1/old.nix { withQt5 = true; };

  policykit = callPackage ../development/libraries/policykit { };

  poppler = callPackage ../development/libraries/poppler { lcms = lcms2; };

  poppler_min = poppler.override { # TODO: maybe reduce even more
    minimal = true;
    suffix = "min";
  };

  poppler_qt4 = poppler.override {
    qt4Support = true;
    suffix = "qt4";
  };

  poppler_qt5 = qt5Libs.popplerQt;

  poppler_utils = poppler.override { suffix = "utils"; utils = true; };

  popt = callPackage ../development/libraries/popt { };

  portaudio = callPackage ../development/libraries/portaudio { };

  portaudioSVN = callPackage ../development/libraries/portaudio/svn-head.nix { };

  portmidi = callPackage ../development/libraries/portmidi {};

  prison = callPackage ../development/libraries/prison { };

  proj = callPackage ../development/libraries/proj { };

  postgis = callPackage ../development/libraries/postgis { };

  protobuf = protobuf2_6;
  protobuf3_0 = lowPrio (callPackage ../development/libraries/protobuf/3.0.nix { });
  protobuf2_6 = callPackage ../development/libraries/protobuf/2.6.nix { };
  protobuf2_5 = callPackage ../development/libraries/protobuf/2.5.nix { };

  protobufc = protobufc1_1;
  protobufc1_1 = callPackage ../development/libraries/protobufc/1.1.nix { };
  protobufc1_0 = callPackage ../development/libraries/protobufc/1.0.nix { };

  pth = callPackage ../development/libraries/pth { };

  ptlib = callPackage ../development/libraries/ptlib {};

  pugixml = callPackage ../development/libraries/pugixml { };

  re2 = callPackage ../development/libraries/re2 { };

  qca2 = callPackage ../development/libraries/qca2 { qt = qt4; };

  qca-qt5 = callPackage ../development/libraries/qca-qt5/old.nix { };

  qimageblitz = callPackage ../development/libraries/qimageblitz {};

  qjson = callPackage ../development/libraries/qjson { };

  qoauth = callPackage ../development/libraries/qoauth { };

  quazip = callPackage ../development/libraries/quazip {
    qt = qt5;
  };

  qt3 = callPackage ../development/libraries/qt-3 {
    openglSupport = mesaSupported;
    libpng = libpng12;
  };

  qt4 = pkgs.kde4.qt4;

  qt48 = callPackage ../development/libraries/qt-4.x/4.8 {
    # GNOME dependencies are not used unless gtkStyle == true
    mesa = mesa_noglu;
    inherit (pkgs.gnome) libgnomeui GConf gnome_vfs;
    cups = if stdenv.isLinux then cups else null;
  };

  qt48Full = appendToName "full" (qt48.override {
    docs = true;
    demos = true;
    examples = true;
    developerBuild = true;
  });

  qt54 = recurseIntoAttrs (callPackage ../development/libraries/qt-5/5.4 {});
  qt55 = recurseIntoAttrs (import ../development/libraries/qt-5/5.5 { inherit pkgs; });

  qt5 = qt54;

  qt5LibsFun = self: with self; {

    accounts-qt = callPackage ../development/libraries/accounts-qt { };

    grantlee = callPackage ../development/libraries/grantlee/5.x.nix { };

    libdbusmenu = callPackage ../development/libraries/libdbusmenu-qt/qt-5.5.nix { };

    libkeyfinder = callPackage ../development/libraries/libkeyfinder { };

    mlt = callPackage ../development/libraries/mlt/qt-5.5.nix {};

    openbr = callPackage ../development/libraries/openbr { };

    phonon = callPackage ../development/libraries/phonon/qt5 { };

    phonon_backend_gstreamer = callPackage ../development/libraries/phonon-backend-gstreamer/qt5 { };

    phonon_backend_vlc = callPackage ../development/libraries/phonon-backend-vlc/qt5 { };

    polkitQt = callPackage ../development/libraries/polkit-qt-1 {
      withQt5 = true;
    };

    popplerQt = callPackage ../development/libraries/poppler {
      lcms = lcms2;
      qt5Support = true;
      suffix = "qt5";
    };

    qca-qt5 = callPackage ../development/libraries/qca-qt5 { };

    qmltermwidget = callPackage ../development/libraries/qmltermwidget { };

    signon = callPackage ../development/libraries/signon { };

    telepathy = callPackage ../development/libraries/telepathy/qt5 { };

    vlc = callPackage ../applications/video/vlc {
      qt4 = null;
      withQt5 = true;
    };

  };

  qt55Libs = lib.makeScope qt55.newScope qt5LibsFun;
  qt5Libs = qt55Libs;

  qtEnv = callPackage ../development/libraries/qt-5/qt-env.nix {};

  qt5Full = appendToName "full" (qtEnv {
    qtbase = qt5.base;
    paths = lib.filter lib.isDerivation (lib.attrValues qt5);
  });

  qtcreator = callPackage ../development/qtcreator {
    qtLib = qt54;
    withDocumentation = true;
  };

  qtkeychain = callPackage ../development/libraries/qtkeychain { };

  qtscriptgenerator = callPackage ../development/libraries/qtscriptgenerator { };

  quesoglc = callPackage ../development/libraries/quesoglc { };

  qwt = callPackage ../development/libraries/qwt {};

  qwt6 = callPackage ../development/libraries/qwt/6.nix { };

  qxt = callPackage ../development/libraries/qxt {};

  rabbitmq-c = callPackage ../development/libraries/rabbitmq-c {};

  rabbitmq-c_0_4 = callPackage ../development/libraries/rabbitmq-c/0.4.nix {};

  rabbitmq-java-client = callPackage ../development/libraries/rabbitmq-java-client {};

  raul = callPackage ../development/libraries/audio/raul { };

  readline = readline6;
  readline6 = readline63;

  readline5 = callPackage ../development/libraries/readline/5.x.nix { };

  readline62 = callPackage ../development/libraries/readline/6.2.nix { };

  readline63 = callPackage ../development/libraries/readline/6.3.nix { };

  readosm = callPackage ../development/libraries/readosm { };

  lambdabot = callPackage ../development/tools/haskell/lambdabot {
    haskell-lib = haskell.lib;
  };

  leksah = callPackage ../development/tools/haskell/leksah {
    inherit (haskellPackages) ghcWithPackages;
  };

  librdf_raptor = callPackage ../development/libraries/librdf/raptor.nix { };

  librdf_raptor2 = callPackage ../development/libraries/librdf/raptor2.nix { };

  librdf_rasqal = callPackage ../development/libraries/librdf/rasqal.nix { };

  librdf_redland = callPackage ../development/libraries/librdf/redland.nix { };

  librdf = callPackage ../development/libraries/librdf { };

  libsmf = callPackage ../development/libraries/audio/libsmf { };

  lilv = callPackage ../development/libraries/audio/lilv { };
  lilv-svn = callPackage ../development/libraries/audio/lilv/lilv-svn.nix { };

  lv2 = callPackage ../development/libraries/audio/lv2 { };

  lvtk = callPackage ../development/libraries/audio/lvtk { };

  qrupdate = callPackage ../development/libraries/qrupdate { };

  redland = pkgs.librdf_redland;

  resolv_wrapper = callPackage ../development/libraries/resolv_wrapper { };

  rhino = callPackage ../development/libraries/java/rhino {
    javac = gcj;
    jvm = gcj;
  };

  rlog = callPackage ../development/libraries/rlog { };

  rocksdb = callPackage ../development/libraries/rocksdb { };

  rote = callPackage ../development/libraries/rote { };

  rubberband = callPackage ../development/libraries/rubberband {
    inherit (vamp) vampSDK;
  };

  sbc = callPackage ../development/libraries/sbc { };

  schroedinger = callPackage ../development/libraries/schroedinger { };

  SDL = callPackage ../development/libraries/SDL {
    openglSupport = mesaSupported;
    alsaSupport = stdenv.isLinux;
    x11Support = !stdenv.isCygwin;
    pulseaudioSupport = stdenv.isLinux;
    inherit (darwin.apple_sdk.frameworks) OpenGL CoreAudio CoreServices AudioUnit Kernel Cocoa;
  };

  SDL_gfx = callPackage ../development/libraries/SDL_gfx { };

  SDL_image = callPackage ../development/libraries/SDL_image { };

  SDL_mixer = callPackage ../development/libraries/SDL_mixer { };

  SDL_net = callPackage ../development/libraries/SDL_net { };

  SDL_sound = callPackage ../development/libraries/SDL_sound { };

  SDL_stretch= callPackage ../development/libraries/SDL_stretch { };

  SDL_ttf = callPackage ../development/libraries/SDL_ttf { };

  SDL2 = callPackage ../development/libraries/SDL2 {
    openglSupport = mesaSupported;
    alsaSupport = stdenv.isLinux;
    x11Support = !stdenv.isCygwin;
    pulseaudioSupport = false; # better go through ALSA
    inherit (darwin.apple_sdk.frameworks) AudioUnit Cocoa CoreAudio CoreServices ForceFeedback OpenGL;
  };

  SDL2_image = callPackage ../development/libraries/SDL2_image { };

  SDL2_mixer = callPackage ../development/libraries/SDL2_mixer { };

  SDL2_net = callPackage ../development/libraries/SDL2_net { };

  SDL2_gfx = callPackage ../development/libraries/SDL2_gfx { };

  SDL2_ttf = callPackage ../development/libraries/SDL2_ttf { };

  sblim-sfcc = callPackage ../development/libraries/sblim-sfcc {};

  serd = callPackage ../development/libraries/serd {};

  serf = callPackage ../development/libraries/serf {};

  sfsexp = callPackage ../development/libraries/sfsexp {};

  shhmsg = callPackage ../development/libraries/shhmsg { };

  shhopt = callPackage ../development/libraries/shhopt { };

  silgraphite = callPackage ../development/libraries/silgraphite {};
  graphite2 = callPackage ../development/libraries/silgraphite/graphite2.nix {};

  simgear = callPackage ../development/libraries/simgear { };

  sfml = callPackage ../development/libraries/sfml { };

  signon = callPackage ../development/libraries/signon/old.nix {};

  skalibs = callPackage ../development/libraries/skalibs { };

  slang = callPackage ../development/libraries/slang { };

  slibGuile = callPackage ../development/libraries/slib {
    scheme = guile_1_8;
    texinfo = texinfo4; # otherwise erros: must be after `@defun' to use `@defunx'
  };

  smpeg = callPackage ../development/libraries/smpeg { };

  snack = callPackage ../development/libraries/snack {
        # optional
  };

  snappy = callPackage ../development/libraries/snappy { };

  socket_wrapper = callPackage ../development/libraries/socket_wrapper { };

  sofia_sip = callPackage ../development/libraries/sofia-sip { };

  soprano = callPackage ../development/libraries/soprano { };

  soqt = callPackage ../development/libraries/soqt { };

  sord = callPackage ../development/libraries/sord {};
  sord-svn = callPackage ../development/libraries/sord/sord-svn.nix {};

  soundtouch = callPackage ../development/libraries/soundtouch {};

  spandsp = callPackage ../development/libraries/spandsp {};

  spatialite_tools = callPackage ../development/libraries/spatialite-tools { };

  speechd = callPackage ../development/libraries/speechd { };

  speech_tools = callPackage ../development/libraries/speech-tools {};

  speex = callPackage ../development/libraries/speex {
    fftw = fftwFloat;
  };

  speexdsp = callPackage ../development/libraries/speexdsp {
    fftw = fftwFloat;
  };

  sphinxbase = callPackage ../development/libraries/sphinxbase { };

  sphinxsearch = callPackage ../servers/search/sphinxsearch { };

  spice = callPackage ../development/libraries/spice {
    celt = celt_0_5_1;
    inherit (pythonPackages) pyparsing;
  };

  spice_gtk = callPackage ../development/libraries/spice-gtk { };

  spice_protocol = callPackage ../development/libraries/spice-protocol { };

  sratom = callPackage ../development/libraries/audio/sratom { };

  srm = callPackage ../tools/security/srm { };

  srtp = callPackage ../development/libraries/srtp {
    libpcap = if stdenv.isLinux then libpcap else null;
  };

  stxxl = callPackage ../development/libraries/stxxl { parallel = true; };

  sqlite = lowPrio (callPackage ../development/libraries/sqlite { });

  sqlite3_analyzer = lowPrio (callPackage ../development/libraries/sqlite/sqlite3_analyzer.nix { });

  sqlite-amalgamation = callPackage ../development/libraries/sqlite-amalgamation { };

  sqlite-interactive = appendToName "interactive" (sqlite.override { interactive = true; });

  sqlcipher = lowPrio (callPackage ../development/libraries/sqlcipher {
    readline = null;
    ncurses = null;
  });

  stfl = callPackage ../development/libraries/stfl { };

  stlink = callPackage ../development/tools/misc/stlink { };

  steghide = callPackage ../tools/security/steghide {};

  stepmania = callPackage ../games/stepmania {};

  stlport = callPackage ../development/libraries/stlport { };

  strigi = callPackage ../development/libraries/strigi { clucene_core = clucene_core_2; };

  subtitleeditor = callPackage ../applications/video/subtitleeditor { };

  suil = callPackage ../development/libraries/audio/suil { };

  sutils = callPackage ../tools/misc/sutils { };

  svrcore = callPackage ../development/libraries/svrcore { };

  sword = callPackage ../development/libraries/sword { };

  biblesync = callPackage ../development/libraries/biblesync { };

  szip = callPackage ../development/libraries/szip { };

  t1lib = callPackage ../development/libraries/t1lib { };

  taglib = callPackage ../development/libraries/taglib { };

  taglib_extras = callPackage ../development/libraries/taglib-extras { };

  talloc = callPackage ../development/libraries/talloc {
    python = python2;
  };

  tclap = callPackage ../development/libraries/tclap {};

  tclgpg = callPackage ../development/libraries/tclgpg { };

  tcllib = callPackage ../development/libraries/tcllib { };

  tcltls = callPackage ../development/libraries/tcltls { };

  ntdb = callPackage ../development/libraries/ntdb {
    python = python2;
  };

  tdb = callPackage ../development/libraries/tdb {
    python = python2;
  };

  tecla = callPackage ../development/libraries/tecla { };

  telepathy_glib = callPackage ../development/libraries/telepathy/glib { };

  telepathy_farstream = callPackage ../development/libraries/telepathy/farstream {};

  telepathy_qt = callPackage ../development/libraries/telepathy/qt { };

  telepathy_qt5 = callPackage ../development/libraries/telepathy/qt5/old.nix {};

  tevent = callPackage ../development/libraries/tevent {
    python = python2;
  };

  thrift = callPackage ../development/libraries/thrift { };

  tidyp = callPackage ../development/libraries/tidyp { };

  tinyxml = tinyxml2;

  tinyxml2 = callPackage ../development/libraries/tinyxml/2.6.2.nix { };

  tk = tk-8_6;

  tk-8_6 = callPackage ../development/libraries/tk/8.6.nix { };
  tk-8_5 = callPackage ../development/libraries/tk/8.5.nix { tcl = tcl-8_5; };

  tnt = callPackage ../development/libraries/tnt { };

  kyotocabinet = callPackage ../development/libraries/kyotocabinet { };

  tokyocabinet = callPackage ../development/libraries/tokyo-cabinet { };

  tokyotyrant = callPackage ../development/libraries/tokyo-tyrant { };

  tremor = callPackage ../development/libraries/tremor { };

  uid_wrapper = callPackage ../development/libraries/uid_wrapper { };

  unibilium = callPackage ../development/libraries/unibilium { };

  unicap = callPackage ../development/libraries/unicap {};

  tsocks = callPackage ../development/libraries/tsocks { };

  unixODBC = callPackage ../development/libraries/unixODBC { };

  unixODBCDrivers = recurseIntoAttrs (callPackages ../development/libraries/unixODBCDrivers {});

  urt = callPackage ../development/libraries/urt { };

  ustr = callPackage ../development/libraries/ustr { };

  usbredir = callPackage ../development/libraries/usbredir {
    libusb = libusb1;
  };

  uthash = callPackage ../development/libraries/uthash { };

  ucommon = ucommon_openssl;

  ucommon_openssl = callPackage ../development/libraries/ucommon {
    gnutls = null;
  };

  ucommon_gnutls = lowPrio (ucommon.override {
    openssl = null;
    zlib = null;
    gnutls = gnutls;
  });

  unnethack = callPackage ../games/unnethack { };

  v8_3_16_14 = callPackage ../development/libraries/v8/3.16.14.nix {
    inherit (pythonPackages) gyp;
    # The build succeeds using gcc5 but it fails to build pkgs.consul-ui
    stdenv = overrideCC stdenv gcc48;
  };

  v8_3_24_10 = callPackage ../development/libraries/v8/3.24.10.nix {
    inherit (pythonPackages) gyp;
  };

  v8_4_5 = callPackage ../development/libraries/v8/4.5.nix {
    inherit (pythonPackages) gyp;
  };

  v8 = callPackage ../development/libraries/v8 {
    inherit (pythonPackages) gyp;
  };

  vaapiIntel = callPackage ../development/libraries/vaapi-intel { };

  vaapiVdpau = callPackage ../development/libraries/vaapi-vdpau { };

  vamp = callPackage ../development/libraries/audio/vamp { };

  vcdimager = callPackage ../development/libraries/vcdimager { };

  vid-stab = callPackage ../development/libraries/vid-stab { };

  vigra = callPackage ../development/libraries/vigra {
    inherit (pkgs.pythonPackages) numpy;
  };

  vlock = callPackage ../misc/screensavers/vlock { };

  vmime = callPackage ../development/libraries/vmime { };

  vrpn = callPackage ../development/libraries/vrpn { };

  vtk = callPackage ../development/libraries/vtk { };

  vtkWithQt4 = vtk.override { qtLib = qt4; };

  vxl = callPackage ../development/libraries/vxl {
    libpng = libpng12;
  };

  wavpack = callPackage ../development/libraries/wavpack { };

  wayland = callPackage ../development/libraries/wayland {
    graphviz = graphviz-nox;
  };

  webkit = webkitgtk;

  webkitgtk = callPackage ../development/libraries/webkitgtk {
    harfbuzz = harfbuzz-icu;
    gst-plugins-base = gst_all_1.gst-plugins-base;
  };

  webkitgtk24x = callPackage ../development/libraries/webkitgtk/2.4.nix {
    harfbuzz = harfbuzz-icu;
    gst-plugins-base = gst_all_1.gst-plugins-base;
  };

  webkitgtk2 = webkitgtk24x.override {
    withGtk2 = true;
    enableIntrospection = false;
  };

  websocketpp = callPackage ../development/libraries/websocket++ { };

  webrtc-audio-processing = callPackage ../development/libraries/webrtc-audio-processing { };

  wildmidi = callPackage ../development/libraries/wildmidi { };

  wiredtiger = callPackage ../development/libraries/wiredtiger { };

  wvstreams = callPackage ../development/libraries/wvstreams { };

  wxGTK = wxGTK28;

  wxGTK28 = callPackage ../development/libraries/wxGTK-2.8 {
    inherit (gnome) GConf;
    withMesa = lib.elem system lib.platforms.mesaPlatforms;
  };

  wxGTK29 = callPackage ../development/libraries/wxGTK-2.9/default.nix {
    inherit (gnome) GConf;
    inherit (darwin.stubs) setfile;
    withMesa = lib.elem system lib.platforms.mesaPlatforms;
  };

  wxGTK30 = callPackage ../development/libraries/wxGTK-3.0/default.nix {
    inherit (gnome) GConf;
    inherit (darwin.stubs) setfile;
    withMesa = lib.elem system lib.platforms.mesaPlatforms;
  };

  wxmac = callPackage ../development/libraries/wxmac {
    inherit (darwin.apple_sdk.frameworks) AGL Cocoa Kernel QuickTime;
    inherit (darwin.stubs) setfile rez derez;
  };

  wtk = callPackage ../development/libraries/wtk { };

  x264 = callPackage ../development/libraries/x264 { };

  x265 = callPackage ../development/libraries/x265 { };

  xapian = callPackage ../development/libraries/xapian { };

  xapianBindings = callPackage ../development/libraries/xapian/bindings {  # TODO perl php Java, tcl, C#, python
  };

  xapian10 = callPackage ../development/libraries/xapian/1.0.x.nix { };

  xapianBindings10 = callPackage ../development/libraries/xapian/bindings/1.0.x.nix {  # TODO perl php Java, tcl, C#, python
  };

  xavs = callPackage ../development/libraries/xavs { };

  Xaw3d = callPackage ../development/libraries/Xaw3d { };

  xbase = callPackage ../development/libraries/xbase { };

  xcb-util-cursor = xorg.xcbutilcursor;
  xcb-util-cursor-HEAD = callPackage ../development/libraries/xcb-util-cursor/HEAD.nix { };

  xdo = callPackage ../tools/misc/xdo { };

  xineLib = callPackage ../development/libraries/xine-lib { };

  xautolock = callPackage ../misc/screensavers/xautolock { };

  xercesc = callPackage ../development/libraries/xercesc {};

  # Avoid using this. It isn't really a wrapper anymore, but we keep the name.
  xlibsWrapper = callPackage ../development/libraries/xlibs-wrapper {
    packages = [
      freetype fontconfig xorg.xproto xorg.libX11 xorg.libXt
      xorg.libXft xorg.libXext xorg.libSM xorg.libICE
      xorg.xextproto
    ];
  };

  xmlrpc_c = callPackage ../development/libraries/xmlrpc-c { };

  xmlsec = callPackage ../development/libraries/xmlsec { };

  xlslib = callPackage ../development/libraries/xlslib { };

  xvidcore = callPackage ../development/libraries/xvidcore { };

  xylib = callPackage ../development/libraries/xylib { };

  yajl = callPackage ../development/libraries/yajl { };

  yubico-piv-tool = callPackage ../tools/misc/yubico-piv-tool { };

  yubikey-personalization = callPackage ../tools/misc/yubikey-personalization {
    libusb = libusb1;
  };

  yubikey-personalization-gui = callPackage ../tools/misc/yubikey-personalization-gui {
    qt = qt4;
  };

  zangband = builderDefsPackage (callPackage ../games/zangband) {};

  zeitgeist = callPackage ../development/libraries/zeitgeist { };

  zlib = callPackage ../development/libraries/zlib {
    fetchurl = fetchurlBoot;
  };

  zlog = callPackage ../development/libraries/zlog { };

  zlibStatic = lowPrio (appendToName "static" (callPackage ../development/libraries/zlib {
    static = true;
  }));

  zeromq2 = callPackage ../development/libraries/zeromq/2.x.nix {};
  zeromq3 = callPackage ../development/libraries/zeromq/3.x.nix {};
  zeromq4 = callPackage ../development/libraries/zeromq/4.x.nix {};
  zeromq = zeromq4;

  cppzmq = callPackage ../development/libraries/cppzmq {};

  czmq = callPackage ../development/libraries/czmq { };

  zimlib = callPackage ../development/libraries/zimlib { };

  zita-convolver = callPackage ../development/libraries/audio/zita-convolver { };

  zita-alsa-pcmi = callPackage ../development/libraries/audio/zita-alsa-pcmi { };

  zita-resampler = callPackage ../development/libraries/audio/zita-resampler { };

  zziplib = callPackage ../development/libraries/zziplib { };

  ### DEVELOPMENT / LIBRARIES / AGDA

  agda = callPackage ../build-support/agda {
    glibcLocales = if pkgs.stdenv.isLinux then pkgs.glibcLocales else null;
    extension = self : super : { };
    inherit (haskellPackages) Agda;
  };

  agdaBase = callPackage ../development/libraries/agda/agda-base { };

  agdaIowaStdlib = callPackage ../development/libraries/agda/agda-iowa-stdlib { };

  agdaPrelude = callPackage ../development/libraries/agda/agda-prelude { };

  AgdaStdlib = callPackage ../development/libraries/agda/agda-stdlib {
    inherit (haskellPackages) ghcWithPackages;
  };

  AgdaSheaves = callPackage ../development/libraries/agda/Agda-Sheaves { };

  bitvector = callPackage ../development/libraries/agda/bitvector { };

  categories = callPackage ../development/libraries/agda/categories { };

  pretty = callPackage ../development/libraries/agda/pretty { };

  TotalParserCombinators = callPackage ../development/libraries/agda/TotalParserCombinators { };

  ### DEVELOPMENT / LIBRARIES / JAVA

  atermjava = callPackage ../development/libraries/java/aterm {
    stdenv = overrideInStdenv stdenv [gnumake380];
  };

  commonsBcel = callPackage ../development/libraries/java/commons/bcel { };

  commonsBsf = callPackage ../development/libraries/java/commons/bsf { };

  commonsCompress = callPackage ../development/libraries/java/commons/compress { };

  commonsFileUpload = callPackage ../development/libraries/java/commons/fileupload { };

  commonsLang = callPackage ../development/libraries/java/commons/lang { };

  commonsLogging = callPackage ../development/libraries/java/commons/logging { };

  commonsIo = callPackage ../development/libraries/java/commons/io { };

  commonsMath = callPackage ../development/libraries/java/commons/math { };

  fastjar = callPackage ../development/tools/java/fastjar { };

  httpunit = callPackage ../development/libraries/java/httpunit { };

  gwtdragdrop = callPackage ../development/libraries/java/gwt-dragdrop { };

  gwtwidgets = callPackage ../development/libraries/java/gwt-widgets { };

  javaCup = callPackage ../development/libraries/java/cup { };

  javasvn = callPackage ../development/libraries/java/javasvn { };

  jclasslib = callPackage ../development/tools/java/jclasslib { };

  jdom = callPackage ../development/libraries/java/jdom { };

  jflex = callPackage ../development/libraries/java/jflex { };

  jjtraveler = callPackage ../development/libraries/java/jjtraveler {
    stdenv = overrideInStdenv stdenv [gnumake380];
  };

  junit = callPackage ../development/libraries/java/junit { antBuild = releaseTools.antBuild; };

  junixsocket = callPackage ../development/libraries/java/junixsocket { };

  jzmq = callPackage ../development/libraries/java/jzmq { };

  lucene = callPackage ../development/libraries/java/lucene { };

  lucenepp = callPackage ../development/libraries/lucene++ {
    boost = boost155;
  };

  mockobjects = callPackage ../development/libraries/java/mockobjects { };

  saxon = callPackage ../development/libraries/java/saxon { };

  saxonb = callPackage ../development/libraries/java/saxon/default8.nix { };

  sharedobjects = callPackage ../development/libraries/java/shared-objects {
    stdenv = overrideInStdenv stdenv [gnumake380];
  };

  smack = callPackage ../development/libraries/java/smack { };

  swt = callPackage ../development/libraries/java/swt {
    inherit (gnome) libsoup;
  };


  ### DEVELOPMENT / LIBRARIES / JAVASCRIPT

  jquery = callPackage ../development/libraries/javascript/jquery { };

  jquery-ui = callPackage ../development/libraries/javascript/jquery-ui { };

  yuicompressor = callPackage ../development/tools/yuicompressor { };

  ### DEVELOPMENT / GO MODULES

  go14Packages = recurseIntoAttrs (callPackage ./go-packages.nix {
    go = go_1_4;
    buildGoPackage = callPackage ../development/go-modules/generic {
      go = go_1_4;
      govers = go14Packages.govers.bin;
    };
    overrides = (config.goPackageOverrides or (p: {})) pkgs;
  });

  go15Packages = recurseIntoAttrs (callPackage ./go-packages.nix {
    go = go_1_5;
    buildGoPackage = callPackage ../development/go-modules/generic {
      go = go_1_5;
      govers = go15Packages.govers.bin;
    };
    overrides = (config.goPackageOverrides or (p: {})) pkgs;
  });

  goPackages = go15Packages;

  ### DEVELOPMENT / LISP MODULES

  asdf = callPackage ../development/lisp-modules/asdf {
    texLive = null;
  };

  clwrapperFunction = callPackage ../development/lisp-modules/clwrapper;

  wrapLisp = lisp: clwrapperFunction { inherit lisp; };

  lispPackagesFor = clwrapper: callPackage ../development/lisp-modules/lisp-packages.nix {
    inherit clwrapper;
  };

  lispPackagesClisp = lispPackagesFor (wrapLisp clisp);
  lispPackagesSBCL = lispPackagesFor (wrapLisp sbcl);
  lispPackages = recurseIntoAttrs lispPackagesSBCL;


  ### DEVELOPMENT / PERL MODULES

  buildPerlPackage = callPackage ../development/perl-modules/generic perl;

  perlPackages = recurseIntoAttrs (callPackage ./perl-packages.nix {
    overrides = (config.perlPackageOverrides or (p: {})) pkgs;
  });

  perlXMLParser = perlPackages.XMLParser;

  ack = perlPackages.ack;

  perlArchiveCpio = perlPackages.ArchiveCpio;

  perlcritic = perlPackages.PerlCritic;

  planetary_annihilation = callPackage ../games/planetaryannihilation { };

  sqitchPg = callPackage ../development/tools/misc/sqitch {
    name = "sqitch-pg";
    databaseModule = perlPackages.DBDPg;
    sqitchModule = perlPackages.AppSqitch;
  };

  ### DEVELOPMENT / PYTHON MODULES

  # python function with default python interpreter
  buildPythonPackage = pythonPackages.buildPythonPackage;

  # `nix-env -i python-nose` installs for 2.7, the default python.
  # Therefore we do not recurse into attributes here, in contrast to
  # python27Packages. `nix-env -iA python26Packages.nose` works
  # regardless.
  python26Packages = callPackage ./python-packages.nix {
    python = python26;
    self = python26Packages;
  };

  python27Packages = lib.hiPrioSet (recurseIntoAttrs (callPackage ./python-packages.nix {
    python = python27;
    self = python27Packages;
  }));

  python32Packages = callPackage ./python-packages.nix {
    python = python32;
    self = python32Packages;
  };

  python33Packages = callPackage ./python-packages.nix {
    python = python33;
    self = python33Packages;
  };

  python34Packages = recurseIntoAttrs (callPackage ./python-packages.nix {
    python = python34;
    self = python34Packages;
  });

  python35Packages = recurseIntoAttrs (callPackage ./python-packages.nix {
    python = python35;
    self = python35Packages;
  });

  pypyPackages = recurseIntoAttrs (callPackage ./python-packages.nix {
    python = pypy;
    self = pypyPackages;
  });

  foursuite = callPackage ../development/python-modules/4suite { };

  bsddb3 = callPackage ../development/python-modules/bsddb3 { };

  ecdsa = callPackage ../development/python-modules/ecdsa { };

  numeric = callPackage ../development/python-modules/numeric { };

  pil = pythonPackages.pil;

  psyco = callPackage ../development/python-modules/psyco { };

  pycairo = pythonPackages.pycairo;

  pycapnp = pythonPackages.pycapnp;

  pycrypto = pythonPackages.pycrypto;

  pycups = callPackage ../development/python-modules/pycups { };

  pyexiv2 = callPackage ../development/python-modules/pyexiv2 { };

  pygame = callPackage ../development/python-modules/pygame { };

  pygobject = pythonPackages.pygobject;

  pygobject3 = pythonPackages.pygobject3;

  pygtk = pythonPackages.pygtk;

  pygtksourceview = callPackage ../development/python-modules/pygtksourceview { };

  pyGtkGlade = pythonPackages.pyGtkGlade;

  pylint = callPackage ../development/python-modules/pylint { };

  pyopenssl = pythonPackages.pyopenssl;

  rhpl = callPackage ../development/python-modules/rhpl { };

  pyqt4 = callPackage ../development/python-modules/pyqt/4.x.nix { };

  pysideApiextractor = callPackage ../development/python-modules/pyside/apiextractor.nix { };

  pysideGeneratorrunner = callPackage ../development/python-modules/pyside/generatorrunner.nix { };

  pyside = callPackage ../development/python-modules/pyside { };

  pysideTools = callPackage ../development/python-modules/pyside/tools.nix { };

  pysideShiboken = callPackage ../development/python-modules/pyside/shiboken.nix { };

  pyx = callPackage ../development/python-modules/pyx { };

  pyxml = callPackage ../development/python-modules/pyxml { };

  rbtools = callPackage ../development/python-modules/rbtools { };

  setuptools = pythonPackages.setuptools;

  slowaes = callPackage ../development/python-modules/slowaes { };

  wxPython = pythonPackages.wxPython;
  wxPython28 = pythonPackages.wxPython28;

  twisted = pythonPackages.twisted;

  ZopeInterface = pythonPackages.zope_interface;

  ### DEVELOPMENT / R MODULES

  R = callPackage ../applications/science/math/R {
    # TODO: split docs into a separate output
    texLive = texlive.combine {
      inherit (texlive) scheme-small inconsolata helvetic texinfo fancyvrb cm-super;
    };
    openblas = openblasCompat;
    withRecommendedPackages = false;
  };

  rWrapper = callPackage ../development/r-modules/wrapper.nix {
    recommendedPackages = with rPackages; [
      boot class cluster codetools foreign KernSmooth lattice MASS
      Matrix mgcv nlme nnet rpart spatial survival
    ];
    # Override this attribute to register additional libraries.
    packages = [];
  };

  rPackages = callPackage ../development/r-modules {
    overrides = (config.rPackageOverrides or (p: {})) pkgs;
  };

  ### SERVERS

  "389-ds-base" = callPackage ../servers/ldap/389 {
    kerberos = libkrb5;
  };

  rdf4store = callPackage ../servers/http/4store { };

  apacheHttpd = pkgs.apacheHttpd_2_4;

  apacheHttpd_2_2 = callPackage ../servers/http/apache-httpd/2.2.nix {
    sslSupport = true;
  };

  apacheHttpd_2_4 = lowPrio (callPackage ../servers/http/apache-httpd/2.4.nix {
    sslSupport = true;
  });

  apacheHttpdPackagesFor = apacheHttpd: self: let callPackage = newScope self; in {
    inherit apacheHttpd;

    mod_dnssd = callPackage ../servers/http/apache-modules/mod_dnssd { };

    mod_evasive = callPackage ../servers/http/apache-modules/mod_evasive { };

    mod_fastcgi = callPackage ../servers/http/apache-modules/mod_fastcgi { };

    mod_python = callPackage ../servers/http/apache-modules/mod_python { };

    mod_wsgi = callPackage ../servers/http/apache-modules/mod_wsgi { };

    php = pkgs.php.override { inherit apacheHttpd; };

    subversion = pkgs.subversion.override { httpServer = true; inherit apacheHttpd; };
  };

  apacheHttpdPackages = apacheHttpdPackagesFor pkgs.apacheHttpd pkgs.apacheHttpdPackages;
  apacheHttpdPackages_2_2 = apacheHttpdPackagesFor pkgs.apacheHttpd_2_2 pkgs.apacheHttpdPackages_2_2;
  apacheHttpdPackages_2_4 = apacheHttpdPackagesFor pkgs.apacheHttpd_2_4 pkgs.apacheHttpdPackages_2_4;

  cadvisor = callPackage ../servers/monitoring/cadvisor { };

  cassandra_1_2 = callPackage ../servers/nosql/cassandra/1.2.nix { };
  cassandra_2_0 = callPackage ../servers/nosql/cassandra/2.0.nix { };
  cassandra_2_1 = callPackage ../servers/nosql/cassandra/2.1.nix { };
  cassandra = cassandra_2_1;

  apache-jena = callPackage ../servers/nosql/apache-jena/binary.nix {
    java = jdk;
  };

  apcupsd = callPackage ../servers/apcupsd { };

  asterisk = callPackage ../servers/asterisk { };

  sabnzbd = callPackage ../servers/sabnzbd { };

  bind = callPackage ../servers/dns/bind { };

  bird = callPackage ../servers/bird { };

  bosun = go14Packages.bosun.bin // { outputs = [ "bin" ]; };
  scollector = bosun;

  charybdis = callPackage ../servers/irc/charybdis {};

  couchdb = callPackage ../servers/http/couchdb {
    spidermonkey = spidermonkey_185;
    python = python27;
    sphinx = python27Packages.sphinx;
    erlang = erlangR16;
  };

  dico = callPackage ../servers/dico { };

  dict = callPackage ../servers/dict {
      libmaa = callPackage ../servers/dict/libmaa.nix {};
  };

  dictdDBs = recurseIntoAttrs (callPackages ../servers/dict/dictd-db.nix {});

  dictDBCollector = callPackage ../servers/dict/dictd-db-collector.nix {};

  dictdWiktionary = callPackage ../servers/dict/dictd-wiktionary.nix {};

  dictdWordnet = callPackage ../servers/dict/dictd-wordnet.nix {};

  diod = callPackage ../servers/diod { lua = lua5_1; };

  dnschain = callPackage ../servers/dnschain { };

  dovecot = dovecot21;

  dovecot21 = callPackage ../servers/mail/dovecot { };

  dovecot22 = callPackage ../servers/mail/dovecot/2.2.x.nix { };

  dovecot_pigeonhole = callPackage ../servers/mail/dovecot-pigeonhole { };

  etcd = goPackages.etcd.bin // { outputs = [ "bin" ]; };

  ejabberd = callPackage ../servers/xmpp/ejabberd {
    erlang = erlangR16;
  };

  prosody = callPackage ../servers/xmpp/prosody {
    lua5 = lua5_1;
    inherit (lua51Packages) luasocket luasec luaexpat luafilesystem luabitop luaevent luazlib;
  };

  elasticmq = callPackage ../servers/elasticmq { };

  eventstore = callPackage ../servers/nosql/eventstore {
    v8 = v8_3_24_10;
  };

  etcdctl = etcd;

  exim = callPackage ../servers/mail/exim { };

  fcgiwrap = callPackage ../servers/fcgiwrap { };

  felix = callPackage ../servers/felix { };

  felix_remoteshell = callPackage ../servers/felix/remoteshell.nix { };

  fingerd_bsd = callPackage ../servers/fingerd/bsd-fingerd { };

  firebird = callPackage ../servers/firebird { icu = null; };
  firebirdSuper = callPackage ../servers/firebird { superServer = true; };

  fleet = callPackage ../servers/fleet { };

  freepops = callPackage ../servers/mail/freepops { };

  freeswitch = callPackage ../servers/sip/freeswitch { };

  ghostOne = callPackage ../servers/games/ghost-one { };

  groovebasin = callPackage ../applications/audio/groovebasin { };

  hbase = callPackage ../servers/hbase {};

  ircdHybrid = callPackage ../servers/irc/ircd-hybrid { };

  jboss = callPackage ../servers/http/jboss { };

  jboss_mysql_jdbc = callPackage ../servers/http/jboss/jdbc/mysql { };

  jetty = callPackage ../servers/http/jetty { };

  jetty61 = callPackage ../servers/http/jetty/6.1 { };

  jetty92 = callPackage ../servers/http/jetty/9.2.nix { };

  joseki = callPackage ../servers/http/joseki {};

  rdkafka = callPackage ../development/libraries/rdkafka { };

  leafnode = callPackage ../servers/news/leafnode { };

  lighttpd = callPackage ../servers/http/lighttpd { };

  mailman = callPackage ../servers/mail/mailman { };

  mediatomb = callPackage ../servers/mediatomb {
    spidermonkey = spidermonkey_185;
  };

  memcached = callPackage ../servers/memcached {};

  meteor = callPackage ../servers/meteor/default.nix { };

  # Backwards compatibility.
  mod_dnssd = pkgs.apacheHttpdPackages.mod_dnssd;
  mod_evasive = pkgs.apacheHttpdPackages.mod_evasive;
  mod_fastcgi = pkgs.apacheHttpdPackages.mod_fastcgi;
  mod_python = pkgs.apacheHttpdPackages.mod_python;
  mod_wsgi = pkgs.apacheHttpdPackages.mod_wsgi;

  mpd = callPackage ../servers/mpd {
    aacSupport    = config.mpd.aacSupport or true;
    clientSupport = config.mpd.clientSupport or false;
    ffmpegSupport = config.mpd.ffmpegSupport or true;
    opusSupport   = config.mpd.opusSupport or true;

  };

  mpd_clientlib = callPackage ../servers/mpd/clientlib.nix { };

  mpdscribble = callPackage ../tools/misc/mpdscribble { };

  micro-httpd = callPackage ../servers/http/micro-httpd { };

  miniHttpd = callPackage ../servers/http/mini-httpd {};

  mlmmj = callPackage ../servers/mail/mlmmj { };

  myserver = callPackage ../servers/http/myserver { };

  neard = callPackage ../servers/neard { };

  nginx = callPackage ../servers/http/nginx {
    rtmp        = true;
    fullWebDAV  = true;
    syslog      = false; # the patch is not found
    moreheaders = true;
  };
  nginxUnstable = callPackage ../servers/http/nginx/unstable.nix {
    fullWebDAV  = true;
    syslog      = false; # the patch is not found
    moreheaders = true;
  };

  ngircd = callPackage ../servers/irc/ngircd { };

  nix-binary-cache = callPackage ../servers/http/nix-binary-cache {};

  nsd = callPackage ../servers/dns/nsd (config.nsd or {});

  nsq = goPackages.nsq.bin // { outputs = [ "bin" ]; };

  openpts = callPackage ../servers/openpts { };

  openresty = callPackage ../servers/http/openresty { };

  opensmtpd = callPackage ../servers/mail/opensmtpd { };

  openxpki = callPackage ../servers/openxpki { };

  osrm-backend = callPackage ../servers/osrm-backend { };

  osrm-backend_luajit = callPackage ../servers/osrm-backend { luabind = luabind_luajit; };

  p910nd = callPackage ../servers/p910nd { };

  petidomo = callPackage ../servers/mail/petidomo { };

  popa3d = callPackage ../servers/mail/popa3d { };

  postfix28 = callPackage ../servers/mail/postfix { };

  postfix211 = callPackage ../servers/mail/postfix/2.11.nix { };

  postfix = postfix211;

  pshs = callPackage ../servers/http/pshs { };

  libpulseaudio = callPackage ../servers/pulseaudio { libOnly = true; };

  # Name is changed to prevent use in packages;
  # please use libpulseaudio instead.
  pulseaudioLight = callPackage ../servers/pulseaudio { };

  pulseaudioFull = callPackage ../servers/pulseaudio {
    gconf = gnome3.gconf;
    x11Support = true;
    jackaudioSupport = true;
    airtunesSupport = true;
    gconfSupport = true;
    bluetoothSupport = true;
    remoteControlSupport = true;
    zeroconfSupport = true;
  };

  tomcat_connectors = callPackage ../servers/http/apache-modules/tomcat-connectors { };

  pies = callPackage ../servers/pies { };

  portmap = callPackage ../servers/portmap { };

  rpcbind = callPackage ../servers/rpcbind { };

  #monetdb = callPackage ../servers/sql/monetdb { };

  mariadb = callPackage ../servers/sql/mariadb {
    inherit (darwin) cctools;
  };

  mongodb = callPackage ../servers/nosql/mongodb {
    sasl = cyrus_sasl;
  };

  riak = callPackage ../servers/nosql/riak/1.3.1.nix { };
  riak2 = callPackage ../servers/nosql/riak/2.1.1.nix { };

  influxdb = callPackage ../servers/nosql/influxdb { };

  influxdb-backup = goPackages.influxdb-backup.bin // { outputs = [ "bin" ]; };

  hyperdex = callPackage ../servers/nosql/hyperdex { };

  mysql51 = callPackage ../servers/sql/mysql/5.1.x.nix {
    ps = procps; /* !!! Linux only */
  };

  mysql55 = callPackage ../servers/sql/mysql/5.5.x.nix { };

  mysql = mariadb;
  libmysql = mysql.lib;

  mysql_jdbc = callPackage ../servers/sql/mysql/jdbc { };

  nagios = callPackage ../servers/monitoring/nagios { };

  munin = callPackage ../servers/monitoring/munin { };

  nagiosPluginsOfficial = callPackage ../servers/monitoring/nagios/plugins/official-2.x.nix { };

  neo4j = callPackage ../servers/nosql/neo4j { };

  net_snmp = callPackage ../servers/monitoring/net-snmp { };

  newrelic-sysmond = callPackage ../servers/monitoring/newrelic-sysmond { };

  riemann = callPackage ../servers/monitoring/riemann { };
  riemann-dash = callPackage ../servers/monitoring/riemann-dash { };

  oidentd = callPackage ../servers/identd/oidentd { };

  openfire = callPackage ../servers/xmpp/openfire { };

  oracleXE = callPackage ../servers/sql/oracle-xe { };

  qboot = callPackage ../applications/virtualization/qboot { stdenv = stdenv_32bit; };

  OVMF = callPackage ../applications/virtualization/OVMF { seabios=false; openssl=null; };
  OVMF-CSM = callPackage ../applications/virtualization/OVMF { openssl=null; };
  #WIP: OVMF-secureBoot = callPackage ../applications/virtualization/OVMF { seabios=false; secureBoot=true; };

  seabios = callPackage ../applications/virtualization/seabios { };

  cbfstool = callPackage ../applications/virtualization/cbfstool { };

  pgpool92 = pgpool.override { postgresql = postgresql92; };
  pgpool93 = pgpool.override { postgresql = postgresql93; };
  pgpool94 = pgpool.override { postgresql = postgresql94; };

  pgpool = callPackage ../servers/sql/pgpool/default.nix {
    pam = if stdenv.isLinux then pam else null;
    libmemcached = null; # Detection is broken upstream
  };

  postgresql = postgresql94;

  inherit (callPackages ../servers/sql/postgresql { })
    postgresql90
    postgresql91
    postgresql92
    postgresql93
    postgresql94;

  postgresql_jdbc = callPackage ../servers/sql/postgresql/jdbc { };

  prom2json = goPackages.prometheus.prom2json.bin // { outputs = [ "bin" ]; };
  prometheus = goPackages.prometheus.prometheus.bin // { outputs = [ "bin" ]; };
  prometheus-alertmanager = goPackages.prometheus.alertmanager.bin // { outputs = [ "bin" ]; };
  prometheus-cli = goPackages.prometheus.cli.bin // { outputs = [ "bin" ]; };
  prometheus-collectd-exporter = goPackages.prometheus.collectd-exporter.bin // { outputs = [ "bin" ]; };
  prometheus-haproxy-exporter = goPackages.prometheus.haproxy-exporter.bin // { outputs = [ "bin" ]; };
  prometheus-mesos-exporter = goPackages.prometheus.mesos-exporter.bin // { outputs = [ "bin" ]; };
  prometheus-mysqld-exporter = goPackages.prometheus.mysqld-exporter.bin // { outputs = [ "bin" ]; };
  prometheus-nginx-exporter = goPackages.prometheus.nginx-exporter.bin // { outputs = [ "bin" ]; };
  prometheus-node-exporter = goPackages.prometheus.node-exporter.bin // { outputs = [ "bin" ]; };
  prometheus-pushgateway = goPackages.prometheus.pushgateway.bin // { outputs = [ "bin" ]; };
  prometheus-statsd-bridge = goPackages.prometheus.statsd-bridge.bin // { outputs = [ "bin" ]; };

  psqlodbc = callPackage ../servers/sql/postgresql/psqlodbc { };

  pyIRCt = builderDefsPackage (callPackage ../servers/xmpp/pyIRCt) {};

  pyMAILt = builderDefsPackage (callPackage ../servers/xmpp/pyMAILt) {};

  qpid-cpp = callPackage ../servers/amqp/qpid-cpp { };

  rabbitmq_server = callPackage ../servers/amqp/rabbitmq-server {
    inherit (darwin.apple_sdk.frameworks) AppKit Carbon Cocoa;
  };

  radius = callPackage ../servers/radius { };

  redis = callPackage ../servers/nosql/redis { };

  redstore = callPackage ../servers/http/redstore { };

  restund = callPackage ../servers/restund {};

  rethinkdb = callPackage ../servers/nosql/rethinkdb {
    libtool = darwin.cctools;
  };

  rippled = callPackage ../servers/rippled {
    boost = boost159;
  };

  ripple-rest = callPackage ../servers/rippled/ripple-rest.nix { };

  s6 = callPackage ../servers/s6 { };

  spamassassin = callPackage ../servers/mail/spamassassin {
    inherit (perlPackages) HTMLParser NetDNS NetAddrIP DBFile
      HTTPDate MailDKIM LWP IOSocketSSL;
  };

  samba3 = callPackage ../servers/samba/3.x.nix { };

  samba4 = callPackage ../servers/samba/4.x.nix {
    python = python2;
    kerberos = null;  # Bundle kerberos because samba uses internal, non-stable functions
    # enableLDAP
  };

  samba = samba4;

  smbclient = samba;

  # A lightweight Samba 3, useful for non-Linux-based OSes.
  samba3_light = lowPrio (samba3.override {
    pam = null;
    fam = null;
    cups = null;
    acl = null;
    openldap = null;
    # libunwind 1.0.1 is not ported to GNU/Hurd.
    libunwind = null;
  });

  samba4Full = lowPrio (samba4.override {
    enableKerberos  = true;
    enableInfiniband = true;
    enableLDAP = true;
    enablePrinting = true;
    enableMDNS = true;
    enableDomainController = true;
    enableRegedit = true;
    enableCephFS = true;
    enableGlusterFS = true;
  });

  sambaFull = samba4Full;

  shairport-sync = callPackage ../servers/shairport-sync { };

  serfdom = goPackages.serf.bin // { outputs = [ "bin" ]; };

  seyren = callPackage ../servers/monitoring/seyren { };

  sensu = callPackage ../servers/monitoring/sensu {
    ruby = ruby_2_1;
  };

  shishi = callPackage ../servers/shishi { };

  sipcmd = callPackage ../applications/networking/sipcmd { };

  sipwitch = callPackage ../servers/sip/sipwitch { };

  spawn_fcgi = callPackage ../servers/http/spawn-fcgi { };

  squids = recurseIntoAttrs (callPackages ../servers/squid/squids.nix {});
  squid = squids.squid31; # has ipv6 support

  sslh = callPackage ../servers/sslh { };

  thttpd = callPackage ../servers/http/thttpd { };

  storm = callPackage ../servers/computing/storm { };

  slurm-llnl = callPackage ../servers/computing/slurm { };

  tomcat5 = callPackage ../servers/http/tomcat/5.0.nix { };

  tomcat6 = callPackage ../servers/http/tomcat/6.0.nix { };

  tomcat7 = callPackage ../servers/http/tomcat/7.0.nix { };

  tomcat8 = callPackage ../servers/http/tomcat/8.0.nix { };

  tomcat_mysql_jdbc = callPackage ../servers/http/tomcat/jdbc/mysql { };

  torque = callPackage ../servers/computing/torque { };

  axis2 = callPackage ../servers/http/tomcat/axis2 { };

  unifi = callPackage ../servers/unifi { };

  virtuoso6 = callPackage ../servers/sql/virtuoso/6.x.nix { };

  virtuoso7 = callPackage ../servers/sql/virtuoso/7.x.nix { };

  virtuoso = virtuoso6;

  vsftpd = callPackage ../servers/ftp/vsftpd { };

  winstone = callPackage ../servers/http/winstone { };

  xinetd = callPackage ../servers/xinetd { };

  zookeeper = callPackage ../servers/zookeeper { };

  zookeeper_mt = callPackage ../development/libraries/zookeeper_mt { };

  xquartz = callPackage ../servers/x11/xquartz { };
  quartz-wm = callPackage ../servers/x11/quartz-wm {
    stdenv = clangStdenv;
<<<<<<< HEAD
=======
    inherit (darwin.apple_sdk.frameworks) AppKit;
    inherit (darwin.apple_sdk.libs) Xplugin;
>>>>>>> a7d573f2
  };

  xorg = recurseIntoAttrs (lib.callPackagesWith pkgs ../servers/x11/xorg/default.nix {
    inherit clangStdenv fetchurl fetchgit fetchpatch stdenv pkgconfig intltool freetype fontconfig
      libxslt expat libpng zlib perl mesa_drivers spice_protocol libunwind
      dbus libuuid openssl gperf m4 libevdev tradcpp libinput mcpp makeWrapper autoreconfHook
      autoconf automake libtool xmlto asciidoc flex bison python mtdev pixman;
<<<<<<< HEAD
    inherit (darwin) apple_sdk libobjc CF;
=======
    inherit (darwin) apple_sdk cf-private libobjc;
>>>>>>> a7d573f2
    bootstrap_cmds = if stdenv.isDarwin then darwin.bootstrap_cmds else null;
    mesa = mesa_noglu;
    udev = if stdenv.isLinux then udev else null;
    libdrm = if stdenv.isLinux then libdrm else null;
  } // { inherit xlibsWrapper; } );

  xorgReplacements = callPackage ../servers/x11/xorg/replacements.nix { };

  xorgVideoUnichrome = callPackage ../servers/x11/xorg/unichrome/default.nix { };

  xwayland = callPackage ../servers/x11/xorg/xwayland.nix { };

  yaws = callPackage ../servers/http/yaws { erlang = erlangR17; };

  zabbix = recurseIntoAttrs (callPackages ../servers/monitoring/zabbix {});

  zabbix20 = callPackage ../servers/monitoring/zabbix/2.0.nix { };
  zabbix22 = callPackage ../servers/monitoring/zabbix/2.2.nix { };


  ### OS-SPECIFIC

  afuse = callPackage ../os-specific/linux/afuse { };

  autofs5 = callPackage ../os-specific/linux/autofs { };

  _915resolution = callPackage ../os-specific/linux/915resolution { };

  nfs-utils = callPackage ../os-specific/linux/nfs-utils { };

  acpi = callPackage ../os-specific/linux/acpi { };

  acpid = callPackage ../os-specific/linux/acpid { };

  acpitool = callPackage ../os-specific/linux/acpitool { };

  alfred = callPackage ../os-specific/linux/batman-adv/alfred.nix { };

  alienfx = callPackage ../os-specific/linux/alienfx { };

  alsa-firmware = callPackage ../os-specific/linux/alsa-firmware { };

  alsaLib = callPackage ../os-specific/linux/alsa-lib { };

  alsaPlugins = callPackage ../os-specific/linux/alsa-plugins { };

  alsaPluginWrapper = callPackage ../os-specific/linux/alsa-plugins/wrapper.nix { };

  alsaUtils = callPackage ../os-specific/linux/alsa-utils { };
  alsaOss = callPackage ../os-specific/linux/alsa-oss { };
  alsaTools = callPackage ../os-specific/linux/alsa-tools { };

  microcodeAmd = callPackage ../os-specific/linux/microcode/amd.nix { };

  microcodeIntel = callPackage ../os-specific/linux/microcode/intel.nix { };

  apparmor = callPackage ../os-specific/linux/apparmor { swig = swig2; };
  libapparmor = apparmor.libapparmor;
  apparmor-pam = apparmor.apparmor-pam;
  apparmor-parser = apparmor.apparmor-parser;
  apparmor-profiles = apparmor.apparmor-profiles;
  apparmor-utils = apparmor.apparmor-utils;

  atop = callPackage ../os-specific/linux/atop { };

  audit = callPackage ../os-specific/linux/audit { };
  libaudit = audit;

  b43Firmware_5_1_138 = callPackage ../os-specific/linux/firmware/b43-firmware/5.1.138.nix { };

  b43Firmware_6_30_163_46 = callPackage ../os-specific/linux/firmware/b43-firmware/6.30.163.46.nix { };

  b43FirmwareCutter = callPackage ../os-specific/linux/firmware/b43-firmware-cutter { };

  batctl = callPackage ../os-specific/linux/batman-adv/batctl.nix { };

  bluez4 = callPackage ../os-specific/linux/bluez {
    pygobject = pygobject3;
  };

  bluez5 = lowPrio (callPackage ../os-specific/linux/bluez/bluez5.nix { });

  # Needed for LibreOffice
  bluez5_28 = lowPrio (callPackage ../os-specific/linux/bluez/bluez5_28.nix { });

  bluez = bluez4;

  inherit (pythonPackages) bedup;

  beret = callPackage ../games/beret { };

  bridge-utils = callPackage ../os-specific/linux/bridge-utils { };

  busybox = callPackage ../os-specific/linux/busybox { };

  cgmanager = callPackage ../os-specific/linux/cgmanager { };

  checkpolicy = callPackage ../os-specific/linux/checkpolicy { };

  checksec = callPackage ../os-specific/linux/checksec { };

  cifs_utils = callPackage ../os-specific/linux/cifs-utils { };

  conky = callPackage ../os-specific/linux/conky ({
    lua = lua5_1; # conky can use 5.2, but toluapp can not
  } // config.conky or {});

  conntrack_tools = callPackage ../os-specific/linux/conntrack-tools { };

  cpufrequtils = callPackage ../os-specific/linux/cpufrequtils { };

  cryopid = callPackage ../os-specific/linux/cryopid { };

  criu = callPackage ../os-specific/linux/criu { };

  cryptsetup = callPackage ../os-specific/linux/cryptsetup { };

  cramfsswap = callPackage ../os-specific/linux/cramfsswap { };

  darwin = let
    cmdline = callPackage ../os-specific/darwin/command-line-tools {};
    apple-source-releases = callPackage ../os-specific/darwin/apple-source-releases { };
  in apple-source-releases // rec {
    cctools_cross = callPackage (forceNativeDrv (callPackage ../os-specific/darwin/cctools/port.nix {}).cross) {
      cross = assert crossSystem != null; crossSystem;
      inherit maloader;
      xctoolchain = xcode.toolchain;
    };

    cctools = (callPackage ../os-specific/darwin/cctools/port.nix { inherit libobjc; }).native;

    cf-private = callPackage ../os-specific/darwin/cf-private {
      inherit (apple-source-releases) CF;
      inherit osx_private_sdk;
    };

    maloader = callPackage ../os-specific/darwin/maloader {
      inherit opencflite;
    };

    opencflite = callPackage ../os-specific/darwin/opencflite {};

    xcode = callPackage ../os-specific/darwin/xcode {};

    osx_sdk = callPackage ../os-specific/darwin/osx-sdk {};
    osx_private_sdk = callPackage ../os-specific/darwin/osx-private-sdk {};

    security_tool = (newScope (darwin.apple_sdk.frameworks // darwin)) ../os-specific/darwin/security-tool {
      Security-framework = darwin.apple_sdk.frameworks.Security;
    };

    binutils = callPackage ../os-specific/darwin/binutils { inherit cctools; };

    cmdline_sdk   = cmdline.sdk;
    cmdline_tools = cmdline.tools;

    apple_sdk = callPackage ../os-specific/darwin/apple-sdk {};

    libobjc = apple-source-releases.objc4;

    stubs = callPackages ../os-specific/darwin/stubs {};
  };

  gnustep-make = callPackage ../development/tools/build-managers/gnustep/make {};
  gnustep-xcode = callPackage ../development/tools/build-managers/gnustep/xcode {
    inherit (darwin.apple_sdk.frameworks) Foundation;
    inherit (darwin) libobjc;
  };

  devicemapper = lvm2;

  disk_indicator = callPackage ../os-specific/linux/disk-indicator { };

  dmidecode = callPackage ../os-specific/linux/dmidecode { };

  dmtcp = callPackage ../os-specific/linux/dmtcp { };

  dietlibc = callPackage ../os-specific/linux/dietlibc { };

  directvnc = builderDefsPackage (callPackage ../os-specific/linux/directvnc) {};

  dmraid = callPackage ../os-specific/linux/dmraid {
    devicemapper = devicemapper.override {enable_dmeventd = true;};
  };

  drbd = callPackage ../os-specific/linux/drbd { };

  dstat = callPackage ../os-specific/linux/dstat {
    # pythonFull includes the "curses" standard library module, for pretty
    # dstat color output
    python = pythonFull;
  };

  libossp_uuid = callPackage ../development/libraries/libossp-uuid { };

  libuuid =
    if crossSystem != null && crossSystem.config == "i586-pc-gnu"
    then (utillinux // {
      crossDrv = lib.overrideDerivation utillinux.crossDrv (args: {
        # `libblkid' fails to build on GNU/Hurd.
        configureFlags = args.configureFlags
          + " --disable-libblkid --disable-mount --disable-libmount"
          + " --disable-fsck --enable-static --disable-partx";
        doCheck = false;
        CPPFLAGS =                    # ugly hack for ugly software!
          lib.concatStringsSep " "
            (map (v: "-D${v}=4096")
                 [ "PATH_MAX" "MAXPATHLEN" "MAXHOSTNAMELEN" ]);
      });
    })
    else if stdenv.isLinux
    then utillinux
    else null;

  light = callPackage ../os-specific/linux/light { };

  lightum = callPackage ../os-specific/linux/lightum { };

  e3cfsprogs = callPackage ../os-specific/linux/e3cfsprogs { };

  ebtables = callPackage ../os-specific/linux/ebtables { };

  eject = utillinux;

  fanctl = callPackage ../os-specific/linux/fanctl {
    iproute = iproute.override { enableFan = true; };
  };

  fatrace = callPackage ../os-specific/linux/fatrace { };

  ffadoFull = callPackage ../os-specific/linux/ffado { };
  libffado = ffadoFull.override { prefix = "lib"; };

  fbterm = callPackage ../os-specific/linux/fbterm { };

  firejail = callPackage ../os-specific/linux/firejail {};

  freefall = callPackage ../os-specific/linux/freefall { };

  fuse = callPackage ../os-specific/linux/fuse { };

  fusionio-util = callPackage ../os-specific/linux/fusionio/util.nix { };

  fxload = callPackage ../os-specific/linux/fxload { };

  gfxtablet = callPackage ../os-specific/linux/gfxtablet {};

  gpm = callPackage ../servers/gpm {
    ncurses = null;  # Keep curses disabled for lack of value
  };

  gpm-ncurses = gpm.override { inherit ncurses; };

  gradm = callPackage ../os-specific/linux/gradm {
    flex = flex_2_5_35;
  };

  hdparm = callPackage ../os-specific/linux/hdparm { };

  hibernate = callPackage ../os-specific/linux/hibernate { };

  hostapd = callPackage ../os-specific/linux/hostapd { };

  htop =
    if stdenv.isLinux then
      callPackage ../os-specific/linux/htop { }
    else if stdenv.isDarwin then
      callPackage ../os-specific/darwin/htop {
        inherit (darwin.apple_sdk.frameworks) IOKit;
      }
    else null;

  # GNU/Hurd core packages.
  gnu = recurseIntoAttrs (callPackage ../os-specific/gnu {
    inherit platform crossSystem;
  });

  hwdata = callPackage ../os-specific/linux/hwdata { };

  i7z = callPackage ../os-specific/linux/i7z { };

  ifplugd = callPackage ../os-specific/linux/ifplugd { };

  ima-evm-utils = callPackage ../os-specific/linux/ima-evm-utils { };

  iomelt = callPackage ../os-specific/linux/iomelt { };

  iotop = callPackage ../os-specific/linux/iotop { };

  iproute = callPackage ../os-specific/linux/iproute { };

  iputils = callPackage ../os-specific/linux/iputils {
    sp = spCompat;
    inherit (perlPackages) SGMLSpm;
  };

  iptables = callPackage ../os-specific/linux/iptables { };

  ipset = callPackage ../os-specific/linux/ipset { };

  iw = callPackage ../os-specific/linux/iw { };

  jfbview = callPackage ../os-specific/linux/jfbview { };

  jool-cli = callPackage ../os-specific/linux/jool/cli.nix { };

  jujuutils = callPackage ../os-specific/linux/jujuutils { };

  kbd = callPackage ../os-specific/linux/kbd { };

  kbdlight = callPackage ../os-specific/linux/kbdlight { };

  kmscon = callPackage ../os-specific/linux/kmscon { };

  latencytop = callPackage ../os-specific/linux/latencytop { };

  ldm = callPackage ../os-specific/linux/ldm { };

  libaio = callPackage ../os-specific/linux/libaio { };

  libatasmart = callPackage ../os-specific/linux/libatasmart { };

  libcgroup = callPackage ../os-specific/linux/libcgroup { };

  libnl = callPackage ../os-specific/linux/libnl { };

  linuxConsoleTools = callPackage ../os-specific/linux/consoletools { };

  openiscsi = callPackage ../os-specific/linux/open-iscsi { };

  tgt = callPackage ../tools/networking/tgt { };

  # -- Linux kernel expressions ------------------------------------------------

  linuxHeaders = linuxHeaders_3_12;

  linuxHeaders24Cross = forceNativeDrv (callPackage ../os-specific/linux/kernel-headers/2.4.nix {
    cross = assert crossSystem != null; crossSystem;
  });

  linuxHeaders26Cross = forceNativeDrv (callPackage ../os-specific/linux/kernel-headers/3.12.nix {
    cross = assert crossSystem != null; crossSystem;
  });

  linuxHeaders_3_12 = callPackage ../os-specific/linux/kernel-headers/3.12.nix { };

  linuxHeaders_3_14 = callPackage ../os-specific/linux/kernel-headers/3.14.nix { };

  # We can choose:
  linuxHeadersCrossChooser = ver : if ver == "2.4" then linuxHeaders24Cross
    else if ver == "2.6" then linuxHeaders26Cross
    else throw "Unknown linux kernel version";

  linuxHeadersCross = assert crossSystem != null;
    linuxHeadersCrossChooser crossSystem.platform.kernelMajor;

  kernelPatches = callPackage ../os-specific/linux/kernel/patches.nix { };

  linux_rpi = callPackage ../os-specific/linux/kernel/linux-rpi.nix {
    kernelPatches = [ kernelPatches.bridge_stp_helper ];
  };

  linux_3_10 = callPackage ../os-specific/linux/kernel/linux-3.10.nix {
    kernelPatches = [ kernelPatches.bridge_stp_helper ]
      ++ lib.optionals ((platform.kernelArch or null) == "mips")
      [ kernelPatches.mips_fpureg_emu
        kernelPatches.mips_fpu_sigill
        kernelPatches.mips_ext3_n32
      ];
  };

  linux_3_12 = callPackage ../os-specific/linux/kernel/linux-3.12.nix {
    kernelPatches = [ kernelPatches.bridge_stp_helper kernelPatches.crc_regression ]
      ++ lib.optionals ((platform.kernelArch or null) == "mips")
      [ kernelPatches.mips_fpureg_emu
        kernelPatches.mips_fpu_sigill
        kernelPatches.mips_ext3_n32
      ];
  };

  linux_3_14 = callPackage ../os-specific/linux/kernel/linux-3.14.nix {
    kernelPatches = [ kernelPatches.bridge_stp_helper ]
      ++ lib.optionals ((platform.kernelArch or null) == "mips")
      [ kernelPatches.mips_fpureg_emu
        kernelPatches.mips_fpu_sigill
        kernelPatches.mips_ext3_n32
      ];
  };

  linux_3_18 = callPackage ../os-specific/linux/kernel/linux-3.18.nix {
    kernelPatches = [ kernelPatches.bridge_stp_helper ]
      ++ lib.optionals ((platform.kernelArch or null) == "mips")
      [ kernelPatches.mips_fpureg_emu
        kernelPatches.mips_fpu_sigill
        kernelPatches.mips_ext3_n32
      ];
  };

  linux_4_1 = callPackage ../os-specific/linux/kernel/linux-4.1.nix {
    kernelPatches = [ kernelPatches.bridge_stp_helper ]
      ++ lib.optionals ((platform.kernelArch or null) == "mips")
      [ kernelPatches.mips_fpureg_emu
        kernelPatches.mips_fpu_sigill
        kernelPatches.mips_ext3_n32
      ];
  };

  linux_4_2 = callPackage ../os-specific/linux/kernel/linux-4.2.nix {
    kernelPatches = [ kernelPatches.bridge_stp_helper ]
      ++ lib.optionals ((platform.kernelArch or null) == "mips")
      [ kernelPatches.mips_fpureg_emu
        kernelPatches.mips_fpu_sigill
        kernelPatches.mips_ext3_n32
      ];
  };

  linux_testing = callPackage ../os-specific/linux/kernel/linux-testing.nix {
    kernelPatches = [ kernelPatches.bridge_stp_helper ]
      ++ lib.optionals ((platform.kernelArch or null) == "mips")
      [ kernelPatches.mips_fpureg_emu
        kernelPatches.mips_fpu_sigill
        kernelPatches.mips_ext3_n32
      ];
  };

  /* grsec configuration

     We build several flavors of 'default' grsec kernels. These are
     built by default with Hydra. If the user selects a matching
     'default' flavor, then the pre-canned package set can be
     chosen. Typically, users will make very basic choices like
     'security' + 'server' or 'performance' + 'desktop' with
     virtualisation support. These will then be picked.

     Note: Xen guest kernels are included for e.g. NixOps deployments
     to EC2, where Xen is the Hypervisor.
  */

  grFlavors = import ../build-support/grsecurity/flavors.nix;

  mkGrsecurity = opts:
    (callPackage ../build-support/grsecurity {
      grsecOptions = opts;
    });

  grKernel  = opts: (mkGrsecurity opts).grsecKernel;
  grPackage = opts: recurseIntoAttrs (mkGrsecurity opts).grsecPackage;

  # Stable kernels
  # This is no longer supported. Please see the official announcement on the
  # grsecurity page. https://grsecurity.net/announce.php
  linux_grsec_stable_desktop    = throw "No longer supported due to https://grsecurity.net/announce.php. "
    + "Please use linux_grsec_testing_desktop.";
  linux_grsec_stable_server     = throw "No longer supported due to https://grsecurity.net/announce.php. "
    + "Please use linux_grsec_testing_server.";
  linux_grsec_stable_server_xen = throw "No longer supporteddue to https://grsecurity.net/announce.php. "
    + "Please use linux_grsec_testing_server_xen.";

  # Testing kernels
  linux_grsec_testing_desktop = grKernel grFlavors.linux_grsec_testing_desktop;
  linux_grsec_testing_server  = grKernel grFlavors.linux_grsec_testing_server;
  linux_grsec_testing_server_xen = grKernel grFlavors.linux_grsec_testing_server_xen;

  /* Linux kernel modules are inherently tied to a specific kernel.  So
     rather than provide specific instances of those packages for a
     specific kernel, we have a function that builds those packages
     for a specific kernel.  This function can then be called for
     whatever kernel you're using. */

  linuxPackagesFor = kernel: self: let callPackage = newScope self; in rec {
    inherit kernel;

    accelio = callPackage ../development/libraries/accelio { };

    acpi_call = callPackage ../os-specific/linux/acpi-call {};

    batman_adv = callPackage ../os-specific/linux/batman-adv {};

    bbswitch = callPackage ../os-specific/linux/bbswitch {};

    ati_drivers_x11 = callPackage ../os-specific/linux/ati-drivers { };

    blcr = callPackage ../os-specific/linux/blcr { };

    cryptodev = callPackage ../os-specific/linux/cryptodev { };

    cpupower = callPackage ../os-specific/linux/cpupower { };

    e1000e = callPackage ../os-specific/linux/e1000e {};

    v4l2loopback = callPackage ../os-specific/linux/v4l2loopback { };

    frandom = callPackage ../os-specific/linux/frandom { };

    fusionio-vsl = callPackage ../os-specific/linux/fusionio/vsl.nix { };

    lttng-modules = callPackage ../os-specific/linux/lttng-modules { };

    broadcom_sta = callPackage ../os-specific/linux/broadcom-sta/default.nix { };

    nvidiabl = callPackage ../os-specific/linux/nvidiabl { };

    nvidia_x11_legacy173 = callPackage ../os-specific/linux/nvidia-x11/legacy173.nix { };
    nvidia_x11_legacy304 = callPackage ../os-specific/linux/nvidia-x11/legacy304.nix { };
    nvidia_x11_legacy340 = callPackage ../os-specific/linux/nvidia-x11/legacy340.nix { };
    nvidia_x11_beta      = callPackage ../os-specific/linux/nvidia-x11/beta.nix { };
    nvidia_x11           = callPackage ../os-specific/linux/nvidia-x11 { };

    rtl8812au = callPackage ../os-specific/linux/rtl8812au { };

    openafsClient = callPackage ../servers/openafs-client { };

    wis_go7007 = callPackage ../os-specific/linux/wis-go7007 { };

    kernelHeaders = callPackage ../os-specific/linux/kernel-headers { };

    klibc = callPackage ../os-specific/linux/klibc { };

    klibcShrunk = lowPrio (callPackage ../os-specific/linux/klibc/shrunk.nix { });

    jool = callPackage ../os-specific/linux/jool { };

    /* compiles but has to be integrated into the kernel somehow
       Let's have it uncommented and finish it..
    */
    ndiswrapper = callPackage ../os-specific/linux/ndiswrapper { };

    netatop = callPackage ../os-specific/linux/netatop { };

    perf = callPackage ../os-specific/linux/kernel/perf.nix { };

    phc-intel = callPackage ../os-specific/linux/phc-intel { };

    prl-tools = callPackage ../os-specific/linux/prl-tools { };

    psmouse_alps = callPackage ../os-specific/linux/psmouse-alps { };

    seturgent = callPackage ../os-specific/linux/seturgent { };

    spl = callPackage ../os-specific/linux/spl {
      configFile = "kernel";
      inherit kernel;
    };

    sysdig = callPackage ../os-specific/linux/sysdig {};

    tp_smapi = callPackage ../os-specific/linux/tp_smapi { };

    v86d = callPackage ../os-specific/linux/v86d { };

    vhba = callPackage ../misc/emulators/cdemu/vhba.nix { };

    virtualbox = callPackage ../applications/virtualization/virtualbox {
      stdenv = stdenv_32bit;
      inherit (gnome) libIDL;
      enableExtensionPack = config.virtualbox.enableExtensionPack or false;
      pulseSupport = config.pulseaudio or false;
    };

    virtualboxHardened = lowPrio (virtualbox.override {
      enableHardening = true;
    });

    virtualboxGuestAdditions = callPackage ../applications/virtualization/virtualbox/guest-additions { };

    zfs = callPackage ../os-specific/linux/zfs {
      configFile = "kernel";
      inherit kernel spl;
    };
  };

  # The current default kernel / kernel modules.
  linuxPackages = linuxPackages_4_1;
  linux = linuxPackages.kernel;

  # Update this when adding the newest kernel major version!
  linuxPackages_latest = pkgs.linuxPackages_4_2;
  linux_latest = linuxPackages_latest.kernel;

  # Build the kernel modules for the some of the kernels.
  linuxPackages_rpi = linuxPackagesFor pkgs.linux_rpi linuxPackages_rpi;
  linuxPackages_3_10 = recurseIntoAttrs (linuxPackagesFor pkgs.linux_3_10 linuxPackages_3_10);
  linuxPackages_3_10_tuxonice = linuxPackagesFor pkgs.linux_3_10_tuxonice linuxPackages_3_10_tuxonice;
  linuxPackages_3_12 = recurseIntoAttrs (linuxPackagesFor pkgs.linux_3_12 linuxPackages_3_12);
  linuxPackages_3_14 = recurseIntoAttrs (linuxPackagesFor pkgs.linux_3_14 linuxPackages_3_14);
  linuxPackages_3_18 = recurseIntoAttrs (linuxPackagesFor pkgs.linux_3_18 linuxPackages_3_18);
  linuxPackages_4_1 = recurseIntoAttrs (linuxPackagesFor pkgs.linux_4_1 linuxPackages_4_1);
  linuxPackages_4_2 = recurseIntoAttrs (linuxPackagesFor pkgs.linux_4_2 linuxPackages_4_2);
  linuxPackages_testing = recurseIntoAttrs (linuxPackagesFor pkgs.linux_testing linuxPackages_testing);
  linuxPackages_custom = {version, src, configfile}:
                           let linuxPackages_self = (linuxPackagesFor (pkgs.linuxManualConfig {inherit version src configfile;
                                                                                               allowImportFromDerivation=true;})
                                                     linuxPackages_self);
                           in recurseIntoAttrs linuxPackages_self;

  # Build a kernel for Xen dom0
  linuxPackages_latest_xen_dom0 = recurseIntoAttrs (linuxPackagesFor (pkgs.linux_latest.override { features.xen_dom0=true; }) linuxPackages_latest);

  # grsecurity flavors
  # Stable kernels
  linuxPackages_grsec_stable_desktop    = grPackage grFlavors.linux_grsec_stable_desktop;
  linuxPackages_grsec_stable_server     = grPackage grFlavors.linux_grsec_stable_server;
  linuxPackages_grsec_stable_server_xen = grPackage grFlavors.linux_grsec_stable_server_xen;

  # Testing kernels
  linuxPackages_grsec_testing_desktop = grPackage grFlavors.linux_grsec_testing_desktop;
  linuxPackages_grsec_testing_server  = grPackage grFlavors.linux_grsec_testing_server;
  linuxPackages_grsec_testing_server_xen = grPackage grFlavors.linux_grsec_testing_server_xen;

  # A function to build a manually-configured kernel
  linuxManualConfig = pkgs.buildLinux;
  buildLinux = callPackage ../os-specific/linux/kernel/manual-config.nix {};

  keyutils = callPackage ../os-specific/linux/keyutils { };

  libselinux = callPackage ../os-specific/linux/libselinux { };

  libsemanage = callPackage ../os-specific/linux/libsemanage { };

  libraw = callPackage ../development/libraries/libraw { };

  libraw1394 = callPackage ../development/libraries/libraw1394 { };

  libsass = callPackage ../development/libraries/libsass { };

  libsexy = callPackage ../development/libraries/libsexy { };

  libsepol = callPackage ../os-specific/linux/libsepol { };

  libsmbios = callPackage ../os-specific/linux/libsmbios { };

  lm_sensors = callPackage ../os-specific/linux/lm-sensors { };

  lockdep = callPackage ../os-specific/linux/lockdep { };

  lsiutil = callPackage ../os-specific/linux/lsiutil { };

  kmod = callPackage ../os-specific/linux/kmod { };

  kmod-blacklist-ubuntu = callPackage ../os-specific/linux/kmod-blacklist-ubuntu { };

  kmod-debian-aliases = callPackage ../os-specific/linux/kmod-debian-aliases { };

  kvm = qemu_kvm;

  libcap = callPackage ../os-specific/linux/libcap { };

  libcap_progs = callPackage ../os-specific/linux/libcap/progs.nix { };

  libcap_pam = callPackage ../os-specific/linux/libcap/pam.nix { };

  libcap_manpages = callPackage ../os-specific/linux/libcap/man.nix { };

  libcap_ng = callPackage ../os-specific/linux/libcap-ng {
    swig = null; # Currently not using the python2/3 bindings
    python2 = null; # Currently not using the python2 bindings
    python3 = null; # Currently not using the python3 bindings
  };

  libnscd = callPackage ../os-specific/linux/libnscd { };

  libnotify = callPackage ../development/libraries/libnotify { };

  libvolume_id = callPackage ../os-specific/linux/libvolume_id { };

  lsscsi = callPackage ../os-specific/linux/lsscsi { };

  lvm2 = callPackage ../os-specific/linux/lvm2 { };

  mbpfan = callPackage ../os-specific/linux/mbpfan { };

  mdadm = callPackage ../os-specific/linux/mdadm { };

  mingetty = callPackage ../os-specific/linux/mingetty { };

  module_init_tools = callPackage ../os-specific/linux/module-init-tools { };

  aggregateModules = modules:
    callPackage ../os-specific/linux/kmod/aggregator.nix {
      inherit modules;
    };

  multipath_tools = callPackage ../os-specific/linux/multipath-tools { };

  musl = callPackage ../os-specific/linux/musl { };

  nettools = callPackage ../os-specific/linux/net-tools { };

  neverball = callPackage ../games/neverball { };

  nftables = callPackage ../os-specific/linux/nftables { };

  numactl = callPackage ../os-specific/linux/numactl { };

  open-vm-tools = callPackage ../applications/virtualization/open-vm-tools {
    inherit (gnome) gtk gtkmm;
  };

  gocode = goPackages.gocode.bin // { outputs = [ "bin" ]; };

  gotags = goPackages.gotags.bin // { outputs = [ "bin" ]; };

  golint = goPackages.lint.bin // { outputs = [ "bin" ]; };

  godep = callPackage ../development/tools/godep { };

  goimports = goPackages.tools.bin // { outputs = [ "bin" ]; };

  gogoclient = callPackage ../os-specific/linux/gogoclient { };

  nss_ldap = callPackage ../os-specific/linux/nss_ldap { };

  pam = callPackage ../os-specific/linux/pam { };

  # pam_bioapi ( see http://www.thinkwiki.org/wiki/How_to_enable_the_fingerprint_reader )

  pam_ccreds = callPackage ../os-specific/linux/pam_ccreds { };

  pam_devperm = callPackage ../os-specific/linux/pam_devperm { };

  pam_krb5 = callPackage ../os-specific/linux/pam_krb5 { };

  pam_ldap = callPackage ../os-specific/linux/pam_ldap { };

  pam_mount = callPackage ../os-specific/linux/pam_mount { };

  pam_pgsql = callPackage ../os-specific/linux/pam_pgsql { };

  pam_ssh_agent_auth = callPackage ../os-specific/linux/pam_ssh_agent_auth { };

  pam_u2f = callPackage ../os-specific/linux/pam_u2f { };

  pam_usb = callPackage ../os-specific/linux/pam_usb { };

  paxctl = callPackage ../os-specific/linux/paxctl { };

  pax-utils = callPackage ../os-specific/linux/pax-utils { };

  pcmciaUtils = callPackage ../os-specific/linux/pcmciautils {
    firmware = config.pcmciaUtils.firmware or [];
    config = config.pcmciaUtils.config or null;
  };

  perf-tools = callPackage ../os-specific/linux/perf-tools { };

  pipes = callPackage ../misc/screensavers/pipes { };

  pipework = callPackage ../os-specific/linux/pipework { };

  plymouth = callPackage ../os-specific/linux/plymouth { };

  pmount = callPackage ../os-specific/linux/pmount { };

  pmutils = callPackage ../os-specific/linux/pm-utils { };

  pmtools = callPackage ../os-specific/linux/pmtools { };

  policycoreutils = callPackage ../os-specific/linux/policycoreutils { };

  powertop = callPackage ../os-specific/linux/powertop { };

  prayer = callPackage ../servers/prayer { };

  procps = procps-ng;

  procps-old = lowPrio (callPackage ../os-specific/linux/procps { });

  procps-ng = callPackage ../os-specific/linux/procps-ng { };

  watch = callPackage ../os-specific/linux/procps/watch.nix { };

  qemu_kvm = lowPrio (qemu.override { x86Only = true; });

  firmwareLinuxNonfree = callPackage ../os-specific/linux/firmware/firmware-linux-nonfree { };

  radeontools = callPackage ../os-specific/linux/radeontools { };

  radeontop = callPackage ../os-specific/linux/radeontop { };

  raspberrypifw = callPackage ../os-specific/linux/firmware/raspberrypi {};

  regionset = callPackage ../os-specific/linux/regionset { };

  rfkill = callPackage ../os-specific/linux/rfkill { };

  rfkill_udev = callPackage ../os-specific/linux/rfkill/udev.nix { };

  rtkit = callPackage ../os-specific/linux/rtkit { };

  s3ql = callPackage ../tools/backup/s3ql { };

  sassc = callPackage ../development/tools/sassc { };

  scanmem = callPackage ../tools/misc/scanmem { };

  schedtool = callPackage ../os-specific/linux/schedtool { };

  sdparm = callPackage ../os-specific/linux/sdparm { };

  sepolgen = callPackage ../os-specific/linux/sepolgen { };

  setools = callPackage ../os-specific/linux/setools { };

  shadow = callPackage ../os-specific/linux/shadow { };

  sinit = callPackage ../os-specific/linux/sinit {
    rcinit = "/etc/rc.d/rc.init";
    rcshutdown = "/etc/rc.d/rc.shutdown";
  };

  smem = callPackage ../os-specific/linux/smem { };

  statifier = callPackage ../os-specific/linux/statifier { };

  spl = callPackage ../os-specific/linux/spl {
    configFile = "user";
  };

  sysdig = callPackage ../os-specific/linux/sysdig {
    kernel = null;
  }; # pkgs.sysdig is a client, for a driver look at linuxPackagesFor

  sysfsutils = callPackage ../os-specific/linux/sysfsutils { };

  sysprof = callPackage ../development/tools/profiling/sysprof {
    inherit (gnome) libglade;
  };

  # Provided with sysfsutils.
  libsysfs = sysfsutils;
  systool = sysfsutils;

  sysklogd = callPackage ../os-specific/linux/sysklogd { };

  syslinux = callPackage ../os-specific/linux/syslinux { };

  sysstat = callPackage ../os-specific/linux/sysstat { };

  systemd = callPackage ../os-specific/linux/systemd {
    linuxHeaders = linuxHeaders_3_14;
  };

  systemtap = callPackage ../development/tools/profiling/systemtap {
    inherit (gnome) libglademm;
  };

  # In nixos, you can set systemd.package = pkgs.systemd_with_lvm2 to get
  # LVM2 working in systemd.
  systemd_with_lvm2 = pkgs.lib.overrideDerivation pkgs.systemd (p: {
      name = p.name + "-with-lvm2";
      postInstall = p.postInstall + ''
        cp "${pkgs.lvm2}/lib/systemd/system-generators/"* $out/lib/systemd/system-generators
      '';
  });

  sysvinit = callPackage ../os-specific/linux/sysvinit { };

  sysvtools = callPackage ../os-specific/linux/sysvinit {
    withoutInitTools = true;
  };

  # FIXME: `tcp-wrapper' is actually not OS-specific.
  tcp_wrappers = callPackage ../os-specific/linux/tcp-wrappers { };

  trackballs = callPackage ../games/trackballs {
    debug = false;
    guile = guile_1_8;
  };

  trinity = callPackage ../os-specific/linux/trinity { };

  tunctl = callPackage ../os-specific/linux/tunctl { };

  # TODO(dezgeg): either refactor & use ubootTools directly, or remove completely
  ubootChooser = name: ubootTools;

  # Upstream U-Boots:
  ubootTools = callPackage ../misc/uboot {
    toolsOnly = true;
    targetPlatforms = lib.platforms.linux;
    filesToInstall = ["tools/dumpimage" "tools/mkenvimage" "tools/mkimage"];
  };

  ubootJetsonTK1 = callPackage ../misc/uboot {
    defconfig = "jetson-tk1_defconfig";
    targetPlatforms = ["armv7l-linux"];
    filesToInstall = ["u-boot" "u-boot.dtb" "u-boot-dtb-tegra.bin" "u-boot-nodtb-tegra.bin"];
  };

  ubootPcduino3Nano = callPackage ../misc/uboot {
    defconfig = "Linksprite_pcDuino3_Nano_defconfig";
    targetPlatforms = ["armv7l-linux"];
    filesToInstall = ["u-boot-sunxi-with-spl.bin"];
  };

  ubootRaspberryPi = callPackage ../misc/uboot {
    defconfig = "rpi_defconfig";
    targetPlatforms = ["armv6l-linux"];
    filesToInstall = ["u-boot.bin"];
  };

  # Intended only for QEMU's vexpress-a9 emulation target!
  ubootVersatileExpressCA9 = callPackage ../misc/uboot {
    defconfig = "vexpress_ca9x4_defconfig";
    targetPlatforms = ["armv7l-linux"];
    filesToInstall = ["u-boot"];
  };

  # Non-upstream U-Boots:
  ubootSheevaplug = callPackage ../misc/uboot/sheevaplug.nix { };

  ubootNanonote = callPackage ../misc/uboot/nanonote.nix { };

  ubootGuruplug = callPackage ../misc/uboot/guruplug.nix { };

  uclibc = callPackage ../os-specific/linux/uclibc { };

  uclibcCross = lowPrio (callPackage ../os-specific/linux/uclibc {
    linuxHeaders = linuxHeadersCross;
    gccCross = gccCrossStageStatic;
    cross = assert crossSystem != null; crossSystem;
  });

  udev = pkgs.systemd;
  eudev = callPackage ../os-specific/linux/eudev {};

  # libudev.so.0
  udev182 = callPackage ../os-specific/linux/udev/182.nix { };

  udisks1 = callPackage ../os-specific/linux/udisks/1-default.nix { };
  udisks2 = callPackage ../os-specific/linux/udisks/2-default.nix { };
  udisks = udisks1;

  udisks_glue = callPackage ../os-specific/linux/udisks-glue { };

  untie = callPackage ../os-specific/linux/untie { };

  upower = callPackage ../os-specific/linux/upower { };

  upstart = callPackage ../os-specific/linux/upstart { };

  usbutils = callPackage ../os-specific/linux/usbutils { };

  usermount = callPackage ../os-specific/linux/usermount { };

  utillinux = callPackage ../os-specific/linux/util-linux {
    ncurses = null;
    perl = null;
  };

  utillinuxCurses = appendToName "curses" (utillinux.override {
    inherit ncurses perl;
  });

  v4l_utils = callPackage ../os-specific/linux/v4l-utils {
    qt5 = null;
  };

  windows = rec {
    cygwinSetup = callPackage ../os-specific/windows/cygwin-setup { };

    jom = callPackage ../os-specific/windows/jom { };

    w32api = callPackage ../os-specific/windows/w32api {
      gccCross = gccCrossStageStatic;
      binutilsCross = binutilsCross;
    };

    w32api_headers = w32api.override {
      onlyHeaders = true;
    };

    mingw_runtime = callPackage ../os-specific/windows/mingwrt {
      gccCross = gccCrossMingw2;
      binutilsCross = binutilsCross;
    };

    mingw_runtime_headers = mingw_runtime.override {
      onlyHeaders = true;
    };

    mingw_headers1 = buildEnv {
      name = "mingw-headers-1";
      paths = [ w32api_headers mingw_runtime_headers ];
    };

    mingw_headers2 = buildEnv {
      name = "mingw-headers-2";
      paths = [ w32api mingw_runtime_headers ];
    };

    mingw_headers3 = buildEnv {
      name = "mingw-headers-3";
      paths = [ w32api mingw_runtime ];
    };

    mingw_w64 = callPackage ../os-specific/windows/mingw-w64 {
      gccCross = gccCrossStageStatic;
      binutilsCross = binutilsCross;
    };

    mingw_w64_headers = callPackage ../os-specific/windows/mingw-w64 {
      onlyHeaders = true;
    };

    mingw_w64_pthreads = callPackage ../os-specific/windows/mingw-w64 {
      onlyPthreads = true;
    };

    pthreads = callPackage ../os-specific/windows/pthread-w32 {
      mingw_headers = mingw_headers3;
    };

    wxMSW = callPackage ../os-specific/windows/wxMSW-2.8 { };
  };

  wesnoth = callPackage ../games/wesnoth {
    lua = lua5;
  };

  wirelesstools = callPackage ../os-specific/linux/wireless-tools { };

  wpa_supplicant = callPackage ../os-specific/linux/wpa_supplicant { };

  wpa_supplicant_gui = callPackage ../os-specific/linux/wpa_supplicant/gui.nix { };

  xbomb = callPackage ../games/xbomb { };

  xf86_input_mtrack = callPackage ../os-specific/linux/xf86-input-mtrack { };

  xf86_input_multitouch =
    callPackage ../os-specific/linux/xf86-input-multitouch { };

  xf86_input_wacom = callPackage ../os-specific/linux/xf86-input-wacom { };

  xf86_video_nested = callPackage ../os-specific/linux/xf86-video-nested { };

  xmoto = callPackage ../games/xmoto { };

  xorg_sys_opengl = callPackage ../os-specific/linux/opengl/xorg-sys { };

  xpilot-ng = callPackage ../games/xpilot { };
  bloodspilot-server = callPackage ../games/xpilot/bloodspilot-server.nix {};
  bloodspilot-client = callPackage ../games/xpilot/bloodspilot-client.nix {};

  zd1211fw = callPackage ../os-specific/linux/firmware/zd1211 { };

  zfs = callPackage ../os-specific/linux/zfs {
    configFile = "user";
  };

  ### DATA

  andagii = callPackage ../data/fonts/andagii { };

  android-udev-rules = callPackage ../os-specific/linux/android-udev-rules { };

  anonymousPro = callPackage ../data/fonts/anonymous-pro { };

  arkpandora_ttf = builderDefsPackage (callPackage ../data/fonts/arkpandora) { };

  aurulent-sans = callPackage ../data/fonts/aurulent-sans { };

  baekmuk-ttf = callPackage ../data/fonts/baekmuk-ttf { };

  bakoma_ttf = callPackage ../data/fonts/bakoma-ttf { };

  cacert = callPackage ../data/misc/cacert { };

  caladea = callPackage ../data/fonts/caladea {};

  cantarell_fonts = callPackage ../data/fonts/cantarell-fonts { };

  carlito = callPackage ../data/fonts/carlito {};

  comfortaa = callPackage ../data/fonts/comfortaa {};

  comic-neue = callPackage ../data/fonts/comic-neue { };

  comic-relief = callPackage ../data/fonts/comic-relief {};

  coreclr = callPackage ../development/compilers/coreclr { };

  corefonts = callPackage ../data/fonts/corefonts { };

  culmus = callPackage ../data/fonts/culmus { };

  wrapFonts = paths : (callPackage ../data/fonts/fontWrap { inherit paths; });

  clearlyU = callPackage ../data/fonts/clearlyU { };

  cm_unicode = callPackage ../data/fonts/cm-unicode {};

  crimson = callPackage ../data/fonts/crimson {};

  dejavu_fonts = callPackage ../data/fonts/dejavu-fonts {
    inherit (perlPackages) FontTTF;
  };

  dina-font = callPackage ../data/fonts/dina { };

  docbook5 = callPackage ../data/sgml+xml/schemas/docbook-5.0 { };

  docbook_sgml_dtd_31 = callPackage ../data/sgml+xml/schemas/sgml-dtd/docbook/3.1.nix { };

  docbook_sgml_dtd_41 = callPackage ../data/sgml+xml/schemas/sgml-dtd/docbook/4.1.nix { };

  docbook_xml_dtd_412 = callPackage ../data/sgml+xml/schemas/xml-dtd/docbook/4.1.2.nix { };

  docbook_xml_dtd_42 = callPackage ../data/sgml+xml/schemas/xml-dtd/docbook/4.2.nix { };

  docbook_xml_dtd_43 = callPackage ../data/sgml+xml/schemas/xml-dtd/docbook/4.3.nix { };

  docbook_xml_dtd_44 = callPackage ../data/sgml+xml/schemas/xml-dtd/docbook/4.4.nix { };

  docbook_xml_dtd_45 = callPackage ../data/sgml+xml/schemas/xml-dtd/docbook/4.5.nix { };

  docbook_xml_ebnf_dtd = callPackage ../data/sgml+xml/schemas/xml-dtd/docbook-ebnf { };

  inherit (callPackages ../data/sgml+xml/stylesheets/xslt/docbook-xsl { })
    docbook_xsl
    docbook_xsl_ns;

  docbook_xml_xslt = docbook_xsl;

  docbook5_xsl = docbook_xsl_ns;

  dosemu_fonts = callPackage ../data/fonts/dosemu-fonts { };

  eb-garamond = callPackage ../data/fonts/eb-garamond { };

  fantasque-sans-mono = callPackage ../data/fonts/fantasque-sans-mono {};

  fira = callPackage ../data/fonts/fira { };

  fira-code = callPackage ../data/fonts/fira-code { };

  fira-mono = callPackage ../data/fonts/fira-mono { };

  font-awesome-ttf = callPackage ../data/fonts/font-awesome-ttf { };

  freefont_ttf = callPackage ../data/fonts/freefont-ttf { };

  freepats = callPackage ../data/misc/freepats { };

  gentium = callPackage ../data/fonts/gentium {};

  geolite-legacy = callPackage ../data/misc/geolite-legacy { };

  gohufont = callPackage ../data/fonts/gohufont { };

  gnome_user_docs = callPackage ../data/documentation/gnome-user-docs { };

  inherit (gnome3) gsettings_desktop_schemas;

  gyre-fonts = callPackage ../data/fonts/gyre {};

  hack-font = callPackage ../data/fonts/hack { };

  hicolor_icon_theme = callPackage ../data/icons/hicolor-icon-theme { };

  hanazono = callPackage ../data/fonts/hanazono { };

  inconsolata = callPackage ../data/fonts/inconsolata {};
  inconsolata-lgc = callPackage ../data/fonts/inconsolata/lgc.nix {};

  ipafont = callPackage ../data/fonts/ipafont {};

  junicode = callPackage ../data/fonts/junicode { };

  kawkab-mono-font = callPackage ../data/fonts/kawkab-mono {};

  kochi-substitute = callPackage ../data/fonts/kochi-substitute {};

  kochi-substitute-naga10 = callPackage ../data/fonts/kochi-substitute-naga10 {};

  league-of-moveable-type = callPackage ../data/fonts/league-of-moveable-type {};

  liberation_ttf_from_source = callPackage ../data/fonts/redhat-liberation-fonts { };
  liberation_ttf_binary = callPackage ../data/fonts/redhat-liberation-fonts/binary.nix { };
  liberation_ttf = liberation_ttf_binary;

  libertine = builderDefsPackage (callPackage ../data/fonts/libertine) { };

  lmmath = callPackage ../data/fonts/lmodern/lmmath.nix {};

  lmodern = callPackage ../data/fonts/lmodern { };

  lobster-two = callPackage ../data/fonts/lobster-two {};

  # lohit-fonts.assamese lohit-fonts.bengali lohit-fonts.devanagari lohit-fonts.gujarati lohit-fonts.gurmukhi
  # lohit-fonts.kannada lohit-fonts.malayalam lohit-fonts.marathi lohit-fonts.nepali lohit-fonts.odia
  # lohit-fonts.tamil-classical lohit-fonts.tamil lohit-fonts.telugu
  # lohit-fonts.kashmiri lohit-fonts.konkani lohit-fonts.maithili lohit-fonts.sindhi
  lohit-fonts = recurseIntoAttrs ( callPackages ../data/fonts/lohit-fonts { } );

  marathi-cursive = callPackage ../data/fonts/marathi-cursive { };

  manpages = callPackage ../data/documentation/man-pages { };

  meslo-lg = callPackage ../data/fonts/meslo-lg {};

  miscfiles = callPackage ../data/misc/miscfiles { };

  media-player-info = callPackage ../data/misc/media-player-info {};

  mobile_broadband_provider_info = callPackage ../data/misc/mobile-broadband-provider-info { };

  mph_2b_damase = callPackage ../data/fonts/mph-2b-damase { };

  mplus-outline-fonts = callPackage ../data/fonts/mplus-outline-fonts { };

  mro-unicode = callPackage ../data/fonts/mro-unicode { };

  nafees = callPackage ../data/fonts/nafees { };

  inherit (callPackages ../data/fonts/noto-fonts {})
    noto-fonts noto-fonts-cjk noto-fonts-emoji;

  numix-icon-theme = callPackage ../data/icons/numix-icon-theme { };

  numix-icon-theme-circle = callPackage ../data/icons/numix-icon-theme-circle { };

  oldstandard = callPackage ../data/fonts/oldstandard { };

  oldsindhi = callPackage ../data/fonts/oldsindhi { };

  open-dyslexic = callPackage ../data/fonts/open-dyslexic { };

  opensans-ttf = callPackage ../data/fonts/opensans-ttf { };

  pecita = callPackage ../data/fonts/pecita {};

  paratype-pt-mono = callPackage ../data/fonts/paratype-pt/mono.nix {};
  paratype-pt-sans = callPackage ../data/fonts/paratype-pt/sans.nix {};
  paratype-pt-serif = callPackage ../data/fonts/paratype-pt/serif.nix {};

  poly = callPackage ../data/fonts/poly { };

  posix_man_pages = callPackage ../data/documentation/man-pages-posix { };

  powerline-fonts = callPackage ../data/fonts/powerline-fonts { };

  proggyfonts = callPackage ../data/fonts/proggyfonts { };

  pthreadmanpages = callPackage ../data/documentation/pthread-man-pages {
    perl = perl516; # syntax error at troffprepro line 49, near "do subst("
  };

  sampradaya = callPackage ../data/fonts/sampradaya { };

  shared_mime_info = callPackage ../data/misc/shared-mime-info { };

  shared_desktop_ontologies = callPackage ../data/misc/shared-desktop-ontologies { };

  signwriting = callPackage ../data/fonts/signwriting { };

  stdmanpages = callPackage ../data/documentation/std-man-pages { };

  stix-otf = callPackage ../data/fonts/stix-otf { };

  inherit (callPackages ../data/fonts/gdouros { })
    aegean textfonts symbola aegyptus akkadian anatolian maya unidings musica analecta;

  iana_etc = callPackage ../data/misc/iana-etc { };

  poppler_data = callPackage ../data/misc/poppler-data { };

  quattrocento = callPackage ../data/fonts/quattrocento {};

  quattrocento-sans = callPackage ../data/fonts/quattrocento-sans {};

  r3rs = callPackage ../data/documentation/rnrs/r3rs.nix { };

  r4rs = callPackage ../data/documentation/rnrs/r4rs.nix { };

  r5rs = callPackage ../data/documentation/rnrs/r5rs.nix { };

  hasklig = callPackage ../data/fonts/hasklig {};

  sound-theme-freedesktop = callPackage ../data/misc/sound-theme-freedesktop { };

  source-code-pro = callPackage ../data/fonts/source-code-pro {};

  source-sans-pro = callPackage ../data/fonts/source-sans-pro { };

  source-serif-pro = callPackage ../data/fonts/source-serif-pro { };

  sourceHanSansPackages = callPackage ../data/fonts/source-han-sans { };
  source-han-sans-japanese = sourceHanSansPackages.japanese;
  source-han-sans-korean = sourceHanSansPackages.korean;
  source-han-sans-simplified-chinese = sourceHanSansPackages.simplified-chinese;
  source-han-sans-traditional-chinese = sourceHanSansPackages.traditional-chinese;

  inherit (callPackages ../data/fonts/tai-languages { }) tai-ahom;

  tango-icon-theme = callPackage ../data/icons/tango-icon-theme { };

  themes = name: callPackage (../data/misc/themes + ("/" + name + ".nix")) {};

  theano = callPackage ../data/fonts/theano { };

  tempora_lgc = callPackage ../data/fonts/tempora-lgc { };

  terminus_font = callPackage ../data/fonts/terminus-font { };

  tipa = callPackage ../data/fonts/tipa { };

  ttf_bitstream_vera = callPackage ../data/fonts/ttf-bitstream-vera { };

  tzdata = callPackage ../data/misc/tzdata { };

  ubuntu_font_family = callPackage ../data/fonts/ubuntu-font-family { };

  ucsFonts = callPackage ../data/fonts/ucs-fonts { };

  uni-vga = callPackage ../data/fonts/uni-vga { };

  unifont = callPackage ../data/fonts/unifont { };

  unifont_upper = callPackage ../data/fonts/unifont_upper { };

  vistafonts = callPackage ../data/fonts/vista-fonts { };

  wqy_microhei = callPackage ../data/fonts/wqy-microhei { };

  wqy_zenhei = callPackage ../data/fonts/wqy-zenhei { };

  xhtml1 = callPackage ../data/sgml+xml/schemas/xml-dtd/xhtml1 { };

  xkeyboard_config = xorg.xkeyboardconfig;

  xlsx2csv = pythonPackages.xlsx2csv;

  zeal = callPackage ../data/documentation/zeal { };


  ### APPLICATIONS

  a2jmidid = callPackage ../applications/audio/a2jmidid { };

  aacgain = callPackage ../applications/audio/aacgain { };

  aangifte2006 = callPackage_i686 ../applications/taxes/aangifte-2006 { };

  aangifte2007 = callPackage_i686 ../applications/taxes/aangifte-2007 { };

  aangifte2008 = callPackage_i686 ../applications/taxes/aangifte-2008 { };

  aangifte2009 = callPackage_i686 ../applications/taxes/aangifte-2009 { };

  aangifte2010 = callPackage_i686 ../applications/taxes/aangifte-2010 { };

  aangifte2011 = callPackage_i686 ../applications/taxes/aangifte-2011 { };

  aangifte2012 = callPackage_i686 ../applications/taxes/aangifte-2012 { };

  aangifte2013 = callPackage_i686 ../applications/taxes/aangifte-2013 { };

  aangifte2014 = callPackage_i686 ../applications/taxes/aangifte-2014 { };

  aangifte2013wa = callPackage_i686 ../applications/taxes/aangifte-2013-wa { };

  aangifte2014wa = callPackage_i686 ../applications/taxes/aangifte-2014-wa { };

  abcde = callPackage ../applications/audio/abcde {
    inherit (perlPackages) DigestSHA MusicBrainz MusicBrainzDiscID;
    inherit (pythonPackages) eyeD3;
    libcdio = libcdio082;
  };

  abiword = callPackage ../applications/office/abiword {
    inherit (gnome) libglade libgnomecanvas;
    iconTheme = gnome3.defaultIconTheme;
  };

  abook = callPackage ../applications/misc/abook { };

  adobe-reader = callPackage_i686 ../applications/misc/adobe-reader { };

  aewan = callPackage ../applications/editors/aewan { };

  afterstep = callPackage ../applications/window-managers/afterstep {
    fltk = fltk13;
    gtk = gtk2;
  };

  alchemy = callPackage ../applications/graphics/alchemy { };

  alock = callPackage ../misc/screensavers/alock { };

  alpine = callPackage ../applications/networking/mailreaders/alpine {
    tcl = tcl-8_5;
  };
  realpine = callPackage ../applications/networking/mailreaders/realpine {
    tcl = tcl-8_5;
  };

  AMB-plugins = callPackage ../applications/audio/AMB-plugins { };

  ams-lv2 = callPackage ../applications/audio/ams-lv2 { };

  amsn = callPackage ../applications/networking/instant-messengers/amsn { };

  antimony = callPackage ../applications/graphics/antimony {};

  antiword = callPackage ../applications/office/antiword {};

  ardour = ardour4;

  ardour3 =  callPackage ../applications/audio/ardour/ardour3.nix {
    inherit (gnome) libgnomecanvas libgnomecanvasmm;
    inherit (vamp) vampSDK;
  };

  ardour4 =  callPackage ../applications/audio/ardour {
    inherit (gnome) libgnomecanvas libgnomecanvasmm;
    inherit (vamp) vampSDK;
  };

  ario = callPackage ../applications/audio/ario { };

  arora = callPackage ../applications/networking/browsers/arora { };

  artha = callPackage ../applications/misc/artha { };

  atom = callPackage ../applications/editors/atom {
    gconf = gnome.GConf;
  };

  aseprite = callPackage ../applications/editors/aseprite {
    giflib = giflib_4_1;
  };

  audacious = callPackage ../applications/audio/audacious { };

  audacity = callPackage ../applications/audio/audacity {
    ffmpeg = ffmpeg_0;
  };

  milkytracker = callPackage ../applications/audio/milkytracker { };

  schismtracker = callPackage ../applications/audio/schismtracker { };

  altcoins = recurseIntoAttrs ( callPackage ../applications/altcoins {
    callPackage = newScope { boost = boost155; };
  } );
  bitcoin = altcoins.bitcoin;
  bitcoin-xt = altcoins.bitcoin-xt;

  aumix = callPackage ../applications/audio/aumix {
    gtkGUI = false;
  };

  autopanosiftc = callPackage ../applications/graphics/autopanosiftc { };

  avidemux = callPackage ../applications/video/avidemux { };

  avogadro = callPackage ../applications/science/chemistry/avogadro {
    eigen = eigen2;
  };

  avrdudess = callPackage ../applications/misc/avrdudess { };

  avxsynth = callPackage ../applications/video/avxsynth {
    libjpeg = libjpeg_original; # error: 'JCOPYRIGHT_SHORT' was not declared in this scope
  };

  awesome-3-4 = callPackage ../applications/window-managers/awesome/3.4.nix {
    cairo = cairo.override { xcbSupport = true; };
    lua = lua5_1;
  };
  awesome-3-5 = callPackage ../applications/window-managers/awesome {
    cairo = cairo.override { xcbSupport = true; };
    luaPackages = luaPackages.override { inherit lua; };
  };
  awesome = awesome-3-5;

  inherit (gnome3) baobab;

  backintime-common = callPackage ../applications/networking/sync/backintime/common.nix { };

  backintime-qt4 = callPackage ../applications/networking/sync/backintime/qt4.nix { };

  backintime = backintime-qt4;

  bandwidth = callPackage ../tools/misc/bandwidth { };

  bar = callPackage ../applications/window-managers/bar { };

  bar-xft = callPackage ../applications/window-managers/bar/xft.nix { };

  baresip = callPackage ../applications/networking/instant-messengers/baresip {
    ffmpeg = ffmpeg_1;
  };

  batik = callPackage ../applications/graphics/batik { };

  batti = callPackage ../applications/misc/batti { };

  baudline = callPackage ../applications/audio/baudline {
    jack = jack1;
  };

  cbatticon = callPackage ../applications/misc/cbatticon { };

  bazaar = callPackage ../applications/version-management/bazaar { };

  bazaarTools = callPackage ../applications/version-management/bazaar/tools.nix { };

  beast = callPackage ../applications/audio/beast {
    inherit (gnome) libgnomecanvas libart_lgpl;
    guile = guile_1_8;
  };

  bibletime = callPackage ../applications/misc/bibletime { };

  bitlbee = callPackage ../applications/networking/instant-messengers/bitlbee { };
  bitlbee-plugins = callPackage ../applications/networking/instant-messengers/bitlbee/plugins.nix { };

  bitlbee-facebook = callPackage ../applications/networking/instant-messengers/bitlbee-facebook { };

  bitmeter = callPackage ../applications/audio/bitmeter { };

  bleachbit = callPackage ../applications/misc/bleachbit { };

  blender = callPackage  ../applications/misc/blender {
    cudatoolkit = cudatoolkit7;
    python = python34;
  };

  bluefish = callPackage ../applications/editors/bluefish {
    gtk = gtk3;
  };

  bluejeans = callPackage ../applications/networking/browsers/mozilla-plugins/bluejeans { };

  bristol = callPackage ../applications/audio/bristol { };

  bs1770gain = callPackage ../applications/audio/bs1770gain { };

  bspwm = callPackage ../applications/window-managers/bspwm { };

  bvi = callPackage ../applications/editors/bvi { };

  bviplus = callPackage ../applications/editors/bviplus { };

  calf = callPackage ../applications/audio/calf {
      inherit (gnome) libglade;
  };

  calcurse = callPackage ../applications/misc/calcurse { };

  calibre = callPackage ../applications/misc/calibre {
    inherit (pythonPackages) pyqt5 sip_4_16;
  };

  camlistore = callPackage ../applications/misc/camlistore { };

  canto-curses = callPackage ../applications/networking/feedreaders/canto-curses { };

  canto-daemon = callPackage ../applications/networking/feedreaders/canto-daemon { };

  carddav-util = callPackage ../tools/networking/carddav-util { };

  carrier = builderDefsPackage (callPackage ../applications/networking/instant-messengers/carrier/2.5.0.nix) {
    inherit (gnome) startupnotification GConf ;
  };
  funpidgin = carrier;

  cava = callPackage ../applications/audio/cava { };

  cbc = callPackage ../applications/science/math/cbc { };

  cc1394 = callPackage ../applications/video/cc1394 { };

  cddiscid = callPackage ../applications/audio/cd-discid { };

  cdparanoia = cdparanoiaIII;

  cdparanoiaIII = callPackage ../applications/audio/cdparanoia { };

  cdrtools = callPackage ../applications/misc/cdrtools { };

  centerim = callPackage ../applications/networking/instant-messengers/centerim { };

  cgit = callPackage ../applications/version-management/git-and-tools/cgit { };

  cgminer = callPackage ../applications/misc/cgminer {
    amdappsdk = amdappsdk28;
  };

  CharacterCompressor = callPackage ../applications/audio/CharacterCompressor { };

  chatzilla = callPackage ../applications/networking/irc/chatzilla { };

  chirp = callPackage ../applications/misc/chirp {
    inherit (pythonPackages) pyserial pygtk;
  };

  chromium = callPackage ../applications/networking/browsers/chromium {
    channel = "stable";
    pulseSupport = config.pulseaudio or true;
    enablePepperFlash = config.chromium.enablePepperFlash or false;
    enableWideVine = config.chromium.enableWideVine or false;
    hiDPISupport = config.chromium.hiDPISupport or false;
  };

  chronos = callPackage ../applications/networking/cluster/chronos { };

  chromiumBeta = lowPrio (chromium.override { channel = "beta"; });

  chromiumDev = lowPrio (chromium.override { channel = "dev"; });

  chuck = callPackage ../applications/audio/chuck { };

  cinelerra = callPackage ../applications/video/cinelerra { };

  clawsMail = callPackage ../applications/networking/mailreaders/claws-mail {
    enableNetworkManager = config.networking.networkmanager.enable or false;
  };

  clipgrab = callPackage ../applications/video/clipgrab { };

  clipit = callPackage ../applications/misc/clipit { };

  cmatrix = callPackage ../applications/misc/cmatrix { };

  bomi = callPackage ../applications/video/bomi {
    youtube-dl = pythonPackages.youtube-dl;
    pulseSupport = config.pulseaudio or true;
  };

  cmus = callPackage ../applications/audio/cmus { };

  CompBus = callPackage ../applications/audio/CompBus { };

  compiz = callPackage ../applications/window-managers/compiz {
    inherit (gnome) GConf ORBit2 metacity;
  };

  constant-detune-chorus = callPackage ../applications/audio/constant-detune-chorus { };

  coriander = callPackage ../applications/video/coriander {
    inherit (gnome) libgnomeui GConf;
  };

  cortex = callPackage ../applications/misc/cortex { };

  csound = callPackage ../applications/audio/csound { };

  cinepaint = callPackage ../applications/graphics/cinepaint {
    fltk = fltk13;
    libpng = libpng12;
    cmake = cmake-2_8;
  };

  codeblocks = callPackage ../applications/editors/codeblocks { };
  codeblocksFull = callPackage ../applications/editors/codeblocks { contribPlugins = true; };

  comical = callPackage ../applications/graphics/comical { };

  conkeror = callPackage ../applications/networking/browsers/conkeror { };

  conkerorWrapper = wrapFirefox {
    browser = conkeror;
    browserName = "conkeror";
    desktopName = "Conkeror";
  };

  csdp = callPackage ../applications/science/math/csdp { };

  cuneiform = builderDefsPackage (callPackage ../tools/graphics/cuneiform) {};

  cutecom = callPackage ../tools/misc/cutecom { };

  cvs = callPackage ../applications/version-management/cvs { };

  cvsps = callPackage ../applications/version-management/cvsps { };

  cvs2svn = callPackage ../applications/version-management/cvs2svn { };

  cyclone = callPackage ../applications/audio/pd-plugins/cyclone  { };

  d4x = callPackage ../applications/misc/d4x { };

  darcs = haskell.lib.overrideCabal haskellPackages.darcs (drv: {
    configureFlags = (stdenv.lib.remove "-flibrary" drv.configureFlags or []) ++ ["-f-library"];
    enableSharedExecutables = false;
    enableSharedLibraries = false;
    isLibrary = false;
    doHaddock = false;
    postFixup = "rm -rf $out/lib $out/nix-support $out/share";
  });

  darktable = callPackage ../applications/graphics/darktable {
    inherit (gnome) GConf libglade;
  };

  das_watchdog = callPackage ../tools/system/das_watchdog { };

  dbvisualizer = callPackage ../applications/misc/dbvisualizer {};

  dd-agent = callPackage ../tools/networking/dd-agent { inherit (pythonPackages) tornado; };

  deadbeef = callPackage ../applications/audio/deadbeef {
    pulseSupport = config.pulseaudio or true;
  };

  deadbeef-mpris2-plugin = callPackage ../applications/audio/deadbeef/plugins/mpris2.nix { };

  deadbeef-with-plugins = callPackage ../applications/audio/deadbeef/wrapper.nix {
    plugins = [];
  };

  dfasma = qt5Libs.callPackage ../applications/audio/dfasma { };

  dia = callPackage ../applications/graphics/dia {
    inherit (pkgs.gnome) libart_lgpl libgnomeui;
  };

  diffuse = callPackage ../applications/version-management/diffuse { };

  direwolf = callPackage ../applications/misc/direwolf { };

  dirt = callPackage ../applications/audio/dirt {};

  distrho = callPackage ../applications/audio/distrho {};

  djvulibre = callPackage ../applications/misc/djvulibre { };

  djvu2pdf = callPackage ../tools/typesetting/djvu2pdf { };

  djview = callPackage ../applications/graphics/djview { };
  djview4 = pkgs.djview;

  dmenu = callPackage ../applications/misc/dmenu {
    enableXft = true;
  };

  dmenu2 = callPackage ../applications/misc/dmenu2 { };

  dmtx = dmtx-utils;

  dmtx-utils = callPackage (callPackage ../tools/graphics/dmtx-utils) {
  };

  docker = callPackage ../applications/virtualization/docker { go = go_1_4; };

  doodle = callPackage ../applications/search/doodle { };

  drumgizmo = callPackage ../applications/audio/drumgizmo { };

  dunst = callPackage ../applications/misc/dunst { };

  devede = callPackage ../applications/video/devede { };

  dvb_apps  = callPackage ../applications/video/dvb-apps { };

  dvdauthor = callPackage ../applications/video/dvdauthor { };

  dvd-slideshow = callPackage ../applications/video/dvd-slideshow { };

  dwb = callPackage ../applications/networking/browsers/dwb { dconf = gnome3.dconf; };

  dwbWrapper = wrapFirefox
    { browser = dwb; browserName = "dwb"; desktopName = "dwb";
    };

  dwm = callPackage ../applications/window-managers/dwm {
    patches = config.dwm.patches or [];
  };

  dzen2 = callPackage ../applications/window-managers/dzen2 { };

  eaglemode = callPackage ../applications/misc/eaglemode { };

  eclipses = recurseIntoAttrs (callPackage ../applications/editors/eclipse { });

  ed = callPackage ../applications/editors/ed { };

  edbrowse = callPackage ../applications/editors/edbrowse { };

  ekho = callPackage ../applications/audio/ekho { };

  electrum = callPackage ../applications/misc/electrum { };

  elinks = callPackage ../applications/networking/browsers/elinks { };

  elvis = callPackage ../applications/editors/elvis { };

  emacs = emacs24;
  emacsPackages = emacs24Packages;
  emacsPackagesNg = emacs24PackagesNg;
  emacsMelpa = emacs24PackagesNg; # for backward compatibility

  emacs24 = callPackage ../applications/editors/emacs-24 {
    # use override to enable additional features
    libXaw = xorg.libXaw;
    Xaw3d = null;
    gconf = null;
    alsaLib = null;
    imagemagick = null;
    acl = null;
    gpm = null;
    inherit (darwin.apple_sdk.frameworks) AppKit;
  };

  emacs24-nox = lowPrio (appendToName "nox" (emacs24.override {
    withX = false;
    withGTK2 = false;
    withGTK3 = false;
  }));

  emacs24Macport_24_3 = lowPrio (callPackage ../applications/editors/emacs-24/macport-24.3.nix {
    stdenv = pkgs.clangStdenv;
  });
  emacs24Macport_24_4 = lowPrio (callPackage ../applications/editors/emacs-24/macport-24.4.nix {
    stdenv = pkgs.clangStdenv;
  });
  emacs24Macport_24_5 = lowPrio (newScope darwin.apple_sdk.frameworks ../applications/editors/emacs-24/macport-24.5.nix {
    stdenv = pkgs.clangStdenv;
  });
  emacs24Macport = self.emacs24Macport_24_5;

  emacsPackagesGen = emacs: self: let callPackage = newScope self; in rec {
    inherit emacs;

    autoComplete = callPackage ../applications/editors/emacs-modes/auto-complete { };

    bbdb = callPackage ../applications/editors/emacs-modes/bbdb { };

    bbdb3 = callPackage ../applications/editors/emacs-modes/bbdb/3.nix {};

    cedet = callPackage ../applications/editors/emacs-modes/cedet { };

    calfw = callPackage ../applications/editors/emacs-modes/calfw { };

    coffee = callPackage ../applications/editors/emacs-modes/coffee { };

    colorTheme = callPackage ../applications/editors/emacs-modes/color-theme { };

    colorThemeSolarized = callPackage ../applications/editors/emacs-modes/color-theme-solarized { };

    cryptol = callPackage ../applications/editors/emacs-modes/cryptol { };

    cua = callPackage ../applications/editors/emacs-modes/cua { };

    d = callPackage ../applications/editors/emacs-modes/d { };

    darcsum = callPackage ../applications/editors/emacs-modes/darcsum { };

    dash = callPackage ../applications/editors/emacs-modes/dash { };

    # ecb = callPackage ../applications/editors/emacs-modes/ecb { };

    emacsClangCompleteAsync = callPackage ../applications/editors/emacs-modes/emacs-clang-complete-async { };

    emacsSessionManagement = callPackage ../applications/editors/emacs-modes/session-management-for-emacs { };

    emacsw3m = callPackage ../applications/editors/emacs-modes/emacs-w3m { };

    emms = callPackage ../applications/editors/emacs-modes/emms { };

    ensime = callPackage ../applications/editors/emacs-modes/ensime { };

    erlangMode = callPackage ../applications/editors/emacs-modes/erlang { };

    ess = callPackage ../applications/editors/emacs-modes/ess { };

    flycheck = callPackage ../applications/editors/emacs-modes/flycheck { };

    flymakeCursor = callPackage ../applications/editors/emacs-modes/flymake-cursor { };

    gh = callPackage ../applications/editors/emacs-modes/gh { };

    graphvizDot = callPackage ../applications/editors/emacs-modes/graphviz-dot { };

    gist = callPackage ../applications/editors/emacs-modes/gist { };

    gitModes = callPackage ../applications/editors/emacs-modes/git-modes { };

    haskellMode = callPackage ../applications/editors/emacs-modes/haskell { };

    hsc3Mode = callPackage ../applications/editors/emacs-modes/hsc3 { };

    hol_light_mode = callPackage ../applications/editors/emacs-modes/hol_light { };

    htmlize = callPackage ../applications/editors/emacs-modes/htmlize { };

    ido-ubiquitous = callPackage ../applications/editors/emacs-modes/ido-ubiquitous { };

    icicles = callPackage ../applications/editors/emacs-modes/icicles { };

    idris = callPackage ../applications/editors/emacs-modes/idris { };

    jabber = callPackage ../applications/editors/emacs-modes/jabber { };

    jade = callPackage ../applications/editors/emacs-modes/jade { };

    jdee = callPackage ../applications/editors/emacs-modes/jdee { };

    js2 = callPackage ../applications/editors/emacs-modes/js2 { };

    let-alist = callPackage ../applications/editors/emacs-modes/let-alist { };

    logito = callPackage ../applications/editors/emacs-modes/logito { };

    loremIpsum = callPackage ../applications/editors/emacs-modes/lorem-ipsum { };

    magit = callPackage ../applications/editors/emacs-modes/magit { };

    markdownMode = callPackage ../applications/editors/emacs-modes/markdown-mode { };

    maudeMode = callPackage ../applications/editors/emacs-modes/maude { };

    metaweblog = callPackage ../applications/editors/emacs-modes/metaweblog { };

    monky = callPackage ../applications/editors/emacs-modes/monky { };

    notmuch = lowPrio (pkgs.notmuch.override { inherit emacs; });

    ocamlMode = callPackage ../applications/editors/emacs-modes/ocaml { };

    offlineimap = callPackage ../applications/editors/emacs-modes/offlineimap {};

    # This is usually a newer version of Org-Mode than that found in GNU Emacs, so
    # we want it to have higher precedence.
    org = hiPrio (callPackage ../applications/editors/emacs-modes/org { });

    org2blog = callPackage ../applications/editors/emacs-modes/org2blog { };

    pcache = callPackage ../applications/editors/emacs-modes/pcache { };

    phpMode = callPackage ../applications/editors/emacs-modes/php { };

    prologMode = callPackage ../applications/editors/emacs-modes/prolog { };

    proofgeneral_4_2 = callPackage ../applications/editors/emacs-modes/proofgeneral/4.2.nix {
      texinfo = texinfo4 ;
      texLive = texlive.combine { inherit (texlive) scheme-basic cm-super ec; };
    };
    proofgeneral_4_3_pre = callPackage ../applications/editors/emacs-modes/proofgeneral/4.3pre.nix {
      texinfo = texinfo4 ;
      texLive = texlive.combine { inherit (texlive) scheme-basic cm-super ec; };
    };
    proofgeneral = self.proofgeneral_4_2;

    quack = callPackage ../applications/editors/emacs-modes/quack { };

    rainbowDelimiters = callPackage ../applications/editors/emacs-modes/rainbow-delimiters { };

    rectMark = callPackage ../applications/editors/emacs-modes/rect-mark { };

    remember = callPackage ../applications/editors/emacs-modes/remember { };

    rudel = callPackage ../applications/editors/emacs-modes/rudel { };

    s = callPackage ../applications/editors/emacs-modes/s { };

    sbtMode = callPackage ../applications/editors/emacs-modes/sbt-mode { };

    scalaMode1 = callPackage ../applications/editors/emacs-modes/scala-mode/v1.nix { };
    scalaMode2 = callPackage ../applications/editors/emacs-modes/scala-mode/v2.nix { };

    stratego = callPackage ../applications/editors/emacs-modes/stratego { };

    structuredHaskellMode = haskellPackages.structured-haskell-mode;

    sunriseCommander = callPackage ../applications/editors/emacs-modes/sunrise-commander { };

    tuaregMode = callPackage ../applications/editors/emacs-modes/tuareg { };

    writeGood = callPackage ../applications/editors/emacs-modes/writegood { };

    xmlRpc = callPackage ../applications/editors/emacs-modes/xml-rpc { };

    cask = callPackage ../applications/editors/emacs-modes/cask { };
  };

  emacs24Packages = recurseIntoAttrs (emacsPackagesGen emacs24 pkgs.emacs24Packages);

  emacsPackagesNgGen = emacs: callPackage ./emacs-packages.nix {
    overrides = (config.emacsPackageOverrides or (p: {})) pkgs;

    inherit emacs;

    trivialBuild = callPackage ../build-support/emacs/trivial.nix {
      inherit emacs;
    };

    melpaBuild = callPackage ../build-support/emacs/melpa.nix {
      inherit emacs;
    };

    external = {
      inherit (haskellPackages) ghc-mod structured-haskell-mode Agda;
      inherit (pythonPackages) elpy;
      inherit rtags;
    };
  };

  emacs24PackagesNg = recurseIntoAttrs (emacsPackagesNgGen emacs24);

  emacsWithPackages = callPackage ../build-support/emacs/wrapper.nix { };
  emacs24WithPackages = emacsWithPackages.override { emacs = emacs24; };

  inherit (gnome3) empathy;

  enhanced-ctorrent = callPackage ../applications/networking/enhanced-ctorrent { };

  epdfview = callPackage ../applications/misc/epdfview { };

  inherit (gnome3) epiphany;

  eq10q = callPackage ../applications/audio/eq10q { };

  espeak = callPackage ../applications/audio/espeak { };

  espeakedit = callPackage ../applications/audio/espeak/edit.nix { };

  esniper = callPackage ../applications/networking/esniper { };

  etherape = callPackage ../applications/networking/sniffers/etherape {
    inherit (gnome) gnomedocutils libgnome libglade libgnomeui scrollkeeper;
  };

  evilvte = callPackage ../applications/misc/evilvte {
    configH = config.evilvte.config or "";
  };

  evopedia = callPackage ../applications/misc/evopedia { };

  keepassx = callPackage ../applications/misc/keepassx { };
  keepassx2 = callPackage ../applications/misc/keepassx/2.0.nix { };

  inherit (gnome3) evince;
  evolution_data_server = gnome3.evolution_data_server;

  keepass = callPackage ../applications/misc/keepass { };

  exrdisplay = callPackage ../applications/graphics/exrdisplay {
    fltk = fltk20;
  };

  fbpanel = callPackage ../applications/window-managers/fbpanel { };

  fbreader = callPackage ../applications/misc/fbreader { };

  fetchmail = callPackage ../applications/misc/fetchmail { };

  fldigi = callPackage ../applications/audio/fldigi { };

  fluidsynth = callPackage ../applications/audio/fluidsynth { };

  fmit = qt5Libs.callPackage ../applications/audio/fmit { };

  focuswriter = callPackage ../applications/editors/focuswriter { };

  foo-yc20 = callPackage ../applications/audio/foo-yc20 { };

  fossil = callPackage ../applications/version-management/fossil { };

  freewheeling = callPackage ../applications/audio/freewheeling { };

  fribid = callPackage ../applications/networking/browsers/mozilla-plugins/fribid { };

  fritzing = callPackage ../applications/science/electronics/fritzing { };

  fvwm = callPackage ../applications/window-managers/fvwm { };

  geany = callPackage ../applications/editors/geany { };
  geany-with-vte = callPackage ../applications/editors/geany/with-vte.nix { };

  gksu = callPackage ../applications/misc/gksu { };

  gnuradio = callPackage ../applications/misc/gnuradio {
    inherit (pythonPackages) lxml numpy scipy matplotlib pyopengl;
    fftw = fftwFloat;
  };

  gnuradio-with-packages = callPackage ../applications/misc/gnuradio/wrapper.nix {
    extraPackages = [ gnuradio-osmosdr ];
  };

  gnuradio-osmosdr = callPackage ../applications/misc/gnuradio-osmosdr { };

  goldendict = callPackage ../applications/misc/goldendict { };

  google-drive-ocamlfuse = callPackage ../applications/networking/google-drive-ocamlfuse { };

  google-musicmanager = callPackage ../applications/audio/google-musicmanager { };

  gpa = callPackage ../applications/misc/gpa { };

  gpicview = callPackage ../applications/graphics/gpicview { };

  gqrx = callPackage ../applications/misc/gqrx { };

  grass = callPackage ../applications/misc/grass {
    fftw = fftwSinglePrec;
    ffmpeg = ffmpeg_0;
    motif = lesstif;
    opendwg = libdwg;
    wxPython = wxPython28;
  };

  grip = callPackage ../applications/misc/grip {
    inherit (gnome) libgnome libgnomeui vte;
  };

  gtimelog = pythonPackages.gtimelog;

  inherit (gnome3) gucharmap;

  guitarix = callPackage ../applications/audio/guitarix {
    fftw = fftwSinglePrec;
  };

  gjay = callPackage ../applications/audio/gjay { };

  photivo = callPackage ../applications/graphics/photivo { };

  wavesurfer = callPackage ../applications/misc/audio/wavesurfer { };

  wireshark-cli = callPackage ../applications/networking/sniffers/wireshark {
    withQt = false;
    withGtk = false;
  };
  wireshark-gtk = wireshark-cli.override { withGtk = true; };
  wireshark-qt = wireshark-cli.override { withQt = true; };
  wireshark = wireshark-gtk;

  wvdial = callPackage ../os-specific/linux/wvdial { };

  fbida = callPackage ../applications/graphics/fbida { };

  fdupes = callPackage ../tools/misc/fdupes { };

  feh = callPackage ../applications/graphics/feh { };

  filezilla = callPackage ../applications/networking/ftp/filezilla { };

  inherit (callPackages ../applications/networking/browsers/firefox {
    inherit (gnome) libIDL;
    inherit (pythonPackages) pysqlite;
    libpng = libpng_apng;
    enableGTK3 = false;
  }) firefox firefox-esr;

  firefox-wrapper = wrapFirefox { browser = pkgs.firefox; };
  firefox-esr-wrapper = wrapFirefox { browser = pkgs.firefox-esr; };

  firefox-bin = callPackage ../applications/networking/browsers/firefox-bin {
    gconf = pkgs.gnome.GConf;
    inherit (pkgs.gnome) libgnome libgnomeui;
  };

  firestr = callPackage ../applications/networking/p2p/firestr
    { boost = boost155;
    };

  flac = callPackage ../applications/audio/flac { };

  flashplayer = callPackage ../applications/networking/browsers/mozilla-plugins/flashplayer-11 {
    debug = config.flashplayer.debug or false;
  };

  fluxbox = callPackage ../applications/window-managers/fluxbox { };

  fme = callPackage ../applications/misc/fme {
    inherit (gnome) libglademm;
  };

  fomp = callPackage ../applications/audio/fomp { };

  freecad = callPackage ../applications/graphics/freecad {
    boost = boost155;
    opencascade = opencascade_6_5;
    inherit (pythonPackages) matplotlib pycollada;
  };

  freemind = callPackage ../applications/misc/freemind { };

  freenet = callPackage ../applications/networking/p2p/freenet { };

  freepv = callPackage ../applications/graphics/freepv { };

  xfontsel = callPackage ../applications/misc/xfontsel { };
  inherit (xorg) xlsfonts;

  freerdp = callPackage ../applications/networking/remote/freerdp {
    ffmpeg = ffmpeg_1;
  };

  freerdpUnstable = callPackage ../applications/networking/remote/freerdp/unstable.nix {
    cmake = cmake-2_8;
  };

  freicoin = callPackage ../applications/misc/freicoin {
    boost = boost155;
  };

  fuze = callPackage ../applications/networking/instant-messengers/fuze {};

  game-music-emu = callPackage ../applications/audio/game-music-emu { };

  gcolor2 = callPackage ../applications/graphics/gcolor2 { };

  get_iplayer = callPackage ../applications/misc/get_iplayer {};

  gimp_2_8 = callPackage ../applications/graphics/gimp/2.8.nix {
    inherit (gnome) libart_lgpl;
    webkit = null;
    lcms = lcms2;
    wrapPython = pythonPackages.wrapPython;
  };

  gimp = gimp_2_8;

  gimpPlugins = recurseIntoAttrs (callPackage ../applications/graphics/gimp/plugins {});

  gitAndTools = recurseIntoAttrs (callPackage ../applications/version-management/git-and-tools {});

  inherit (gitAndTools) git gitFull gitSVN git-cola svn2git git-radar transcrypt;

  gitMinimal = git.override {
    withManual = false;
    pythonSupport = false;
  };

  gitRepo = callPackage ../applications/version-management/git-repo {
    python = python27;
  };

  gitolite = callPackage ../applications/version-management/gitolite { };

  inherit (gnome3) gitg;

  giv = callPackage ../applications/graphics/giv {
    pcre = pcre.override { unicodeSupport = true; };
  };

  gmrun = callPackage ../applications/misc/gmrun {};

  gnucash = callPackage ../applications/office/gnucash {
    inherit (gnome2) libgnomeui libgtkhtml gtkhtml libbonoboui libgnomeprint libglade libart_lgpl;
    gconf = gnome2.GConf;
    guile = guile_1_8;
    slibGuile = slibGuile.override { scheme = guile_1_8; };
    goffice = goffice_0_8;
  };

  goffice = callPackage ../development/libraries/goffice { };

  goffice_0_8 = callPackage ../development/libraries/goffice/0.8.nix {
    inherit (pkgs.gnome2) libglade libgnomeui;
    gconf = pkgs.gnome2.GConf;
    libart = pkgs.gnome2.libart_lgpl;
  };

  idea = recurseIntoAttrs (callPackages ../applications/editors/idea { androidsdk = androidsdk_4_4; });

  libquvi = callPackage ../applications/video/quvi/library.nix { };

  linssid = callPackage ../applications/networking/linssid { };

  mi2ly = callPackage ../applications/audio/mi2ly {};

  praat = callPackage ../applications/audio/praat { };

  quvi = callPackage ../applications/video/quvi/tool.nix {
    lua5_sockets = lua5_1_sockets;
    lua5 = lua5_1;
  };

  quvi_scripts = callPackage ../applications/video/quvi/scripts.nix { };

  gkrellm = callPackage ../applications/misc/gkrellm { };

  gmu = callPackage ../applications/audio/gmu { };

  gnash = callPackage ../applications/video/gnash {
    inherit (gnome) gtkglext;
  };

  gnome_mplayer = callPackage ../applications/video/gnome-mplayer {
    inherit (gnome) GConf;
  };

  gnumeric = callPackage ../applications/office/gnumeric { };

  gnunet = callPackage ../applications/networking/p2p/gnunet { };

  gnunet_svn = lowPrio (callPackage ../applications/networking/p2p/gnunet/svn.nix { });

  gocr = callPackage ../applications/graphics/gocr { };

  gobby5 = callPackage ../applications/editors/gobby {
    inherit (gnome) gtksourceview;
  };

  gphoto2 = callPackage ../applications/misc/gphoto2 { };

  gphoto2fs = builderDefsPackage (callPackage ../applications/misc/gphoto2/gphotofs.nix) {};

  gramps = callPackage ../applications/misc/gramps { };

  graphicsmagick = callPackage ../applications/graphics/graphicsmagick { };
  graphicsmagick_q16 = callPackage ../applications/graphics/graphicsmagick { quantumdepth = 16; };

  graphicsmagick137 = callPackage ../applications/graphics/graphicsmagick/1.3.7.nix {
    libpng = libpng12;
  };

  gtkpod = callPackage ../applications/audio/gtkpod {
    gnome = gnome3;
    inherit (gnome) libglade;
  };

  jbidwatcher = callPackage ../applications/misc/jbidwatcher {
    java = if stdenv.isLinux then jre else jdk;
  };

  qrdecode = builderDefsPackage (callPackage ../tools/graphics/qrdecode) {
    libpng = libpng12;
    opencv = opencv_2_1;
  };

  qrencode = callPackage ../tools/graphics/qrencode { };

  gecko_mediaplayer = callPackage ../applications/networking/browsers/mozilla-plugins/gecko-mediaplayer {
    inherit (gnome) GConf;
    browser = firefox;
  };

  geeqie = callPackage ../applications/graphics/geeqie { };

  gigedit = callPackage ../applications/audio/gigedit { };

  gqview = callPackage ../applications/graphics/gqview { };

  gmpc = callPackage ../applications/audio/gmpc {};

  gmtk = callPackage ../applications/networking/browsers/mozilla-plugins/gmtk {
    inherit (gnome) GConf;
  };

  googleearth = callPackage_i686 ../applications/misc/googleearth { };

  google_talk_plugin = callPackage ../applications/networking/browsers/mozilla-plugins/google-talk-plugin {
    libpng = libpng12;
  };

  gosmore = callPackage ../applications/misc/gosmore { };

  gpsbabel = callPackage ../applications/misc/gpsbabel { };

  gpscorrelate = callPackage ../applications/misc/gpscorrelate { };

  gpsd = callPackage ../servers/gpsd { };

  gtk2fontsel = callPackage ../applications/misc/gtk2fontsel {
    inherit (gnome2) gtk;
  };

  guitone = callPackage ../applications/version-management/guitone {
    graphviz = graphviz_2_32;
  };

  gv = callPackage ../applications/misc/gv { };

  guvcview = callPackage ../os-specific/linux/guvcview { };

  gxmessage = callPackage ../applications/misc/gxmessage { };

  hackrf = callPackage ../applications/misc/hackrf { };

  hamster-time-tracker = callPackage ../applications/misc/hamster-time-tracker {
    inherit (pythonPackages) pyxdg pygtk dbus sqlite3;
    inherit (gnome) gnome_python;
  };

  hello = callPackage ../applications/misc/hello { };

  helmholtz = callPackage ../applications/audio/pd-plugins/helmholtz { };

  heme = callPackage ../applications/editors/heme { };

  herbstluftwm = callPackage ../applications/window-managers/herbstluftwm { };

  hexchat = callPackage ../applications/networking/irc/hexchat { };

  hexcurse = callPackage ../applications/editors/hexcurse { };

  hexedit = callPackage ../applications/editors/hexedit { };

  hipchat = callPackage ../applications/networking/instant-messengers/hipchat { };

  homebank = callPackage ../applications/office/homebank {
    gtk = gtk3;
  };

  ht = callPackage ../applications/editors/ht { };

  htmldoc = callPackage ../applications/misc/htmldoc {
    fltk = fltk13;
  };

  hugin = callPackage ../applications/graphics/hugin {
    boost = boost155;
  };

  hydrogen = callPackage ../applications/audio/hydrogen { };

  spectrwm = callPackage ../applications/window-managers/spectrwm { };

  i3 = callPackage ../applications/window-managers/i3 {
    xcb-util-cursor = if stdenv.isDarwin then xcb-util-cursor-HEAD else xcb-util-cursor;
  };

  i3lock = callPackage ../applications/window-managers/i3/lock.nix {
    cairo = cairo.override { xcbSupport = true; };
  };

  i3minator = callPackage ../tools/misc/i3minator { };

  i3status = callPackage ../applications/window-managers/i3/status.nix { };

  i810switch = callPackage ../os-specific/linux/i810switch { };

  icewm = callPackage ../applications/window-managers/icewm {};

  id3v2 = callPackage ../applications/audio/id3v2 { };

  ifenslave = callPackage ../os-specific/linux/ifenslave { };

  ii = callPackage ../applications/networking/irc/ii { };

  ike = callPackage ../applications/networking/ike { };

  ikiwiki = callPackage ../applications/misc/ikiwiki {
    inherit (perlPackages) TextMarkdown URI HTMLParser HTMLScrubber
      HTMLTemplate TimeDate CGISession DBFile CGIFormBuilder LocaleGettext
      RpcXML XMLSimple YAML YAMLLibYAML HTMLTree Filechdir
      AuthenPassphrase NetOpenIDConsumer LWPxParanoidAgent CryptSSLeay;
    inherit (perlPackages.override { pkgs = pkgs // { imagemagick = imagemagickBig;}; }) PerlMagick;
  };

  imagemagick_light = imagemagick.override {
    bzip2 = null;
    zlib = null;
    libX11 = null;
    libXext = null;
    libXt = null;
    fontconfig = null;
    freetype = null;
    ghostscript = null;
    libjpeg = null;
    lcms2 = null;
    openexr = null;
    libpng = null;
    librsvg = null;
    libtiff = null;
    libxml2 = null;
  };

  imagemagick = imagemagickBig.override {
    ghostscript = null;
  };

  imagemagickBig = callPackage ../applications/graphics/ImageMagick { };

  # Impressive, formerly known as "KeyJNote".
  impressive = callPackage ../applications/office/impressive {
    # XXX These are the PyOpenGL dependencies, which we need here.
    inherit (pythonPackages) pyopengl;
  };

  inferno = callPackage_i686 ../applications/inferno { };

  inkscape = callPackage ../applications/graphics/inkscape {
    inherit (pythonPackages) lxml;
    lcms = lcms2;
  };

  ion3 = callPackage ../applications/window-managers/ion-3 {
    lua = lua5;
  };

  ipe = callPackage ../applications/graphics/ipe { };

  iptraf = callPackage ../applications/networking/iptraf { };

  irssi = callPackage ../applications/networking/irc/irssi { };

  irssi_fish = callPackage ../applications/networking/irc/irssi/fish { };

  irssi_otr = callPackage ../applications/networking/irc/irssi/otr { };

  ir.lv2 = callPackage ../applications/audio/ir.lv2 { };

  bip = callPackage ../applications/networking/irc/bip { };

  jabref = callPackage ../applications/office/jabref/default.nix { };

  jack_capture = callPackage ../applications/audio/jack-capture { };

  jack_oscrolloscope = callPackage ../applications/audio/jack-oscrolloscope { };

  jack_rack = callPackage ../applications/audio/jack-rack { };

  jackmeter = callPackage ../applications/audio/jackmeter { };

  jalv = callPackage ../applications/audio/jalv { };

  jedit = callPackage ../applications/editors/jedit { };

  jigdo = callPackage ../applications/misc/jigdo { };

  jitsi = callPackage ../applications/networking/instant-messengers/jitsi { };

  joe = callPackage ../applications/editors/joe { };

  jbrout = callPackage ../applications/graphics/jbrout {
    inherit (pythonPackages) lxml;
  };

  jumanji = callPackage ../applications/networking/browsers/jumanji {
    webkitgtk = webkitgtk24x;
    gtk = gtk3;
  };

  jwm = callPackage ../applications/window-managers/jwm { };

  k3d = callPackage ../applications/graphics/k3d {
    inherit (pkgs.gnome2) gtkglext;
    boost = boost155;
  };

  kdeApps_15_04 = recurseIntoAttrs (callPackage ../applications/kde-apps-15.04 {});
  kdeApps_stable = kdeApps_15_04;
  kdeApps_latest = kdeApps_15_04;
  kdeApps_15_08 = recurseIntoAttrs (import ../applications/kde-apps-15.08 { inherit pkgs; });

  keepnote = callPackage ../applications/office/keepnote {
    pygtk = pyGtkGlade;
  };

  kermit = callPackage ../tools/misc/kermit { };

  keyfinder = qt5Libs.callPackage ../applications/audio/keyfinder { };

  keyfinder-cli = qt5Libs.callPackage ../applications/audio/keyfinder-cli { };

  keymon = callPackage ../applications/video/key-mon { };

  khal = callPackage ../applications/misc/khal { };

  khard = callPackage ../applications/misc/khard { };

  kid3 = callPackage ../applications/audio/kid3 {
    qt = qt4;
  };

  kino = callPackage ../applications/video/kino {
    inherit (gnome) libglade;
  };

  kiwix = callPackage ../applications/misc/kiwix { };

  koji = callPackage ../tools/package-management/koji { };

  ksuperkey = callPackage ../tools/X11/ksuperkey { };

  kubernetes = callPackage ../applications/networking/cluster/kubernetes {
    go = go_1_4;
  };

  lame = callPackage ../development/libraries/lame { };

  larswm = callPackage ../applications/window-managers/larswm { };

  lash = callPackage ../applications/audio/lash { };

  ladspaH = callPackage ../applications/audio/ladspa-sdk/ladspah.nix { };

  ladspaPlugins = callPackage ../applications/audio/ladspa-plugins {
    fftw = fftwSinglePrec;
  };

  ladspaPlugins-git = callPackage ../applications/audio/ladspa-plugins/git.nix {
    fftw = fftwSinglePrec;
  };

  ladspa-sdk = callPackage ../applications/audio/ladspa-sdk { };

  caps = callPackage ../applications/audio/caps { };

  LazyLimiter = callPackage ../applications/audio/LazyLimiter { };

  lastwatch = callPackage ../applications/audio/lastwatch { };

  lastfmsubmitd = callPackage ../applications/audio/lastfmsubmitd { };

  lbdb = callPackage ../tools/misc/lbdb { };

  lbzip2 = callPackage ../tools/compression/lbzip2 { };

  lci = callPackage ../applications/science/logic/lci {};

  ldcpp = callPackage ../applications/networking/p2p/ldcpp {
    inherit (gnome) libglade;
  };

  leo-editor = callPackage ../applications/editors/leo-editor { };

  libowfat = callPackage ../development/libraries/libowfat { };

  librecad = callPackage ../applications/misc/librecad { };
  librecad2 = librecad;  # backwards compatibility alias, added 2015-10

  libreoffice = callPackage ../applications/office/libreoffice {
    inherit (perlPackages) ArchiveZip CompressZlib;
    inherit (gnome) GConf ORBit2 gnome_vfs;
    zip = zip.override { enableNLS = false; };
    #glm = glm_0954;
    bluez5 = bluez5_28;
    fontsConf = makeFontsConf {
      fontDirectories = [
        freefont_ttf xorg.fontmiscmisc xorg.fontbhttf
      ];
    };
    clucene_core = clucene_core_2;
    lcms = lcms2;
    harfbuzz = harfbuzz.override {
      withIcu = true; withGraphite2 = true;
    };
  };

  liferea = callPackage ../applications/networking/newsreaders/liferea {
    webkitgtk = webkitgtk24x;
  };

  lingot = callPackage ../applications/audio/lingot {
    inherit (gnome) libglade;
  };

  links = callPackage ../applications/networking/browsers/links { };

  ledger2 = callPackage ../applications/office/ledger/2.6.3.nix { };
  ledger3 = callPackage ../applications/office/ledger {
    boost = boost155;
  };
  ledger = ledger3;

  lighttable = callPackage ../applications/editors/lighttable {};

  links2 = callPackage ../applications/networking/browsers/links2 { };

  linphone = callPackage ../applications/networking/instant-messengers/linphone rec { };

  linuxsampler = callPackage ../applications/audio/linuxsampler {
    bison = bison2;
  };

  llpp = callPackage ../applications/misc/llpp {
    inherit (ocamlPackages_4_02) lablgl findlib;
    ocaml = ocaml_4_02;
  };

  lmms = callPackage ../applications/audio/lmms { };

  loxodo = callPackage ../applications/misc/loxodo { };

  lrzsz = callPackage ../tools/misc/lrzsz { };

  luakit = callPackage ../applications/networking/browsers/luakit {
      inherit (lua51Packages) luafilesystem luasqlite3;
      lua5 = lua5_1;
      gtk = gtk3;
      webkit = webkitgtk2;
  };

  luminanceHDR = callPackage ../applications/graphics/luminance-hdr { };

  lxdvdrip = callPackage ../applications/video/lxdvdrip { };

  handbrake = callPackage ../applications/video/handbrake {
    webkitgtk = webkitgtk24x;
  };

  lilyterm = callPackage ../applications/misc/lilyterm {
    inherit (gnome) vte;
    gtk = gtk2;
  };

  lynx = callPackage ../applications/networking/browsers/lynx { };

  lyx = callPackage ../applications/misc/lyx { };

  makeself = callPackage ../applications/misc/makeself { };

  marathon = callPackage ../applications/networking/cluster/marathon { };

  matchbox = callPackage ../applications/window-managers/matchbox { };

  MBdistortion = callPackage ../applications/audio/MBdistortion { };

  mcpp = callPackage ../development/compilers/mcpp { };

  mda_lv2 = callPackage ../applications/audio/mda-lv2 { };

  mediainfo = callPackage ../applications/misc/mediainfo { };

  mediainfo-gui = callPackage ../applications/misc/mediainfo-gui { };

  mediathekview = callPackage ../applications/video/mediathekview { };

  meld = callPackage ../applications/version-management/meld { };

  mcomix = callPackage ../applications/graphics/mcomix { };

  mendeley = callPackage ../applications/office/mendeley { };

  mercurial = callPackage ../applications/version-management/mercurial {
    inherit (pythonPackages) curses docutils hg-git dulwich;
    inherit (darwin.apple_sdk.frameworks) ApplicationServices;
    inherit (darwin) cf-private;
    guiSupport = false; # use mercurialFull to get hgk GUI
  };

  mercurialFull = appendToName "full" (pkgs.mercurial.override { inherit (pythonPackages) hg-crecord; guiSupport = true; });

  merkaartor = callPackage ../applications/misc/merkaartor { };

  meshlab = callPackage ../applications/graphics/meshlab { };

  metersLv2 = callPackage ../applications/audio/meters_lv2 { };

  mhwaveedit = callPackage ../applications/audio/mhwaveedit {};

  mid2key = callPackage ../applications/audio/mid2key { };

  midori = callPackage ../applications/networking/browsers/midori {
    webkitgtk = webkitgtk24x;
  };

  midoriWrapper = wrapFirefox
    { browser = midori; browserName = "midori"; desktopName = "Midori"; };

  mikmod = callPackage ../applications/audio/mikmod { };

  minicom = callPackage ../tools/misc/minicom { };

  minimodem = callPackage ../applications/audio/minimodem { };

  minidjvu = callPackage ../applications/graphics/minidjvu { };

  minitube = callPackage ../applications/video/minitube { };

  mimms = callPackage ../applications/audio/mimms {};

  mirage = callPackage ../applications/graphics/mirage {};

  mixxx = callPackage ../applications/audio/mixxx {
    inherit (vamp) vampSDK;
  };

  mjpg-streamer = callPackage ../applications/video/mjpg-streamer { };

  mldonkey = callPackage ../applications/networking/p2p/mldonkey { };

  mmex = callPackage ../applications/office/mmex { };

  moc = callPackage ../applications/audio/moc { };

  mod-distortion = callPackage ../applications/audio/mod-distortion { };

  monero = callPackage ../applications/misc/monero { };

  monkeysAudio = callPackage ../applications/audio/monkeys-audio { };

  monkeysphere = callPackage ../tools/security/monkeysphere { };

  monodevelop = callPackage ../applications/editors/monodevelop {};

  monotone = callPackage ../applications/version-management/monotone {
    lua = lua5;
  };

  monotoneViz = builderDefsPackage (callPackage ../applications/version-management/monotone-viz/mtn-head.nix) {
    inherit (ocamlPackages_4_01_0) lablgtk ocaml;
    inherit (gnome) libgnomecanvas;
  };

  mopidy = callPackage ../applications/audio/mopidy { };

  mopidy-spotify = callPackage ../applications/audio/mopidy-spotify { };

  mopidy-moped = callPackage ../applications/audio/mopidy-moped { };

  mopidy-mopify = callPackage ../applications/audio/mopidy-mopify { };

  mozplugger = callPackage ../applications/networking/browsers/mozilla-plugins/mozplugger {};

  easytag = callPackage ../applications/audio/easytag { };

  mp3gain = callPackage ../applications/audio/mp3gain { };

  mp3info = callPackage ../applications/audio/mp3info { };

  mp3splt = callPackage ../applications/audio/mp3splt { };

  mp3val = callPackage ../applications/audio/mp3val { };

  mpc123 = callPackage ../applications/audio/mpc123 { };

  mpg123 = callPackage ../applications/audio/mpg123 { };

  mpg321 = callPackage ../applications/audio/mpg321 { };

  mpc_cli = callPackage ../applications/audio/mpc { };

  ncmpc = callPackage ../applications/audio/ncmpc { };

  ncmpcpp = callPackage ../applications/audio/ncmpcpp { };

  nload = callPackage ../applications/networking/nload { };

  normalize = callPackage ../applications/audio/normalize { };

  mplayer = callPackage ../applications/video/mplayer ({
    pulseSupport = config.pulseaudio or false;
    libdvdnav = libdvdnav_4_2_1;
  } // (config.mplayer or {}));

  MPlayerPlugin = browser:
    callPackage ../applications/networking/browsers/mozilla-plugins/mplayerplug-in {
      inherit browser;
      # !!! should depend on MPlayer
    };

  mpv = callPackage ../applications/video/mpv rec {
    lua = lua5_1;
    lua5_sockets = lua5_1_sockets;
    youtube-dl = pythonPackages.youtube-dl;
    bs2bSupport = config.mpv.bs2bSupport or true;
    youtubeSupport = config.mpv.youtubeSupport or true;
    cacaSupport = config.mpv.cacaSupport or true;
    vaapiSupport = config.mpv.vaapiSupport or false;
  };

  mrpeach = callPackage ../applications/audio/pd-plugins/mrpeach { };

  mrxvt = callPackage ../applications/misc/mrxvt { };

  mudlet = qt5Libs.callPackage ../games/mudlet {
    inherit (lua51Packages) luafilesystem lrexlib luazip luasqlite3;
  };

  multimarkdown = callPackage ../tools/typesetting/multimarkdown { };

  multimon-ng = callPackage ../applications/misc/multimon-ng { };

  multisync = callPackage ../applications/misc/multisync {
    inherit (gnome) ORBit2 libbonobo libgnomeui GConf;
  };

  inherit (callPackages ../applications/networking/mumble {
      avahi = avahi.override {
        withLibdnssdCompat = true;
      };
      qt5 = qt54; # Mumble is not compatible with qt55 yet
      jackSupport = config.mumble.jackSupport or false;
      speechdSupport = config.mumble.speechdSupport or false;
      pulseSupport = config.pulseaudio or false;
      iceSupport = config.murmur.iceSupport or true;
    }) mumble mumble_git murmur murmur_git;

  musescore = qt5Libs.callPackage ../applications/audio/musescore { };

  mutt = callPackage ../applications/networking/mailreaders/mutt { };
  mutt-with-sidebar = callPackage ../applications/networking/mailreaders/mutt {
    withSidebar = true;
  };

  mutt-kz = callPackage ../applications/networking/mailreaders/mutt-kz { };

  notion = callPackage ../applications/window-managers/notion { };

  openshift = callPackage ../applications/networking/cluster/openshift { };

  oroborus = callPackage ../applications/window-managers/oroborus {};

  panamax_api = callPackage ../applications/networking/cluster/panamax/api {
    ruby = ruby_2_1;
  };
  panamax_ui = callPackage ../applications/networking/cluster/panamax/ui {
    ruby = ruby_2_1;
  };

  pcmanfm = callPackage ../applications/misc/pcmanfm { };

  pig = callPackage ../applications/networking/cluster/pig { };

  pijul = callPackage ../applications/version-management/pijul {
    inherit (ocamlPackages) findlib cryptokit yojson;
  };

  playonlinux = callPackage ../applications/misc/playonlinux { };

  shotcut = callPackage ../applications/video/shotcut { mlt = mlt-qt5; };

  smplayer = callPackage ../applications/video/smplayer { };

  smtube = callPackage ../applications/video/smtube {};

  sup = callPackage ../applications/networking/mailreaders/sup {
    ruby = ruby_1_9_3.override { cursesSupport = true; };
  };

  synapse = callPackage ../applications/misc/synapse {
    inherit (gnome3) libgee;
  };

  synfigstudio = callPackage ../applications/graphics/synfigstudio {
    fontsConf = makeFontsConf { fontDirectories = [ freefont_ttf ]; };
  };

  librep = callPackage ../development/libraries/librep { };

  rep-gtk = callPackage ../development/libraries/rep-gtk { };

  sawfish = callPackage ../applications/window-managers/sawfish { };

  sxhkd = callPackage ../applications/window-managers/sxhkd { };

  msmtp = callPackage ../applications/networking/msmtp { };

  imapfilter = callPackage ../applications/networking/mailreaders/imapfilter.nix {
    lua = lua5;
 };

  maxlib = callPackage ../applications/audio/pd-plugins/maxlib { };

  pdfdiff = callPackage ../applications/misc/pdfdiff { };

  mupdf = callPackage ../applications/misc/mupdf {
    openjpeg = openjpeg_2_0;
  };

  diffpdf = callPackage ../applications/misc/diffpdf { };

  mypaint = callPackage ../applications/graphics/mypaint { };

  mythtv = callPackage ../applications/video/mythtv { };

  tvtime = callPackage ../applications/video/tvtime {
    kernel = linux;
  };

  nano = callPackage ../applications/editors/nano { };

  nanoblogger = callPackage ../applications/misc/nanoblogger { };

  navipowm = callPackage ../applications/misc/navipowm { };

  navit = callPackage ../applications/misc/navit { };

  netbeans = callPackage ../applications/editors/netbeans { };

  ncdu = callPackage ../tools/misc/ncdu { };

  ncdc = callPackage ../applications/networking/p2p/ncdc { };

  ne = callPackage ../applications/editors/ne { };

  nedit = callPackage ../applications/editors/nedit {
    motif = lesstif;
  };

  netsurfBrowser = netsurf.browser;
  netsurf = recurseIntoAttrs (callPackage ../applications/networking/browsers/netsurf {});

  notmuch = callPackage ../applications/networking/mailreaders/notmuch {
    # No need to build Emacs - notmuch.el works just fine without
    # byte-compilation. Use emacs24Packages.notmuch if you want to
    # byte-compiled files
    emacs = null;
    sphinx = pythonPackages.sphinx;
  };

  # Open Stack
  nova = callPackage ../applications/virtualization/openstack/nova.nix { };
  keystone = callPackage ../applications/virtualization/openstack/keystone.nix { };
  neutron = callPackage ../applications/virtualization/openstack/neutron.nix { };
  glance = callPackage ../applications/virtualization/openstack/glance.nix { };

  nova-filters =  callPackage ../applications/audio/nova-filters { };

  nspluginwrapper = callPackage ../applications/networking/browsers/mozilla-plugins/nspluginwrapper {};

  nvi = callPackage ../applications/editors/nvi { };

  nvpy = callPackage ../applications/editors/nvpy { };

  obconf = callPackage ../tools/X11/obconf {
    inherit (gnome) libglade;
  };

  obs-studio = callPackage ../applications/video/obs-studio {
    pulseaudioSupport = config.pulseaudio or true;
  };

  ocrad = callPackage ../applications/graphics/ocrad { };

  offrss = callPackage ../applications/networking/offrss { };

  ogmtools = callPackage ../applications/video/ogmtools { };

  omxplayer = callPackage ../applications/video/omxplayer { };

  oneteam = callPackage ../applications/networking/instant-messengers/oneteam {};

  openbox = callPackage ../applications/window-managers/openbox { };

  openbox-menu = callPackage ../applications/misc/openbox-menu { };

  openimageio = callPackage ../applications/graphics/openimageio { };

  openjump = callPackage ../applications/misc/openjump { };

  openscad = callPackage ../applications/graphics/openscad {};

  opera = callPackage ../applications/networking/browsers/opera {
    inherit (pkgs.kde4) kdelibs;
  };

  opusfile = callPackage ../applications/audio/opusfile { };

  opusTools = callPackage ../applications/audio/opus-tools { };

  orpie = callPackage ../applications/misc/orpie { };

  osmo = callPackage ../applications/office/osmo { };

  pamixer = callPackage ../applications/audio/pamixer { };

  pan = callPackage ../applications/networking/newsreaders/pan {
    spellChecking = false;
  };

  panotools = callPackage ../applications/graphics/panotools { };

  paprefs = callPackage ../applications/audio/paprefs {
    inherit (gnome) libglademm gconfmm;
  };

  pavucontrol = callPackage ../applications/audio/pavucontrol { };

  paraview = callPackage ../applications/graphics/paraview { };

  pencil = callPackage ../applications/graphics/pencil { };

  perseus = callPackage ../applications/science/math/perseus {};

  petrifoo = callPackage ../applications/audio/petrifoo {
    inherit (gnome) libgnomecanvas;
  };

  pdftk = callPackage ../tools/typesetting/pdftk { };
  pdfgrep  = callPackage ../tools/typesetting/pdfgrep { };

  pdfpc = callPackage ../applications/misc/pdfpc {
    vala = vala_0_26;
    inherit (gnome3) libgee;
    inherit (gst_all_1) gstreamer gst-plugins-base;
  };

  photoqt = callPackage ../applications/graphics/photoqt { };

  pianobar = callPackage ../applications/audio/pianobar { };

  pianobooster = callPackage ../applications/audio/pianobooster { };

  picard = callPackage ../applications/audio/picard {
    python-libdiscid = pythonPackages.discid;
    mutagen = pythonPackages.mutagen;
  };

  picocom = callPackage ../tools/misc/picocom { };

  pidgin = callPackage ../applications/networking/instant-messengers/pidgin {
    openssl = if config.pidgin.openssl or true then openssl else null;
    gnutls = if config.pidgin.gnutls or false then gnutls else null;
    libgcrypt = if config.pidgin.gnutls or false then libgcrypt else null;
    startupnotification = libstartup_notification;
  };

  pidgin-with-plugins = callPackage ../applications/networking/instant-messengers/pidgin/wrapper.nix {
    plugins = [];
  };

  pidginlatex = callPackage ../applications/networking/instant-messengers/pidgin-plugins/pidgin-latex {
    texLive = texlive.combined.scheme-basic;
  };

  pidginmsnpecan = callPackage ../applications/networking/instant-messengers/pidgin-plugins/msn-pecan { };

  pidgin-mra = callPackage ../applications/networking/instant-messengers/pidgin-plugins/pidgin-mra { };

  pidgin-skypeweb = callPackage ../applications/networking/instant-messengers/pidgin-plugins/pidgin-skypeweb { };

  pidginotr = callPackage ../applications/networking/instant-messengers/pidgin-plugins/otr { };

  pidginsipe = callPackage ../applications/networking/instant-messengers/pidgin-plugins/sipe { };

  pidginwindowmerge = callPackage ../applications/networking/instant-messengers/pidgin-plugins/window-merge { };

  purple-plugin-pack = callPackage ../applications/networking/instant-messengers/pidgin-plugins/purple-plugin-pack { };

  purple-vk-plugin = callPackage ../applications/networking/instant-messengers/pidgin-plugins/purple-vk-plugin { };

  toxprpl = callPackage ../applications/networking/instant-messengers/pidgin-plugins/tox-prpl { };

  pidgin-opensteamworks = callPackage ../applications/networking/instant-messengers/pidgin-plugins/pidgin-opensteamworks { };

  pithos = callPackage ../applications/audio/pithos {
    pythonPackages = python34Packages;
  };

  pinfo = callPackage ../applications/misc/pinfo { };

  pinpoint = callPackage ../applications/office/pinpoint {};

  pinta = callPackage ../applications/graphics/pinta {
    gtksharp = gtk-sharp;
  };

  plugin-torture = callPackage ../applications/audio/plugin-torture { };

  poezio = python3Packages.poezio;

  pommed = callPackage ../os-specific/linux/pommed {};

  pond = goPackages.pond.bin // { outputs = [ "bin" ]; };

  ponymix = callPackage ../applications/audio/ponymix { };

  potrace = callPackage ../applications/graphics/potrace {};

  posterazor = callPackage ../applications/misc/posterazor { };

  pqiv = callPackage ../applications/graphics/pqiv { };

  qiv = callPackage ../applications/graphics/qiv { };

  processing = callPackage ../applications/graphics/processing {
    jdk = jdk7;
  };

  # perhaps there are better apps for this task? It's how I had configured my preivous system.
  # And I don't want to rewrite all rules
  procmail = callPackage ../applications/misc/procmail { };

  profanity = callPackage ../applications/networking/instant-messengers/profanity {
    notifySupport   = config.profanity.notifySupport   or true;
    autoAwaySupport = config.profanity.autoAwaySupport or true;
  };

  pstree = callPackage ../applications/misc/pstree { };

  pulseview = callPackage ../applications/science/electronics/pulseview { };

  puredata = callPackage ../applications/audio/puredata { };
  puredata-with-plugins = plugins: callPackage ../applications/audio/puredata/wrapper.nix { inherit plugins; };

  puremapping = callPackage ../applications/audio/pd-plugins/puremapping { };

  pythonmagick = callPackage ../applications/graphics/PythonMagick { };

  qbittorrent = callPackage ../applications/networking/p2p/qbittorrent {
    boost = boost;
    libtorrentRasterbar = libtorrentRasterbar;
  };

  eiskaltdcpp = callPackage ../applications/networking/p2p/eiskaltdcpp { lua5 = lua5_1; };

  qemu = callPackage ../applications/virtualization/qemu { };

  qjackctl = callPackage ../applications/audio/qjackctl { };

  QmidiNet = callPackage ../applications/audio/QmidiNet { };

  qmidiroute = callPackage ../applications/audio/qmidiroute { };

  qmmp = callPackage ../applications/audio/qmmp { };

  qrcode = callPackage ../tools/graphics/qrcode {};

  qsampler = callPackage ../applications/audio/qsampler { };

  qsynth = callPackage ../applications/audio/qsynth { };

  qtox = callPackage ../applications/networking/instant-messengers/qtox { };

  qtpass = callPackage ../applications/misc/qtpass { };

  qtpfsgui = callPackage ../applications/graphics/qtpfsgui { };

  qtractor = callPackage ../applications/audio/qtractor { };

  quirc = callPackage ../tools/graphics/quirc {};

  quodlibet = callPackage ../applications/audio/quodlibet {
    inherit (pythonPackages) mutagen;
  };

  quodlibet-with-gst-plugins = callPackage ../applications/audio/quodlibet {
    inherit (pythonPackages) mutagen;
    withGstPlugins = true;
    gst_plugins_bad = null;
  };

  qutebrowser = callPackage ../applications/networking/browsers/qutebrowser {
    inherit (python34Packages) buildPythonPackage python pyqt5 jinja2 pygments pyyaml pypeg2;
  };

  rabbitvcs = callPackage ../applications/version-management/rabbitvcs {};

  rakarrack = callPackage ../applications/audio/rakarrack {
    fltk = fltk13;
  };

  renoise = callPackage ../applications/audio/renoise {
    demo = false;
  };

  rapcad = callPackage ../applications/graphics/rapcad {};

  rapidsvn = callPackage ../applications/version-management/rapidsvn { };

  ratmen = callPackage ../tools/X11/ratmen {};

  ratox = callPackage ../applications/networking/instant-messengers/ratox { };

  ratpoison = callPackage ../applications/window-managers/ratpoison { };

  rawtherapee = callPackage ../applications/graphics/rawtherapee {
    fftw = fftwSinglePrec;
  };

  rcs = callPackage ../applications/version-management/rcs { };

  rdesktop = callPackage ../applications/networking/remote/rdesktop { };

  recode = callPackage ../tools/text/recode { };

  remotebox = callPackage ../applications/virtualization/remotebox { };

  retroshare = callPackage ../applications/networking/p2p/retroshare {
    qt = qt4;
  };

  retroshare06 = lowPrio (callPackage ../applications/networking/p2p/retroshare/0.6.nix {
    qt = qt4;
  });

  RhythmDelay = callPackage ../applications/audio/RhythmDelay { };

  rkt = callPackage ../applications/virtualization/rkt { };

  rofi = callPackage ../applications/misc/rofi {
    automake = automake114x;
  };

  rofi-pass = callPackage ../applications/misc/rofi/pass.nix { };

  rstudio = callPackage ../applications/editors/rstudio { };

  rsync = callPackage ../applications/networking/sync/rsync {
    enableACLs = !(stdenv.isDarwin || stdenv.isSunOS || stdenv.isFreeBSD);
    enableCopyDevicesPatch = (config.rsync.enableCopyDevicesPatch or false);
  };

  rtl-sdr = callPackage ../applications/misc/rtl-sdr { };

  rtv = callPackage ../applications/misc/rtv { };

  rubyripper = callPackage ../applications/audio/rubyripper {};

  rxvt = callPackage ../applications/misc/rxvt { };

  # = urxvt
  rxvt_unicode = callPackage ../applications/misc/rxvt_unicode {
    perlSupport = true;
    gdkPixbufSupport = true;
    unicode3Support = true;
  };

  udevil = callPackage ../applications/misc/udevil {};

  # urxvt plugins
  urxvt_perl = callPackage ../applications/misc/rxvt_unicode-plugins/urxvt-perl { };
  urxvt_perls = callPackage ../applications/misc/rxvt_unicode-plugins/urxvt-perls { };
  urxvt_tabbedex = callPackage ../applications/misc/rxvt_unicode-plugins/urxvt-tabbedex { };
  urxvt_font_size = callPackage ../applications/misc/rxvt_unicode-plugins/urxvt-font-size { };

  rxvt_unicode-with-plugins = callPackage ../applications/misc/rxvt_unicode/wrapper.nix {
    plugins = [ urxvt_perl urxvt_perls urxvt_tabbedex urxvt_font_size ];
  };

  sakura = callPackage ../applications/misc/sakura {
    vte = gnome3.vte_290;
  };

  sbagen = callPackage ../applications/misc/sbagen { };

  scantailor = callPackage ../applications/graphics/scantailor {
    boost = boost155;
  };

  scim = callPackage ../applications/misc/scim { };

  scite = callPackage ../applications/editors/scite { };

  scribus = callPackage ../applications/office/scribus {
    inherit (gnome) libart_lgpl;
  };

  seafile-client = callPackage ../applications/networking/seafile-client { };

  seeks = callPackage ../tools/networking/p2p/seeks {
    protobuf = protobuf2_5;
  };

  seg3d = callPackage ../applications/graphics/seg3d {
    wxGTK = wxGTK28.override { unicode = false; };
  };

  seq24 = callPackage ../applications/audio/seq24 { };

  setbfree = callPackage ../applications/audio/setbfree { };

  sflphone = callPackage ../applications/networking/instant-messengers/sflphone {
    gtk = gtk3;
  };

  simple-scan = callPackage ../applications/graphics/simple-scan { };

  siproxd = callPackage ../applications/networking/siproxd { };

  skype = callPackage_i686 ../applications/networking/instant-messengers/skype { };

  skype4pidgin = callPackage ../applications/networking/instant-messengers/pidgin-plugins/skype4pidgin { };

  skype_call_recorder = callPackage ../applications/networking/instant-messengers/skype-call-recorder { };

  slmenu = callPackage ../applications/misc/slmenu {};

  slop = callPackage ../tools/misc/slop {};

  slrn = callPackage ../applications/networking/newsreaders/slrn { };

  sooperlooper = callPackage ../applications/audio/sooperlooper { };

  sorcer = callPackage ../applications/audio/sorcer { };

  sound-juicer = callPackage ../applications/audio/sound-juicer { };

  spideroak = callPackage ../applications/networking/spideroak { };

  ssvnc = callPackage ../applications/networking/remote/ssvnc { };

  viber = callPackage ../applications/networking/instant-messengers/viber { };

  st = callPackage ../applications/misc/st {
    conf = config.st.conf or null;
  };

  stag = callPackage ../applications/misc/stag {
    curses = ncurses;
  };

  stella = callPackage ../misc/emulators/stella { };

  linuxstopmotion = callPackage ../applications/video/linuxstopmotion { };

  sweethome3d = recurseIntoAttrs (  (callPackage ../applications/misc/sweethome3d { })
                                 // (callPackage ../applications/misc/sweethome3d/editors.nix {
                                      sweethome3dApp = sweethome3d.application;
                                    })
                                 );

  sxiv = callPackage ../applications/graphics/sxiv { };

  bittorrentSync = bittorrentSync14;
  bittorrentSync14 = callPackage ../applications/networking/bittorrentsync/1.4.x.nix { };
  bittorrentSync20 = callPackage ../applications/networking/bittorrentsync/2.0.x.nix { };

  copy-com = callPackage ../applications/networking/copy-com { };

  dropbox = callPackage ../applications/networking/dropbox {
    qtbase = qt5.base;
    qtdeclarative = qt5.declarative;
    qtwebkit = qt5.webkit;
  };

  dropbox-cli = callPackage ../applications/networking/dropbox-cli { };

  lightdm = qt5Libs.callPackage ../applications/display-managers/lightdm {
    qt4 = null;
    withQt5 = false;
  };

  lightdm_qt = lightdm.override { withQt5 = true; };

  lightdm_gtk_greeter = callPackage ../applications/display-managers/lightdm-gtk-greeter { };

  slic3r = callPackage ../applications/misc/slic3r { };

  curaengine = callPackage ../applications/misc/curaengine { };

  cura = callPackage ../applications/misc/cura { };

  curaLulzbot = callPackage ../applications/misc/cura/lulzbot.nix { };

  peru = callPackage ../applications/version-management/peru {};

  printrun = callPackage ../applications/misc/printrun { };

  sddm = qt5Libs.callPackage ../applications/display-managers/sddm { };

  slim = callPackage ../applications/display-managers/slim {
    libpng = libpng12;
  };

  smartgithg = callPackage ../applications/version-management/smartgithg { };

  slimThemes = recurseIntoAttrs (callPackage ../applications/display-managers/slim/themes.nix {});

  smartdeblur = callPackage ../applications/graphics/smartdeblur { };

  snapper = callPackage ../tools/misc/snapper { };

  snd = callPackage ../applications/audio/snd { };

  shntool = callPackage ../applications/audio/shntool { };

  sipp = callPackage ../development/tools/misc/sipp { };

  sonic-visualiser = qt5Libs.callPackage ../applications/audio/sonic-visualiser {
    inherit (pkgs.vamp) vampSDK;
  };

  sox = callPackage ../applications/misc/audio/sox { };

  soxr = callPackage ../applications/misc/audio/soxr { };

  spek = callPackage ../applications/audio/spek { };

  spotify = callPackage ../applications/audio/spotify {
    inherit (gnome) GConf;
    libgcrypt = libgcrypt_1_5;
    libpng = libpng12;
  };

  libspotify = callPackage ../development/libraries/libspotify {
    apiKey = config.libspotify.apiKey or null;
  };

  src = callPackage ../applications/version-management/src/default.nix {
    git = gitMinimal;
  };

  stalonetray = callPackage ../applications/window-managers/stalonetray {};

  stp = callPackage ../applications/science/logic/stp {};

  stumpwm = callPackage ../applications/window-managers/stumpwm {
    sbcl = sbcl_1_2_5;
    lispPackages = lispPackagesFor (wrapLisp sbcl_1_2_5);
  };

  sublime = callPackage ../applications/editors/sublime { };

  sublime3 = lowPrio (callPackage ../applications/editors/sublime3 { });

  subversion = callPackage ../applications/version-management/subversion/default.nix {
    bdbSupport = true;
    httpServer = false;
    httpSupport = true;
    pythonBindings = false;
    perlBindings = false;
    javahlBindings = false;
    saslSupport = false;
    sasl = cyrus_sasl;
  };

  subversionClient = appendToName "client" (subversion.override {
    bdbSupport = false;
    perlBindings = true;
    pythonBindings = true;
  });

  subunit = callPackage ../development/libraries/subunit { };

  surf = callPackage ../applications/misc/surf {
    webkit = webkitgtk2;
  };

  swh_lv2 = callPackage ../applications/audio/swh-lv2 { };

  sylpheed = callPackage ../applications/networking/mailreaders/sylpheed { };

  symlinks = callPackage ../tools/system/symlinks { };

  # syncthing is pinned to go1.4 until https://github.com/golang/go/issues/12301 is resolved
  syncthing = go14Packages.syncthing.bin // { outputs = [ "bin" ]; };

  # linux only by now
  synergy = callPackage ../applications/misc/synergy { };

  tabbed = callPackage ../applications/window-managers/tabbed {
    enableXft = true;
  };

  taffybar = callPackage ../applications/window-managers/taffybar {
    inherit (haskellPackages) ghcWithPackages;
  };

  tagainijisho = callPackage ../applications/office/tagainijisho {};

  tahoelafs = callPackage ../tools/networking/p2p/tahoe-lafs {
    inherit (pythonPackages) twisted foolscap simplejson nevow zfec
      pycryptopp sqlite3 darcsver setuptoolsTrial setuptoolsDarcs
      numpy pyasn1 mock;
  };

  tailor = builderDefsPackage (callPackage ../applications/version-management/tailor) {};

  tangogps = callPackage ../applications/misc/tangogps {
    gconf = gnome.GConf;
  };

  teamspeak_client = callPackage ../applications/networking/instant-messengers/teamspeak/client.nix { };
  teamspeak_server = callPackage ../applications/networking/instant-messengers/teamspeak/server.nix { };

  taskjuggler = callPackage ../applications/misc/taskjuggler { };

  tasknc = callPackage ../applications/misc/tasknc { };

  taskwarrior = callPackage ../applications/misc/taskwarrior { };

  taskserver = callPackage ../servers/misc/taskserver { };

  telegram-cli = callPackage ../applications/networking/instant-messengers/telegram-cli/default.nix { };

  telepathy_gabble = callPackage ../applications/networking/instant-messengers/telepathy/gabble { };

  telepathy_haze = callPackage ../applications/networking/instant-messengers/telepathy/haze {};

  telepathy_logger = callPackage ../applications/networking/instant-messengers/telepathy/logger {};

  telepathy_mission_control = callPackage ../applications/networking/instant-messengers/telepathy/mission-control { };

  telepathy_rakia = callPackage ../applications/networking/instant-messengers/telepathy/rakia { };

  telepathy_salut = callPackage ../applications/networking/instant-messengers/telepathy/salut {};

  telepathy_idle = callPackage ../applications/networking/instant-messengers/telepathy/idle {};

  terminal-notifier = callPackage ../applications/misc/terminal-notifier {};

  terminator = callPackage ../applications/misc/terminator {
    vte = gnome.vte.override { pythonSupport = true; };
    inherit (pythonPackages) notify;
  };

  termite = callPackage ../applications/misc/termite {
    gtk = gtk3;
    vte = gnome3.vte-select-text;
   };

  tesseract = callPackage ../applications/graphics/tesseract { };

  tetraproc = callPackage ../applications/audio/tetraproc { };

  thinkingRock = callPackage ../applications/misc/thinking-rock { };

  thunderbird = callPackage ../applications/networking/mailreaders/thunderbird {
    inherit (gnome) libIDL;
    inherit (pythonPackages) pysqlite;
    libpng = libpng_apng;
  };

  thunderbird-bin = callPackage ../applications/networking/mailreaders/thunderbird-bin {
    gconf = pkgs.gnome.GConf;
    inherit (pkgs.gnome) libgnome libgnomeui;
  };

  tig = gitAndTools.tig;

  tilda = callPackage ../applications/misc/tilda {
    vte = gnome3.vte_290;
    gtk = gtk3;
  };

  timbreid = callPackage ../applications/audio/pd-plugins/timbreid { };

  timidity = callPackage ../tools/misc/timidity { };

  tint2 = callPackage ../applications/misc/tint2 { };

  tkcvs = callPackage ../applications/version-management/tkcvs { };

  tla = callPackage ../applications/version-management/arch { };

  tlp = callPackage ../tools/misc/tlp {
    enableRDW = config.networking.networkmanager.enable or false;
  };

  todo-txt-cli = callPackage ../applications/office/todo.txt-cli { };

  tomahawk = callPackage ../applications/audio/tomahawk {
    inherit (pkgs.kde4) kdelibs;
    enableXMPP      = config.tomahawk.enableXMPP      or true;
    enableKDE       = config.tomahawk.enableKDE       or false;
    enableTelepathy = config.tomahawk.enableTelepathy or false;
  };

  torchat = callPackage ../applications/networking/instant-messengers/torchat {
    wrapPython = pythonPackages.wrapPython;
  };

  tortoisehg = callPackage ../applications/version-management/tortoisehg { };

  toxic = callPackage ../applications/networking/instant-messengers/toxic { };

  transcode = callPackage ../applications/audio/transcode { };

  transmission = callPackage ../applications/networking/p2p/transmission { };
  transmission_gtk = transmission.override { enableGTK3 = true; };

  transmission_remote_gtk = callPackage ../applications/networking/p2p/transmission-remote-gtk {};

  trayer = callPackage ../applications/window-managers/trayer { };

  tree = callPackage ../tools/system/tree {};

  trezor-bridge = callPackage ../applications/networking/browsers/mozilla-plugins/trezor { };

  tribler = callPackage ../applications/networking/p2p/tribler { };

  github-release = callPackage ../development/tools/github/github-release { };

  tuxguitar = callPackage ../applications/editors/music/tuxguitar { };

  twister = callPackage ../applications/networking/p2p/twister { };

  twmn = callPackage ../applications/misc/twmn { };

  twinkle = callPackage ../applications/networking/instant-messengers/twinkle { };

  umurmur = callPackage ../applications/networking/umurmur { };

  unison = callPackage ../applications/networking/sync/unison {
    inherit (ocamlPackages) lablgtk;
    enableX11 = config.unison.enableX11 or true;
  };

  unpaper = callPackage ../tools/graphics/unpaper { };

  uucp = callPackage ../tools/misc/uucp { };

  uvccapture = callPackage ../applications/video/uvccapture { };

  uwimap = callPackage ../tools/networking/uwimap { };

  uzbl = callPackage ../applications/networking/browsers/uzbl {
    webkit = webkitgtk2;
  };

  utox = callPackage ../applications/networking/instant-messengers/utox { };

  vanitygen = callPackage ../applications/misc/vanitygen { };

  vanubi = callPackage ../applications/editors/vanubi {
    vala = vala_0_26;
  };

  vbindiff = callPackage ../applications/editors/vbindiff { };

  vcprompt = callPackage ../applications/version-management/vcprompt { };

  vdirsyncer = callPackage ../tools/misc/vdirsyncer { };

  vdpauinfo = callPackage ../tools/X11/vdpauinfo { };

  veracity = callPackage ../applications/version-management/veracity {};

  viewMtn = builderDefsPackage (callPackage ../applications/version-management/viewmtn/0.10.nix)
  {
    flup = pythonPackages.flup;
  };

  vim = callPackage ../applications/editors/vim {
    inherit (darwin.apple_sdk.frameworks) Carbon Cocoa;
  };

  macvim = callPackage ../applications/editors/vim/macvim.nix { stdenv = clangStdenv; };

  vimHugeX = vim_configurable;

  vim_configurable = vimUtils.makeCustomizable (callPackage ../applications/editors/vim/configurable.nix {
    inherit (darwin.apple_sdk.frameworks) CoreServices Cocoa Foundation CoreData;
    inherit (darwin) libobjc cf-private;

    features = "huge"; # one of  tiny, small, normal, big or huge
    lua = pkgs.lua5_1;
    gui = config.vim.gui or "auto";

    # optional features by flags
    flags = [ "python" "X11" ]; # only flag "X11" by now
  });

  vimNox = lowPrio (vim_configurable.override { source = "vim-nox"; });

  qpdfview = callPackage ../applications/misc/qpdfview {};

  qtile = callPackage ../applications/window-managers/qtile { };

  qvim = lowPrio (callPackage ../applications/editors/vim/qvim.nix {
    features = "huge"; # one of  tiny, small, normal, big or huge
    lua = pkgs.lua5;
    flags = [ "python" "X11" ]; # only flag "X11" by now
  });

  vimpc = callPackage ../applications/audio/vimpc { };

  neovim = callPackage ../applications/editors/neovim {
    inherit (lua52Packages) lpeg luaMessagePack luabitop;
  };

  virtviewer = callPackage ../applications/virtualization/virt-viewer {
    gtkvnc = gtkvnc.override { enableGTK3 = true; };
    spice_gtk = spice_gtk.override { enableGTK3 = true; };
  };
  virtmanager = callPackage ../applications/virtualization/virt-manager {
    inherit (gnome) gnome_python;
    vte = gnome3.vte;
    dconf = gnome3.dconf;
    gtkvnc = gtkvnc.override { enableGTK3 = true; };
    spice_gtk = spice_gtk.override { enableGTK3 = true; };
    system-libvirt = libvirt;
  };

  virtinst = callPackage ../applications/virtualization/virtinst {};

  virtualgl = callPackage ../tools/X11/virtualgl { };

  primus = callPackage ../tools/X11/primus {
    primusLib = callPackage ../tools/X11/primus/lib.nix {
      nvidia = linuxPackages.nvidia_x11;
    };

    primusLib_i686 = if system == "x86_64-linux"
      then callPackage_i686 ../tools/X11/primus/lib.nix {
             nvidia = pkgsi686Linux.linuxPackages.nvidia_x11.override { libsOnly = true; };
           }
      else null;
  };

  bumblebee = callPackage ../tools/X11/bumblebee {
    nvidia_x11 = linuxPackages.nvidia_x11;
    nvidia_x11_i686 = if system == "x86_64-linux"
      then pkgsi686Linux.linuxPackages.nvidia_x11.override { libsOnly = true; }
      else null;
    virtualgl = virtualgl;
    virtualgl_i686 = if system == "x86_64-linux"
      then pkgsi686Linux.virtualgl
      else null;
  };

  # use if you intend to connect the nvidia card to a monitor
  bumblebee_display = bumblebee.override {
    useDisplayDevice = true;
  };

  vkeybd = callPackage ../applications/audio/vkeybd {};

  vlc = callPackage ../applications/video/vlc {
    ffmpeg = ffmpeg_2;
  };

  vlc_qt5 = qt5Libs.vlc;

  vmpk = callPackage ../applications/audio/vmpk { };

  vnstat = callPackage ../applications/networking/vnstat { };

  VoiceOfFaust = callPackage ../applications/audio/VoiceOfFaust { };

  vorbisTools = callPackage ../applications/audio/vorbis-tools { };

  vue = callPackage ../applications/misc/vue { };

  vwm = callPackage ../applications/window-managers/vwm { };

  vym = callPackage ../applications/misc/vym { };

  w3m = callPackage ../applications/networking/browsers/w3m {
    graphicsSupport = false;
  };

  weechat = callPackage ../applications/networking/irc/weechat {
    inherit (darwin) libobjc;
  };

  westonLite = callPackage ../applications/window-managers/weston {
    pango = null;
    freerdp = null;
    libunwind = null;
    vaapi = null;
    libva = null;
    libwebp = null;
    xwayland = null;
  };

  weston = callPackage ../applications/window-managers/weston {
    freerdp = freerdpUnstable;
  };

  windowmaker = callPackage ../applications/window-managers/windowmaker { };

  alsamixer.app = callPackage ../applications/window-managers/windowmaker/dockapps/alsamixer.app.nix { };

  wmcalclock = callPackage ../applications/window-managers/windowmaker/dockapps/wmcalclock.nix { };

  wmsm.app = callPackage ../applications/window-managers/windowmaker/dockapps/wmsm.app.nix { };

  wmsystemtray = callPackage ../applications/window-managers/windowmaker/dockapps/wmsystemtray.nix { };

  winswitch = callPackage ../tools/X11/winswitch { };

  wings = callPackage ../applications/graphics/wings {
    erlang = erlangR14;
    esdl = esdl.override { erlang = erlangR14; };
  };

  wmname = callPackage ../applications/misc/wmname { };

  wmctrl = callPackage ../tools/X11/wmctrl { };

  wmii_hg = callPackage ../applications/window-managers/wmii-hg { };

  wordnet = callPackage ../applications/misc/wordnet { };

  workrave = callPackage ../applications/misc/workrave {
    inherit (gnome) GConf gconfmm;
    inherit (python27Packages) cheetah;
  };

  wrapFirefox =
    { browser, browserName ? "firefox", desktopName ? "Firefox", nameSuffix ? ""
    , icon ? browserName }:
    let
      cfg = stdenv.lib.attrByPath [ browserName ] {} config;
      enableAdobeFlash = cfg.enableAdobeFlash or false;
      enableGnash = cfg.enableGnash or false;
      jre = cfg.jre or false;
      icedtea = cfg.icedtea or false;
    in
    callPackage ../applications/networking/browsers/firefox/wrapper.nix {
      inherit browser browserName desktopName nameSuffix icon;
      libtrick = true;
      plugins =
         assert !(enableGnash && enableAdobeFlash);
         assert !(jre && icedtea);
         ([ ]
          ++ lib.optional enableGnash gnash
          ++ lib.optional enableAdobeFlash flashplayer
          ++ lib.optional (cfg.enableDjvu or false) (djview4)
          ++ lib.optional (cfg.enableMPlayer or false) (MPlayerPlugin browser)
          ++ lib.optional (cfg.enableGeckoMediaPlayer or false) gecko_mediaplayer
          ++ lib.optional (supportsJDK && jre && jrePlugin ? mozillaPlugin) jrePlugin
          ++ lib.optional icedtea icedtea_web
          ++ lib.optional (cfg.enableGoogleTalkPlugin or false) google_talk_plugin
          ++ lib.optional (cfg.enableFriBIDPlugin or false) fribid
          ++ lib.optional (cfg.enableGnomeExtensions or false) gnome3.gnome_shell
          ++ lib.optional (cfg.enableTrezor or false) trezor-bridge
          ++ lib.optional (cfg.enableBluejeans or false) bluejeans
         );
      libs = [ gstreamer gst_plugins_base ] ++ lib.optionals (cfg.enableQuakeLive or false)
             (with xorg; [ stdenv.cc libX11 libXxf86dga libXxf86vm libXext libXt alsaLib zlib ])
             ++ lib.optional (enableAdobeFlash && (cfg.enableAdobeFlashDRM or false)) hal-flash
             ++ lib.optional (config.pulseaudio or false) libpulseaudio;
      gst_plugins = [ gst_plugins_base gst_plugins_good gst_plugins_bad gst_plugins_ugly gst_ffmpeg ];
      gtk_modules = [ libcanberra ];
    };

  retroArchCores =
    let
      cfg = config.retroarch or {};
      inherit (lib) optional;
    in with libretro;
      ([ ]
      ++ optional (cfg.enable4do or false) _4do
      ++ optional (cfg.enableBsnesMercury or false) bsnes-mercury
      ++ optional (cfg.enableDesmume or false) desmume
      ++ optional (cfg.enableFBA or false) fba
      ++ optional (cfg.enableFceumm or false) fceumm
      ++ optional (cfg.enableGambatte or false) gambatte
      ++ optional (cfg.enableGenesisPlusGX or false) genesis-plus-gx
      ++ optional (cfg.enableMednafenPCEFast or false) mednafen-pce-fast
      ++ optional (cfg.enableMupen64Plus or false) mupen64plus
      ++ optional (cfg.enableNestopia or false) nestopia
      ++ optional (cfg.enablePicodrive or false) picodrive
      ++ optional (cfg.enablePrboom or false) prboom
      ++ optional (cfg.enablePPSSPP or false) ppsspp
      ++ optional (cfg.enableQuickNES or false) quicknes
      ++ optional (cfg.enableScummVM or false) scummvm
      ++ optional (cfg.enableSnes9x or false) snes9x
      ++ optional (cfg.enableSnes9xNext or false) snes9x-next
      ++ optional (cfg.enableStella or false) stella
      ++ optional (cfg.enableVbaNext or false) vba-next
      ++ optional (cfg.enableVbaM or false) vba-m
      );

  wrapRetroArch = { retroarch }: callPackage ../misc/emulators/retroarch/wrapper.nix {
    inherit retroarch;
    cores = retroArchCores;
  };

  wrapKodi = { kodi }: callPackage ../applications/video/kodi/wrapper.nix {
    inherit kodi;
    plugins = let inherit (lib) optional; in with kodiPlugins;
      ([]
      ++ optional (config.kodi.enableAdvancedLauncher or false) advanced-launcher
      ++ optional (config.kodi.enableGenesis or false) genesis
      ++ optional (config.kodi.enableSVTPlay or false) svtplay
      );
  };

  wxhexeditor = callPackage ../applications/editors/wxhexeditor { };

  wxcam = callPackage ../applications/video/wxcam {
    inherit (gnome) libglade;
    wxGTK = wxGTK28;
    gtk = gtk2;
  };

  x11vnc = callPackage ../tools/X11/x11vnc { };

  x2goclient = callPackage ../applications/networking/remote/x2goclient { };

  x2vnc = callPackage ../tools/X11/x2vnc { };

  x42-plugins = callPackage ../applications/audio/x42-plugins { };

  xaos = builderDefsPackage (callPackage ../applications/graphics/xaos) {
    libpng = libpng12;
  };

  xara = callPackage ../applications/graphics/xara { };

  xawtv = callPackage ../applications/video/xawtv { };

  xbindkeys = callPackage ../tools/X11/xbindkeys { };

  xbindkeys-config = callPackage ../tools/X11/xbindkeys-config/default.nix {
    gtk = gtk2;
  };

  kodiPlain = callPackage ../applications/video/kodi { };
  xbmcPlain = kodiPlain;

  kodiPlugins = recurseIntoAttrs (callPackage ../applications/video/kodi/plugins.nix {
    kodi = kodiPlain;
  });
  xbmcPlugins = kodiPlugins;

  kodi = wrapKodi {
    kodi = kodiPlain;
  };
  xbmc = kodi;

  kodi-retroarch-advanced-launchers =
    callPackage ../misc/emulators/retroarch/kodi-advanced-launchers.nix {
      cores = retroArchCores;
  };
  xbmc-retroarch-advanced-launchers = kodi-retroarch-advanced-launchers;

  xca = callPackage ../applications/misc/xca { };

  xcalib = callPackage ../tools/X11/xcalib { };

  xcape = callPackage ../tools/X11/xcape { };

  xchainkeys = callPackage ../tools/X11/xchainkeys { };

  xchat = callPackage ../applications/networking/irc/xchat { };

  xchm = callPackage ../applications/misc/xchm { };

  inherit (xorg) xcompmgr;

  compton = callPackage ../applications/window-managers/compton { };

  compton-git = callPackage ../applications/window-managers/compton/git.nix { };

  xdaliclock = callPackage ../tools/misc/xdaliclock {};

  xdg-user-dirs = callPackage ../tools/X11/xdg-user-dirs { };

  xdg_utils = callPackage ../tools/X11/xdg-utils { };

  xdotool = callPackage ../tools/X11/xdotool { };

  xen_4_5_0 = callPackage ../applications/virtualization/xen/4.5.0.nix { };
  xen_4_5_1 = callPackage ../applications/virtualization/xen/4.5.1.nix { };
  xen_xenServer = callPackage ../applications/virtualization/xen/4.5.0.nix { xenserverPatched = true; };
  xen = xen_4_5_1;

  win-spice = callPackage ../applications/virtualization/driver/win-spice { };
  win-virtio = callPackage ../applications/virtualization/driver/win-virtio { };
  win-qemu = callPackage ../applications/virtualization/driver/win-qemu { };
  win-pvdrivers = callPackage ../applications/virtualization/driver/win-pvdrivers { };
  win-signed-gplpv-drivers = callPackage ../applications/virtualization/driver/win-signed-gplpv-drivers { };

  xfe = callPackage ../applications/misc/xfe {
    fox = fox_1_6;
  };

  xfig = callPackage ../applications/graphics/xfig { };

  xineUI = callPackage ../applications/video/xine-ui { };

  xneur_0_13 = callPackage ../applications/misc/xneur { };

  xneur_0_8 = callPackage ../applications/misc/xneur/0.8.nix { };

  xneur = xneur_0_13;

  gxneur = callPackage ../applications/misc/gxneur  {
    inherit (gnome) libglade GConf;
  };

  xiphos = callPackage ../applications/misc/xiphos {
    gconf = gnome2.GConf;
    inherit (gnome2) gtkhtml libgtkhtml libglade scrollkeeper;
    python = python27;
    webkitgtk = webkitgtk2;
  };

  xournal = callPackage ../applications/graphics/xournal {
    inherit (gnome) libgnomeprint libgnomeprintui libgnomecanvas;
  };

  apvlv = callPackage ../applications/misc/apvlv { };

  xpdf = callPackage ../applications/misc/xpdf {
    motif = lesstif;
    base14Fonts = "${ghostscript}/share/ghostscript/fonts";
  };

  xkb_switch = callPackage ../tools/X11/xkb-switch { };

  xkblayout-state = callPackage ../applications/misc/xkblayout-state { };

  xmonad-with-packages = callPackage ../applications/window-managers/xmonad/wrapper.nix {
    inherit (haskellPackages) ghcWithPackages;
    packages = self: [];
  };

  xmonad_log_applet_gnome2 = callPackage ../applications/window-managers/xmonad-log-applet {
    desktopSupport = "gnome2";
    inherit (xfce) libxfce4util xfce4panel;
    gnome2_panel = gnome2.gnome_panel;
    GConf2 = gnome2.GConf;
  };

  xmonad_log_applet_gnome3 = callPackage ../applications/window-managers/xmonad-log-applet {
    desktopSupport = "gnome3";
    inherit (xfce) libxfce4util xfce4panel;
    gnome2_panel = gnome2.gnome_panel;
    GConf2 = gnome2.GConf;
  };

  xmonad_log_applet_xfce = callPackage ../applications/window-managers/xmonad-log-applet {
    desktopSupport = "xfce4";
    inherit (xfce) libxfce4util xfce4panel;
    gnome2_panel = gnome2.gnome_panel;
    GConf2 = gnome2.GConf;
  };

  libxpdf = callPackage ../applications/misc/xpdf/libxpdf.nix { };

  xpra = callPackage ../tools/X11/xpra { inherit (texFunctions) fontsConf; };
  libfakeXinerama = callPackage ../tools/X11/xpra/libfakeXinerama.nix { };
  #TODO: 'pil' is not available for python3, yet
  xpraGtk3 = callPackage ../tools/X11/xpra/gtk3.nix { inherit (texFunctions) fontsConf; inherit (python3Packages) buildPythonPackage python cython pygobject3 pycairo; };

  xrestop = callPackage ../tools/X11/xrestop { };

  xscreensaver = callPackage ../misc/screensavers/xscreensaver {
    inherit (gnome) libglade;
  };

  xss-lock = callPackage ../misc/screensavers/xss-lock { };

  xsynth_dssi = callPackage ../applications/audio/xsynth-dssi { };

  xterm = callPackage ../applications/misc/xterm { };

  finalterm = callPackage ../applications/misc/finalterm { };

  roxterm = callPackage ../applications/misc/roxterm {
    inherit (pythonPackages) lockfile;
    inherit (gnome3) gsettings_desktop_schemas;
    vte = gnome3.vte_290;
  };

  xtrace = callPackage ../tools/X11/xtrace { };

  xlaunch = callPackage ../tools/X11/xlaunch { };

  xmacro = callPackage ../tools/X11/xmacro { };

  xmove = callPackage ../applications/misc/xmove { };

  xmp = callPackage ../applications/audio/xmp { };

  xnee = callPackage ../tools/X11/xnee { };

  xvidcap = callPackage ../applications/video/xvidcap {
    inherit (gnome) scrollkeeper libglade;
  };

  yate = callPackage ../applications/misc/yate { };

  inherit (gnome3) yelp;

  qgis = callPackage ../applications/gis/qgis {};

  qtbitcointrader = callPackage ../applications/misc/qtbitcointrader {
    qt = qt4;
  };

  pahole = callPackage ../development/tools/misc/pahole {};

  yed = callPackage ../applications/graphics/yed {};

  ykpers = callPackage ../applications/misc/ykpers {};

  yoshimi = callPackage ../applications/audio/yoshimi {
    fltk = fltk13.override { cfg.xftSupport = true; };
  };

  zam-plugins = callPackage ../applications/audio/zam-plugins { };

  zathuraCollection = recurseIntoAttrs
    (callPackage ../applications/misc/zathura {
        callPackage = newScope pkgs.zathuraCollection;
        useMupdf = config.zathura.useMupdf or false;
      });

  zathura = zathuraCollection.zathuraWrapper;

  zed = callPackage ../applications/editors/zed { };

  zeroc_ice = callPackage ../development/libraries/zeroc-ice { };

  zexy = callPackage ../applications/audio/pd-plugins/zexy  { };

  girara = callPackage ../applications/misc/girara {
    gtk = gtk3;
  };

  girara-light = callPackage ../applications/misc/girara {
    gtk = gtk3;
    withBuildColors = false;
    ncurses = null;
  };

  zgrviewer = callPackage ../applications/graphics/zgrviewer {};

  zim = callPackage ../applications/office/zim {
    pygtk = pyGtkGlade;
  };

  zotero = callPackage ../applications/office/zotero {};

  zynaddsubfx = callPackage ../applications/audio/zynaddsubfx { };

  ### GAMES

  "2048-in-terminal" = callPackage ../games/2048-in-terminal { };

  airstrike = callPackage ../games/airstrike { };

  alienarena = callPackage ../games/alienarena { };

  andyetitmoves = if stdenv.isLinux then callPackage ../games/andyetitmoves {} else null;

  anki = callPackage ../games/anki { };

  asc = callPackage ../games/asc {
    lua = lua5_1;
    libsigcxx = libsigcxx12;
  };

  astromenace = callPackage ../games/astromenace { };

  atanks = callPackage ../games/atanks {};

  ballAndPaddle = callPackage ../games/ball-and-paddle {
    guile = guile_1_8;
  };

  bitsnbots = callPackage ../games/bitsnbots {
    lua = lua5;
  };

  blackshades = callPackage ../games/blackshades { };

  blackshadeselite = callPackage ../games/blackshadeselite { };

  blobby = callPackage ../games/blobby { };

  bsdgames = callPackage ../games/bsdgames { };

  btanks = callPackage ../games/btanks { };

  bzflag = callPackage ../games/bzflag { };

  castle_combat = callPackage ../games/castle-combat { };

  cataclysm-dda = callPackage ../games/cataclysm-dda { };

  chessdb = callPackage ../games/chessdb { };

  cockatrice = qt5Libs.callPackage ../games/cockatrice {  };

  confd = goPackages.confd.bin // { outputs = [ "bin" ]; };

  construoBase = lowPrio (callPackage ../games/construo {
    mesa = null;
    freeglut = null;
  });

  construo = construoBase.override {
    inherit mesa freeglut;
  };

  crack_attack = callPackage ../games/crack-attack { };

  crafty = callPackage ../games/crafty { };
  craftyFull = appendToName "full" (crafty.override { fullVariant = true; });

  crrcsim = callPackage ../games/crrcsim {};

  dfhack = callPackage_i686 ../games/dfhack {
    inherit (pkgsi686Linux.perlPackages) XMLLibXML XMLLibXSLT;
  };

  dhewm3 = callPackage ../games/dhewm3 {};

  drumkv1 = callPackage ../applications/audio/drumkv1 { };

  dwarf_fortress = callPackage_i686 ../games/dwarf-fortress {
    SDL_image = pkgsi686Linux.SDL_image.override {
      libpng = pkgsi686Linux.libpng12;
    };
  };

  dwarf-therapist = callPackage ../games/dwarf-therapist { };

  d1x_rebirth = callPackage ../games/d1x-rebirth { };

  d2x_rebirth = callPackage ../games/d2x-rebirth { };

  eboard = callPackage ../games/eboard { };

  eduke32 = callPackage ../games/eduke32 { };

  egoboo = callPackage ../games/egoboo { };

  exult = callPackage ../games/exult { };

  fairymax = callPackage ../games/fairymax {};

  flightgear = qt5Libs.callPackage ../games/flightgear { };

  freecell-solver = callPackage ../games/freecell-solver { };

  freeciv = callPackage ../games/freeciv { };

  freeciv_gtk = callPackage ../games/freeciv {
    gtkClient = true;
    sdlClient = false;
  };

  freedink = callPackage ../games/freedink { };

  fsg = callPackage ../games/fsg {
    wxGTK = wxGTK28.override { unicode = false; };
  };

  gemrb = callPackage ../games/gemrb { };

  gl117 = callPackage ../games/gl-117 {};

  glestae = callPackage ../games/glestae {};

  globulation2 = callPackage ../games/globulation {
    boost = boost155;
  };

  gltron = callPackage ../games/gltron { };

  gnubg = callPackage ../games/gnubg { };

  gnuchess = callPackage ../games/gnuchess { };

  gnugo = callPackage ../games/gnugo { };

  gtypist = callPackage ../games/gtypist { };

  gzdoom = callPackage ../games/gzdoom { };

  hedgewars = callPackage ../games/hedgewars {
    inherit (haskellPackages) ghcWithPackages;
  };

  hexen = callPackage ../games/hexen { };

  icbm3d = callPackage ../games/icbm3d { };

  ingen = callPackage ../applications/audio/ingen {
    inherit (pythonPackages) rdflib;
  };

  instead = callPackage ../games/instead {
    lua = lua5;
  };

  kobodeluxe = callPackage ../games/kobodeluxe { };

  lgogdownloader = callPackage ../games/lgogdownloader { };

  lincity = builderDefsPackage (callPackage ../games/lincity) {};

  lincity_ng = callPackage ../games/lincity/ng.nix {};

  mars = callPackage ../games/mars { };

  megaglest = callPackage ../games/megaglest {};

  micropolis = callPackage ../games/micropolis { };

  mnemosyne = callPackage ../games/mnemosyne {
    inherit (pythonPackages) matplotlib cherrypy sqlite3;
  };

  n2048 = callPackage ../games/n2048 {};

  naev = callPackage ../games/naev { };

  nexuiz = callPackage ../games/nexuiz { };

  njam = callPackage ../games/njam { };

  newtonwars = callPackage ../games/newtonwars { };

  oilrush = callPackage ../games/oilrush { };

  openmw = callPackage ../games/openmw { };

  openra = callPackage ../games/openra { lua = lua5_1; };

  openttd = callPackage ../games/openttd {
    zlib = zlibStatic;
  };

  opentyrian = callPackage ../games/opentyrian { };

  openxcom = callPackage ../games/openxcom { };

  performous = callPackage ../games/performous { };

  pingus = callPackage ../games/pingus {};

  pioneers = callPackage ../games/pioneers { };

  pong3d = callPackage ../games/pong3d { };

  prboom = callPackage ../games/prboom { };

  qqwing = callPackage ../games/qqwing { };

  quake3demo = callPackage ../games/quake3/wrapper {
    name = "quake3-demo-${quake3game.name}";
    description = "Demo of Quake 3 Arena, a classic first-person shooter";
    game = quake3game;
    paks = [quake3demodata];
  };

  quake3demodata = callPackage ../games/quake3/demo { };

  quake3game = callPackage ../games/quake3/game { };

  quantumminigolf = callPackage ../games/quantumminigolf {};

  racer = callPackage ../games/racer { };

  residualvm = callPackage ../games/residualvm {
    openglSupport = mesaSupported;
  };

  rigsofrods = callPackage ../games/rigsofrods {
    mygui = myguiSvn;
  };

  rili = callPackage ../games/rili { };

  rogue = callPackage ../games/rogue { };

  saga = callPackage ../applications/gis/saga { };

  samplv1 = callPackage ../applications/audio/samplv1 { };

  sauerbraten = callPackage ../games/sauerbraten {};

  scid = callPackage ../games/scid { };

  scummvm = callPackage ../games/scummvm { };

  scorched3d = callPackage ../games/scorched3d { };

  sdlmame = callPackage ../games/sdlmame { };

  sgtpuzzles = callPackage (callPackage ../games/sgt-puzzles) { };

  simutrans = callPackage ../games/simutrans { };
  # get binaries without data built by Hydra
  simutrans_binaries = lowPrio simutrans.binaries;

  snake4 = callPackage ../games/snake4 { };

  soi = callPackage ../games/soi {};

  # You still can override by passing more arguments.
  spaceOrbit = callPackage ../games/orbit { };

  spring = callPackage ../games/spring {
    boost = boost155;
    cmake = cmake-2_8;
  };

  springLobby = callPackage ../games/spring/springlobby.nix { };

  stardust = callPackage ../games/stardust {};

  steamPackages = callPackage ../games/steam { };
  steam = steamPackages.steam-chrootenv.override {
    # DEPRECATED
    withJava = config.steam.java or false;
    withPrimus = config.steam.primus or false;
  };

  stuntrally = callPackage ../games/stuntrally { };

  superTux = callPackage ../games/super-tux { };

  superTuxKart = callPackage ../games/super-tux-kart { };

  synthv1 = callPackage ../applications/audio/synthv1 { };

  the-powder-toy = callPackage ../games/the-powder-toy {
    lua = lua5_1;
  };

  tbe = callPackage ../games/the-butterfly-effect { };

  teetertorture = callPackage ../games/teetertorture { };

  teeworlds = callPackage ../games/teeworlds { };

  tennix = callPackage ../games/tennix { };

  tibia = callPackage_i686 ../games/tibia { };

  tintin = callPackage ../games/tintin { };

  tome4 = callPackage ../games/tome4 { };

  tpm = callPackage ../games/thePenguinMachine { };

  tremulous = callPackage ../games/tremulous { };

  speed_dreams = callPackage ../games/speed-dreams {
    # Torcs wants to make shared libraries linked with plib libraries (it provides static).
    # i686 is the only platform I know than can do that linking without plib built with -fPIC
    plib = plib.override { enablePIC = !stdenv.isi686; };
    libpng = libpng12;
  };

  torcs = callPackage ../games/torcs {
    # Torcs wants to make shared libraries linked with plib libraries (it provides static).
    # i686 is the only platform I know than can do that linking without plib built with -fPIC
    plib = plib.override { enablePIC = !stdenv.isi686; };
  };

  trigger = callPackage ../games/trigger { };

  typespeed = callPackage ../games/typespeed { };

  ufoai = callPackage ../games/ufoai { };

  ultimatestunts = callPackage ../games/ultimatestunts { };

  ultrastardx = callPackage ../games/ultrastardx {
    ffmpeg = ffmpeg_0;
    lua = lua5;
  };

  unvanquished = callPackage ../games/unvanquished { };

  uqm = callPackage ../games/uqm { };

  urbanterror = callPackage ../games/urbanterror { };

  ue4demos = recurseIntoAttrs (callPackage ../games/ue4demos { });

  ut2004demo = callPackage ../games/ut2004demo { };

  vdrift = callPackage ../games/vdrift { };

  vectoroids = callPackage ../games/vectoroids { };

  vessel = callPackage_i686 ../games/vessel { };

  voxelands = callPackage ../games/voxelands {
    libpng = libpng12;
  };

  warmux = callPackage ../games/warmux { };

  warsow = callPackage ../games/warsow {
    libjpeg = libjpeg62;
  };

  warzone2100 = callPackage ../games/warzone2100 { };

  widelands = callPackage ../games/widelands {
    lua = lua5_1;
  };

  worldofgoo_demo = callPackage ../games/worldofgoo {
    demo = true;
  };

  worldofgoo = callPackage ../games/worldofgoo { };

  xboard =  callPackage ../games/xboard { };

  xconq = callPackage ../games/xconq {
    tcl = tcl-8_5;
    tk = tk-8_5;
  };

  # TODO: the corresponding nix file is missing
  # xracer = callPackage ../games/xracer { };

  xonotic = callPackage ../games/xonotic { };

  xskat = callPackage ../games/xskat { };

  xsnow = callPackage ../games/xsnow { };

  xsokoban = builderDefsPackage (callPackage ../games/xsokoban) {};

  zandronum = callPackage ../games/zandronum { };
  zandronum-server = callPackage ../games/zandronum/server.nix { };
  zandronum-bin = callPackage ../games/zandronum/bin.nix { };

  zdoom = callPackage ../games/zdoom { };

  zod = callPackage ../games/zod { };

  zoom = callPackage ../games/zoom { };

  keen4 = callPackage ../games/keen4 { };

  zeroad = callPackage ../games/0ad { };

  ### DESKTOP ENVIRONMENTS

  cinnamon = recurseIntoAttrs rec {
    callPackage = newScope pkgs.cinnamon;
    inherit (gnome3) gnome_common libgnomekbd gnome-menus zenity;

    muffin = callPackage ../desktops/cinnamon/muffin.nix { } ;

    cinnamon-control-center = callPackage ../desktops/cinnamon/cinnamon-control-center.nix{ };

    cinnamon-settings-daemon = callPackage ../desktops/cinnamon/cinnamon-settings-daemon.nix{ };

    cinnamon-session = callPackage ../desktops/cinnamon/cinnamon-session.nix{ } ;

    cinnamon-desktop = callPackage ../desktops/cinnamon/cinnamon-desktop.nix { };

    cinnamon-translations = callPackage ../desktops/cinnamon/cinnamon-translations.nix { };

    cjs = callPackage ../desktops/cinnamon/cjs.nix { };
  };

  clearlooks-phenix = callPackage ../misc/themes/gtk3/clearlooks-phenix { };

  enlightenment = callPackage ../desktops/enlightenment { };

  e19 = recurseIntoAttrs (callPackage ../desktops/e19 {
    callPackage = newScope pkgs.e19;
  });

  gnome2 = callPackage ../desktops/gnome-2 {
    callPackage = pkgs.newScope pkgs.gnome2;
    self = pkgs.gnome2;
  }  // pkgs.gtkLibs // {
    # Backwards compatibility;
    inherit (pkgs) libsoup libwnck gtk_doc gnome_doc_utils;
  };

  gnome3_16 = recurseIntoAttrs (callPackage ../desktops/gnome-3/3.16 { });

  gnome3_18 = recurseIntoAttrs (callPackage ../desktops/gnome-3/3.18 { });

  gnome3 = gnome3_16;

  gnome = recurseIntoAttrs gnome2;

  hsetroot = callPackage ../tools/X11/hsetroot { };

  kakasi = callPackage ../tools/text/kakasi { };

  kde4 = recurseIntoAttrs pkgs.kde414;

  kde414 =
    kdePackagesFor
      {
        libusb = libusb1;
        libcanberra = libcanberra_kde;
        boost = boost155;
        kdelibs = kdeApps_15_08.kdelibs;
      }
      ../desktops/kde-4.14;


  kdePackagesFor = extra: dir:
    let
      # list of extra packages not included in KDE
      # the real work in this function is done below this list
      extraPackages = callPackage:
        rec {
          amarok = callPackage ../applications/audio/amarok { };

          bangarang = callPackage ../applications/video/bangarang { };

          basket = callPackage ../applications/office/basket { };

          bluedevil = callPackage ../tools/bluetooth/bluedevil { };

          calligra = callPackage ../applications/office/calligra { eigen = eigen2; };

          choqok = callPackage ../applications/networking/instant-messengers/choqok { };

          colord-kde = callPackage ../tools/misc/colord-kde { };

          digikam = callPackage ../applications/graphics/digikam { };

          eventlist = callPackage ../applications/office/eventlist {};

          k3b = callPackage ../applications/misc/k3b {
            cdrtools = cdrkit;
          };

          kadu = callPackage ../applications/networking/instant-messengers/kadu { };

          kbibtex = callPackage ../applications/office/kbibtex { };

          kde_gtk_config = callPackage ../tools/misc/kde-gtk-config { };

          kde_wacomtablet = callPackage ../applications/misc/kde-wacomtablet { };

          kdeconnect = callPackage ../applications/misc/kdeconnect { };

          kdenlive = callPackage ../applications/video/kdenlive { mlt = mlt-qt4; };

          kdesvn = callPackage ../applications/version-management/kdesvn { };

          kdevelop = callPackage ../applications/editors/kdevelop { };

          kdevplatform = callPackage ../development/libraries/kdevplatform {
            boost = boost155;
          };

          kdiff3 = callPackage ../tools/text/kdiff3 { };

          kgraphviewer = callPackage ../applications/graphics/kgraphviewer { };

          kile = callPackage ../applications/editors/kile { };

          kmplayer = callPackage ../applications/video/kmplayer { };

          kmymoney = callPackage ../applications/office/kmymoney { };

          kipi_plugins = callPackage ../applications/graphics/kipi-plugins { };

          konversation = callPackage ../applications/networking/irc/konversation { };

          kvirc = callPackage ../applications/networking/irc/kvirc { };

          krename = callPackage ../applications/misc/krename { };

          krusader = callPackage ../applications/misc/krusader { };

          ksshaskpass = callPackage ../tools/security/ksshaskpass {};

          ktorrent = callPackage ../applications/networking/p2p/ktorrent { };

          kuickshow = callPackage ../applications/graphics/kuickshow { };

          libalkimia = callPackage ../development/libraries/libalkimia { };

          libktorrent = callPackage ../development/libraries/libktorrent {
            boost = boost155;
          };

          libkvkontakte = callPackage ../development/libraries/libkvkontakte { };

          liblikeback = callPackage ../development/libraries/liblikeback { };

          libmm-qt = callPackage ../development/libraries/libmm-qt { };

          libnm-qt = callPackage ../development/libraries/libnm-qt { };

          massif-visualizer = callPackage ../development/tools/analysis/massif-visualizer { };

          partitionManager = callPackage ../tools/misc/partition-manager { };

          plasma-nm = callPackage ../tools/networking/plasma-nm { };

          polkit_kde_agent = callPackage ../tools/security/polkit-kde-agent { };

          psi = callPackage ../applications/networking/instant-messengers/psi { };

          qtcurve = callPackage ../misc/themes/qtcurve { };

          quassel = callPackage ../applications/networking/irc/quassel rec {
            monolithic = true;
            daemon = false;
            client = false;
            withKDE = stdenv.isLinux;
            qt = if withKDE then qt4 else qt5; # KDE supported quassel cannot build with qt5 yet (maybe in 0.12.0)
            dconf = gnome3.dconf;
          };

          quasselWithoutKDE = (quassel.override {
            monolithic = true;
            daemon = false;
            client = false;
            withKDE = false;
            #qt = qt5;
            tag = "-without-kde";
          });

          quasselDaemon = (quassel.override {
            monolithic = false;
            daemon = true;
            client = false;
            withKDE = false;
            #qt = qt5;
            tag = "-daemon";
          });

          quasselClient = (quassel.override {
            monolithic = false;
            daemon = false;
            client = true;
            tag = "-client";
          });

          quasselClientWithoutKDE = (quasselClient.override {
            monolithic = false;
            daemon = false;
            client = true;
            withKDE = false;
            #qt = qt5;
            tag = "-client-without-kde";
          });

          rekonq = callPackage ../applications/networking/browsers/rekonq { };

          kwebkitpart = callPackage ../applications/networking/browsers/kwebkitpart { };

          rsibreak = callPackage ../applications/misc/rsibreak { };

          semnotes = callPackage ../applications/misc/semnotes { };

          skrooge = callPackage ../applications/office/skrooge { };

          telepathy = callPackage ../applications/networking/instant-messengers/telepathy/kde {};

          yakuake = callPackage ../applications/misc/yakuake { };

          zanshin = callPackage ../applications/office/zanshin { };

          kwooty = callPackage ../applications/networking/newsreaders/kwooty { };
        };

      callPackageOrig = newScope extra;

      makePackages = extra:
        let
          callPackage = newScope (extra // self);
          kde4 = callPackageOrig dir { inherit callPackage callPackageOrig; };
          self =
            kde4
            // extraPackages callPackage
            // {
              inherit kde4;
              wrapper = callPackage ../build-support/kdewrapper {};
              recurseForRelease = true;
            };
        in self;

    in makeOverridable makePackages extra;

  pantheon = recurseIntoAttrs rec {
    callPackage = newScope pkgs.pantheon;
    pantheon-terminal = callPackage ../desktops/pantheon/apps/pantheon-terminal { };
  };

  redshift = callPackage ../applications/misc/redshift {
    inherit (python3Packages) python pygobject3 pyxdg;
    geoclue = geoclue2;
  };

  orion = callPackage ../misc/themes/orion {};

  albatross = callPackage ../misc/themes/albatross { };

  oxygen-gtk2 = callPackage ../misc/themes/gtk2/oxygen-gtk { };

  oxygen-gtk3 = callPackage ../misc/themes/gtk3/oxygen-gtk3 { };

  oxygen_gtk = oxygen-gtk2; # backwards compatibility

  gtk_engines = callPackage ../misc/themes/gtk2/gtk-engines { };

  gtk-engine-murrine = callPackage ../misc/themes/gtk2/gtk-engine-murrine { };

  gnome_themes_standard = gnome3.gnome_themes_standard;

  mate-icon-theme = callPackage ../misc/themes/mate-icon-theme { };

  mate-themes = callPackage ../misc/themes/mate-themes { };

  numix-gtk-theme = callPackage ../misc/themes/gtk3/numix-gtk-theme { };

  plasma53 = recurseIntoAttrs (callPackage ../desktops/plasma-5.3 { });
  plasma5_latest = plasma53;
  plasma5_stable = plasma53;
  plasma54 = recurseIntoAttrs (callPackage ../desktops/plasma-5.4 { inherit pkgs; });

  kde5 = kf5_stable // plasma5_stable // kdeApps_stable;

  theme-vertex = callPackage ../misc/themes/vertex { };

  xfce = xfce4-12;
  xfce4-12 = recurseIntoAttrs (callPackage ../desktops/xfce { });

  xrandr-invert-colors = callPackage ../applications/misc/xrandr-invert-colors { };

  ### SCIENCE

  ### SCIENCE/GEOMETRY

  drgeo = builderDefsPackage (callPackage ../applications/science/geometry/drgeo) {
    inherit (gnome) libglade;
    guile = guile_1_8;
  };

  tetgen = callPackage ../applications/science/geometry/tetgen { }; # AGPL3+
  tetgen_1_4 = callPackage ../applications/science/geometry/tetgen/1.4.nix { }; # MIT

  ### SCIENCE/BIOLOGY

  alliance = callPackage ../applications/science/electronics/alliance {
    motif = lesstif;
  };

  archimedes = callPackage ../applications/science/electronics/archimedes { };

  emboss = callPackage ../applications/science/biology/emboss { };

  mrbayes = callPackage ../applications/science/biology/mrbayes { };

  ncbiCTools = builderDefsPackage (callPackage ../development/libraries/ncbi) {};

  ncbi_tools = callPackage ../applications/science/biology/ncbi-tools { };

  paml = callPackage ../applications/science/biology/paml { };

  pal2nal = callPackage ../applications/science/biology/pal2nal { };

  plink = callPackage ../applications/science/biology/plink/default.nix { };


  ### SCIENCE/MATH

  arpack = callPackage ../development/libraries/science/math/arpack { };

  atlas = callPackage ../development/libraries/science/math/atlas {
    # The build process measures CPU capabilities and optimizes the
    # library to perform best on that particular machine. That is a
    # great feature, but it's of limited use with pre-built binaries
    # coming from a central build farm.
    tolerateCpuTimingInaccuracy = true;
    liblapack = liblapack_3_5_0WithoutAtlas;
    withLapack = false;
  };

  atlasWithLapack = atlas.override { withLapack = true; };

  blas = callPackage ../development/libraries/science/math/blas { };

  content = builderDefsPackage (callPackage ../applications/science/math/content) {};

  jags = callPackage ../applications/science/math/jags { };


  # We have essentially 4 permutations of liblapack: version 3.4.1 or 3.5.0,
  # and with or without atlas as a dependency. The default `liblapack` is 3.4.1
  # with atlas. Atlas, when built with liblapack as a dependency, uses 3.5.0
  # without atlas. Etc.
  liblapackWithAtlas = callPackage ../development/libraries/science/math/liblapack {};
  liblapackWithoutAtlas = liblapackWithAtlas.override { atlas = null; };
  liblapack_3_5_0WithAtlas = callPackage ../development/libraries/science/math/liblapack/3.5.0.nix {};
  liblapack_3_5_0WithoutAtlas = liblapack_3_5_0WithAtlas.override { atlas = null; };
  liblapack = liblapackWithAtlas;
  liblapack_3_5_0 = liblapack_3_5_0WithAtlas;

  liblbfgs = callPackage ../development/libraries/science/math/liblbfgs { };

  openblas = callPackage ../development/libraries/science/math/openblas { };

  # A version of OpenBLAS using 32-bit integers on all platforms for compatibility with
  # standard BLAS and LAPACK.
  openblasCompat = openblas.override { blas64 = false; };

  openlibm = callPackage ../development/libraries/science/math/openlibm {};

  openspecfun = callPackage ../development/libraries/science/math/openspecfun {};

  mathematica = callPackage ../applications/science/math/mathematica { };
  mathematica9 = callPackage ../applications/science/math/mathematica/9.nix { };

  metis = callPackage ../development/libraries/science/math/metis {};

  sage = callPackage ../applications/science/math/sage { };

  suitesparse_4_2 = callPackage ../development/libraries/science/math/suitesparse/4.2.nix { };
  suitesparse_4_4 = callPackage ../development/libraries/science/math/suitesparse {};
  suitesparse = suitesparse_4_4;

  ipopt = callPackage ../development/libraries/science/math/ipopt { openblas = openblasCompat; };

  ### SCIENCE/MOLECULAR-DYNAMICS

  gromacs = callPackage ../applications/science/molecular-dynamics/gromacs {
    singlePrec = true;
    fftw = fftwSinglePrec;
    cmake = cmakeCurses;
  };

  gromacsDouble = lowPrio (callPackage ../applications/science/molecular-dynamics/gromacs {
    singlePrec = false;
    fftw = fftw;
    cmake = cmakeCurses;
  });

  ### SCIENCE/PROGRAMMING

  plm = callPackage ../applications/science/programming/plm { };

  ### SCIENCE/LOGIC

  abc-verifier = callPackage ../applications/science/logic/abc {};

  abella = callPackage ../applications/science/logic/abella {};

  alt-ergo = callPackage ../applications/science/logic/alt-ergo {};

  coq = callPackage ../applications/science/logic/coq {
    inherit (ocamlPackages_4_01_0) ocaml findlib lablgtk;
    camlp5 = ocamlPackages_4_01_0.camlp5_transitional;
  };

  coq_HEAD = callPackage ../applications/science/logic/coq/HEAD.nix {
    inherit (ocamlPackages) findlib lablgtk;
    camlp5 = ocamlPackages.camlp5_transitional;
  };

  coq_8_5 = callPackage ../applications/science/logic/coq/8.5.nix {
    inherit (ocamlPackages) findlib lablgtk;
    camlp5 = ocamlPackages.camlp5_transitional;
  };

  coq_8_3 = callPackage ../applications/science/logic/coq/8.3.nix {
    make = gnumake3;
    inherit (ocamlPackages_3_12_1) ocaml findlib;
    camlp5 = ocamlPackages_3_12_1.camlp5_transitional;
    lablgtk = ocamlPackages_3_12_1.lablgtk_2_14;
  };

  mkCoqPackages_8_4 = self: let callPackage = newScope self; in {

    inherit callPackage;

    bedrock = callPackage ../development/coq-modules/bedrock {};

    contribs =
      let contribs =
        import ../development/coq-modules/contribs
        contribs
        callPackage { };
      in
        recurseIntoAttrs contribs;

    coqExtLib = callPackage ../development/coq-modules/coq-ext-lib {};

    coqeal = callPackage ../development/coq-modules/coqeal {};

    domains = callPackage ../development/coq-modules/domains {};

    fiat = callPackage ../development/coq-modules/fiat {};

    flocq = callPackage ../development/coq-modules/flocq {};

    heq = callPackage ../development/coq-modules/heq {};

    interval = callPackage ../development/coq-modules/interval {};

    mathcomp = callPackage ../development/coq-modules/mathcomp {};

    paco = callPackage ../development/coq-modules/paco {};

    QuickChick = callPackage ../development/coq-modules/QuickChick {};

    ssreflect = callPackage ../development/coq-modules/ssreflect {};

    tlc = callPackage ../development/coq-modules/tlc {};

    unimath = callPackage ../development/coq-modules/unimath {};

    ynot = callPackage ../development/coq-modules/ynot {};

  };

  mkCoqPackages_8_5 = self: let callPackage = newScope self; in rec {

    inherit callPackage;

    coq = coq_8_5;

    coq-ext-lib = callPackage ../development/coq-modules/coq-ext-lib {};

    mathcomp = callPackage ../development/coq-modules/mathcomp { };

    ssreflect = callPackage ../development/coq-modules/ssreflect { };

  };

  coqPackages = recurseIntoAttrs (mkCoqPackages_8_4 coqPackages);
  coqPackages_8_5 = recurseIntoAttrs (mkCoqPackages_8_5 coqPackages_8_5);

  cvc3 = callPackage ../applications/science/logic/cvc3 {};
  cvc4 = callPackage ../applications/science/logic/cvc4 {};

  ekrhyper = callPackage ../applications/science/logic/ekrhyper {};

  eprover = callPackage ../applications/science/logic/eprover { };

  gappa = callPackage ../applications/science/logic/gappa { };

  ginac = callPackage ../applications/science/math/ginac { };

  hol = callPackage ../applications/science/logic/hol { };

  hol_light = callPackage ../applications/science/logic/hol_light {
    camlp5 = ocamlPackages.camlp5_strict;
  };

  hologram = goPackages.hologram.bin // { outputs = [ "bin" ]; };

  isabelle = callPackage ../applications/science/logic/isabelle {
    inherit (pkgs.emacs24Packages) proofgeneral;
    java = if stdenv.isLinux then jre else jdk;
  };

  iprover = callPackage ../applications/science/logic/iprover {};

  jonprl = callPackage ../applications/science/logic/jonprl {
    smlnj = if stdenv.isDarwin
      then smlnjBootstrap
      else smlnj;
  };

  lean = callPackage ../applications/science/logic/lean {};

  leo2 = callPackage ../applications/science/logic/leo2 {};

  logisim = callPackage ../applications/science/logic/logisim {};

  ltl2ba = callPackage ../applications/science/logic/ltl2ba {};

  matita = callPackage ../applications/science/logic/matita {
    ocaml = ocaml_3_11_2;
    inherit (ocamlPackages_3_11_2) findlib lablgtk ocaml_expat gmetadom ocaml_http
            lablgtkmathview ocaml_mysql ocaml_sqlite3 ocamlnet camlzip ocaml_pcre;
    ulex08 = ocamlPackages_3_11_2.ulex08.override { camlp5 = ocamlPackages_3_11_2.camlp5_old_transitional; };
  };

  matita_130312 = lowPrio (callPackage ../applications/science/logic/matita/130312.nix {
    inherit (ocamlPackages) findlib lablgtk ocaml_expat gmetadom ocaml_http
            ocaml_mysql ocamlnet ulex08 camlzip ocaml_pcre;
  });

  metis-prover = callPackage ../applications/science/logic/metis-prover { };

  minisat = callPackage ../applications/science/logic/minisat {};

  opensmt = callPackage ../applications/science/logic/opensmt { };

  ott = callPackage ../applications/science/logic/ott {
    camlp5 = ocamlPackages.camlp5_transitional;
  };

  otter = callPackage ../applications/science/logic/otter {};

  picosat = callPackage ../applications/science/logic/picosat {};

  prooftree = callPackage ../applications/science/logic/prooftree {
    inherit (ocamlPackages_4_01_0) ocaml findlib lablgtk;
    camlp5 = ocamlPackages_4_01_0.camlp5_transitional;
  };

  prover9 = callPackage ../applications/science/logic/prover9 { };

  satallax = callPackage ../applications/science/logic/satallax {};

  saw-tools = callPackage ../applications/science/logic/saw-tools {};

  spass = callPackage ../applications/science/logic/spass {};

  tptp = callPackage ../applications/science/logic/tptp {};

  twelf = callPackage ../applications/science/logic/twelf {
    smlnj = if stdenv.isDarwin
      then smlnjBootstrap
      else smlnj;
  };

  verifast = callPackage ../applications/science/logic/verifast {};

  veriT = callPackage ../applications/science/logic/verit {};

  why3 = callPackage ../applications/science/logic/why3 {};

  yices = callPackage ../applications/science/logic/yices {};

  z3 = callPackage ../applications/science/logic/z3 {};
  z3_opt = callPackage ../applications/science/logic/z3_opt {};

  boolector   = boolector15;
  boolector15 = callPackage ../applications/science/logic/boolector {};
  boolector16 = lowPrio (callPackage ../applications/science/logic/boolector {
    useV16 = true;
  });

  ### SCIENCE / ELECTRONICS

  eagle = callPackage_i686 ../applications/science/electronics/eagle { };

  caneda = callPackage ../applications/science/electronics/caneda { };

  geda = callPackage ../applications/science/electronics/geda { };

  gtkwave = callPackage ../applications/science/electronics/gtkwave { };

  kicad = callPackage ../applications/science/electronics/kicad {
    wxGTK = wxGTK29;
  };

  ngspice = callPackage ../applications/science/electronics/ngspice { };

  qucs = callPackage ../applications/science/electronics/qucs { };

  xoscope = callPackage ../applications/science/electronics/xoscope { };


  ### SCIENCE / MATH

  caffe = callPackage ../applications/science/math/caffe {
    cudaSupport = config.caffe.cudaSupport or config.cudaSupport or true;
  };

  ecm = callPackage ../applications/science/math/ecm { };

  eukleides = callPackage ../applications/science/math/eukleides {
    texinfo = texinfo4;
  };

  fricas = callPackage ../applications/science/math/fricas { };

  gap = callPackage ../applications/science/math/gap { };

  maxima = callPackage ../applications/science/math/maxima { };

  wxmaxima = callPackage ../applications/science/math/wxmaxima { wxGTK = wxGTK30; };

  pari = callPackage ../applications/science/math/pari {};

  pcalc = callPackage ../applications/science/math/pcalc { };

  pspp = callPackage ../applications/science/math/pssp {
    inherit (gnome) libglade gtksourceview;
  };

  singular = callPackage ../applications/science/math/singular {};

  scilab = callPackage ../applications/science/math/scilab {
    withXaw3d = false;
    withTk = true;
    withGtk = false;
    withOCaml = true;
    withX = true;
  };

  msieve = callPackage ../applications/science/math/msieve { };

  weka = callPackage ../applications/science/math/weka { };

  yad = callPackage ../tools/misc/yad { };

  yacas = callPackage ../applications/science/math/yacas { };

  speedcrunch = callPackage ../applications/science/math/speedcrunch {
    qt = qt4;
    cmake = cmakeCurses;
  };


  ### SCIENCE / MISC

  boinc = callPackage ../applications/science/misc/boinc { };

  celestia = callPackage ../applications/science/astronomy/celestia {
    lua = lua5_1;
    inherit (pkgs.gnome) gtkglext;
  };

  fityk = callPackage ../applications/science/misc/fityk { };

  gravit = callPackage ../applications/science/astronomy/gravit { };

  golly = callPackage ../applications/science/misc/golly { };

  megam = callPackage ../applications/science/misc/megam { };

  root = callPackage ../applications/science/misc/root { };

  simgrid = callPackage ../applications/science/misc/simgrid { };

  spyder = callPackage ../applications/science/spyder {
    inherit (pythonPackages) pyflakes rope sphinx numpy scipy matplotlib; # recommended
    inherit (pythonPackages) ipython pep8; # optional
  };

  stellarium = callPackage ../applications/science/astronomy/stellarium { };

  tulip = callPackage ../applications/science/misc/tulip {
    cmake = cmake-2_8;
  };

  vite = callPackage ../applications/science/misc/vite { };

  xplanet = callPackage ../applications/science/astronomy/xplanet { };

  ### SCIENCE / PHYSICS

  geant4 = callPackage ../development/libraries/physics/geant4 {
    enableMultiThreading = true;
    enableG3toG4         = false;
    enableInventor       = false;
    enableGDML           = false;
    enableQT             = false;
    enableXM             = false;
    enableOpenGLX11      = true;
    enableRaytracerX11   = false;

    # Optional system packages, otherwise internal GEANT4 packages are used.
    clhep = null;
    zlib  = null;

    # For enableGDML.
    xercesc = null;

    # For enableQT.
    qt = null; # qt4SDK or qt5SDK

    # For enableXM.
    motif = null; # motif or lesstif
  };

  g4py = callPackage ../development/libraries/physics/geant4/g4py { };

  ### MISC

  antimicro = callPackage ../tools/misc/antimicro { };

  atari800 = callPackage ../misc/emulators/atari800 { };

  ataripp = callPackage ../misc/emulators/atari++ { };

  auctex = callPackage ../tools/typesetting/tex/auctex { };

  beep = callPackage ../misc/beep { };

  cups = callPackage ../misc/cups {
    libusb = libusb1;
  };

  cups_filters = callPackage ../misc/cups/filters.nix { };

  crashplan = callPackage ../applications/backup/crashplan { };

  gutenprint = callPackage ../misc/drivers/gutenprint { };

  gutenprintBin = callPackage ../misc/drivers/gutenprint/bin.nix { };

  cupsBjnp = callPackage ../misc/cups/drivers/cups-bjnp { };

  darcnes = callPackage ../misc/emulators/darcnes { };

  desmume = callPackage ../misc/emulators/desmume { inherit (pkgs.gnome) gtkglext libglade; };

  dbacl = callPackage ../tools/misc/dbacl { };

  dblatex = callPackage ../tools/typesetting/tex/dblatex {
    enableAllFeatures = false;
  };

  dblatexFull = appendToName "full" (dblatex.override {
    enableAllFeatures = true;
  });

  dosbox = callPackage ../misc/emulators/dosbox { };

  dpkg = callPackage ../tools/package-management/dpkg { };

  ekiga = newScope pkgs.gnome ../applications/networking/instant-messengers/ekiga { };

  emulationstation = callPackage ../misc/emulators/emulationstation { };

  electricsheep = callPackage ../misc/screensavers/electricsheep { };

  fakenes = callPackage ../misc/emulators/fakenes { };

  faust = callPackage ../applications/audio/faust { };

  faust2alqt = callPackage ../applications/audio/faust/faust2alqt.nix { };

  faust2alsa = callPackage ../applications/audio/faust/faust2alsa.nix { };

  faust2csound = callPackage ../applications/audio/faust/faust2csound.nix { };

  faust2firefox = callPackage ../applications/audio/faust/faust2firefox.nix { };

  faust2jack = callPackage ../applications/audio/faust/faust2jack.nix { };

  faust2jaqt = callPackage ../applications/audio/faust/faust2jaqt.nix { };

  faust2lv2 = callPackage ../applications/audio/faust/faust2lv2.nix { };

  fceux = callPackage ../misc/emulators/fceux { };

  foldingathome = callPackage ../misc/foldingathome { };

  foo2zjs = callPackage ../misc/drivers/foo2zjs {};

  foomatic_filters = callPackage ../misc/drivers/foomatic-filters {};

  freestyle = callPackage ../misc/freestyle { };

  gajim = callPackage ../applications/networking/instant-messengers/gajim { };

  gammu = callPackage ../applications/misc/gammu { };

  gensgs = callPackage_i686 ../misc/emulators/gens-gs { };

  ghostscript = callPackage ../misc/ghostscript {
    x11Support = false;
    cupsSupport = config.ghostscript.cups or (!stdenv.isDarwin);
  };

  ghostscriptX = appendToName "with-X" (ghostscript.override {
    x11Support = true;
  });

  gnuk = callPackage ../misc/gnuk { };
  gnuk-unstable = callPackage ../misc/gnuk/unstable.nix { };
  gnuk-git = callPackage ../misc/gnuk/git.nix { };

  guix = callPackage ../tools/package-management/guix {
    libgcrypt = libgcrypt_1_5;
  };

  gxemul = callPackage ../misc/emulators/gxemul { };

  hatari = callPackage ../misc/emulators/hatari { };

  hplip = callPackage ../misc/drivers/hplip { };

  hplipWithPlugin = hplip.override { withPlugin = true; };

  # using the new configuration style proposal which is unstable
  jack1 = callPackage ../misc/jackaudio/jack1.nix { };

  jack2Full = callPackage ../misc/jackaudio {
    libopus = libopus.override { withCustomModes = true; };
  };
  libjack2 = jack2Full.override { prefix = "lib"; };
  libjack2-git = callPackage ../misc/jackaudio/git.nix { };

  keynav = callPackage ../tools/X11/keynav { };

  lilypond = callPackage ../misc/lilypond { guile = guile_1_8; };

  mailcore2 = callPackage ../development/libraries/mailcore2 { };

  martyr = callPackage ../development/libraries/martyr { };

  mess = callPackage ../misc/emulators/mess {
    inherit (pkgs.gnome) GConf;
  };

  mongoc = callPackage ../development/libraries/mongoc { };

  mupen64plus = callPackage ../misc/emulators/mupen64plus { };

  mupen64plus1_5 = callPackage ../misc/emulators/mupen64plus/1.5.nix { };

  inherit (callPackages ../tools/package-management/nix {
      storeDir = config.nix.storeDir or "/nix/store";
      stateDir = config.nix.stateDir or "/nix/var";
      })
    nix
    nixStable
    nixUnstable;

  nixops = callPackage ../tools/package-management/nixops { };

  nixopsUnstable = nixops;

  nixui = callPackage ../tools/package-management/nixui { node_webkit = node_webkit_0_11; };

  nix-prefetch-scripts = callPackage ../tools/package-management/nix-prefetch-scripts { };

  nix-template-rpm = callPackage ../build-support/templaterpm { inherit (pythonPackages) python toposort; };

  nix-repl = callPackage ../tools/package-management/nix-repl { };

  nix-serve = callPackage ../tools/package-management/nix-serve { };

  nixos-artwork = callPackage ../data/misc/nixos-artwork { };

  nut = callPackage ../applications/misc/nut { };

  solfege = callPackage ../misc/solfege {
      pysqlite = pkgs.pythonPackages.sqlite3;
  };

  disnix = callPackage ../tools/package-management/disnix { };

  dysnomia = callPackage ../tools/package-management/disnix/dysnomia {
    enableApacheWebApplication = config.disnix.enableApacheWebApplication or false;
    enableAxis2WebService = config.disnix.enableAxis2WebService or false;
    enableEjabberdDump = config.disnix.enableEjabberdDump or false;
    enableMySQLDatabase = config.disnix.enableMySQLDatabase or false;
    enablePostgreSQLDatabase = config.disnix.enablePostgreSQLDatabase or false;
    enableSubversionRepository = config.disnix.enableSubversionRepository or false;
    enableTomcatWebApplication = config.disnix.enableTomcatWebApplication or false;
  };

  disnixos = callPackage ../tools/package-management/disnix/disnixos { };

  DisnixWebService = callPackage ../tools/package-management/disnix/DisnixWebService { };

  latex2html = callPackage ../tools/typesetting/tex/latex2html/default.nix {
    tex = tetex;
  };

  lkproof = callPackage ../tools/typesetting/tex/lkproof { };

  mysqlWorkbench = newScope gnome ../applications/misc/mysql-workbench {
    lua = lua5_1;
    libctemplate = libctemplate_2_2;
    inherit (pythonPackages) pexpect paramiko;
  };

  robomongo = callPackage ../applications/misc/robomongo { };

  rucksack = callPackage ../development/tools/rucksack { };

  opkg = callPackage ../tools/package-management/opkg { };

  opkg-utils = callPackage ../tools/package-management/opkg-utils { };

  pgadmin = callPackage ../applications/misc/pgadmin { };

  pgf = pgf2;

  # Keep the old PGF since some documents don't render properly with
  # the new one.
  pgf1 = callPackage ../tools/typesetting/tex/pgf/1.x.nix { };

  pgf2 = callPackage ../tools/typesetting/tex/pgf/2.x.nix { };

  pgf3 = callPackage ../tools/typesetting/tex/pgf/3.x.nix { };

  pgfplots = callPackage ../tools/typesetting/tex/pgfplots { };

  phabricator = callPackage ../misc/phabricator { };

  physlock = callPackage ../misc/screensavers/physlock { };

  pjsip = callPackage ../applications/networking/pjsip { };

  PPSSPP = callPackage ../misc/emulators/ppsspp { SDL = SDL2; };

  uae = callPackage ../misc/emulators/uae { };

  fsuae = callPackage ../misc/emulators/fs-uae { };

  putty = callPackage ../applications/networking/remote/putty { };

  retroarchBare = callPackage ../misc/emulators/retroarch { };

  retroarch = wrapRetroArch { retroarch = retroarchBare; };

  libretro = recurseIntoAttrs (callPackage ../misc/emulators/retroarch/cores.nix {
    retroarch = retroarchBare;
  });

  rss-glx = callPackage ../misc/screensavers/rss-glx { };

  runit = callPackage ../tools/system/runit { };

  refind = callPackage ../tools/bootloaders/refind { };

  xlockmore = callPackage ../misc/screensavers/xlockmore { };

  xtrlock-pam = callPackage ../misc/screensavers/xtrlock-pam { };

  sails = callPackage ../misc/sails { };

  canon-cups-ufr2 = callPackage ../misc/cups/drivers/canon { };

  mfcj470dw = callPackage_i686 ../misc/cups/drivers/mfcj470dw { };

  samsungUnifiedLinuxDriver = callPackage ../misc/cups/drivers/samsung {
    gcc = import ../development/compilers/gcc/4.4 {
      inherit stdenv fetchurl gmp mpfr noSysDirs gettext which;
      texinfo = texinfo4;
      profiledCompiler = true;
    };
  };

  saneBackends = callPackage ../applications/graphics/sane/backends.nix {
    gt68xxFirmware = config.sane.gt68xxFirmware or null;
    snapscanFirmware = config.sane.snapscanFirmware or null;
    hotplugSupport = config.sane.hotplugSupport or true;
    libusb = libusb1;
  };

  saneBackendsGit = callPackage ../applications/graphics/sane/backends-git.nix {
    gt68xxFirmware = config.sane.gt68xxFirmware or null;
    snapscanFirmware = config.sane.snapscanFirmware or null;
    hotplugSupport = config.sane.hotplugSupport or true;
  };

  mkSaneConfig = callPackage ../applications/graphics/sane/config.nix { };

  saneFrontends = callPackage ../applications/graphics/sane/frontends.nix { };

  seafile-shared = callPackage ../misc/seafile-shared { };

  slock = callPackage ../misc/screensavers/slock { };

  soundOfSorting = callPackage ../misc/sound-of-sorting { };

  sourceAndTags = callPackage ../misc/source-and-tags {
    hasktags = haskellPackages.hasktags;
  };

  splix = callPackage ../misc/cups/drivers/splix { };

  streamripper = callPackage ../applications/audio/streamripper { };

  sqsh = callPackage ../development/tools/sqsh { };

  tetex = callPackage ../tools/typesetting/tex/tetex { libpng = libpng12; };

  tewi-font = callPackage ../data/fonts/tewi  {};

  tex4ht = callPackage ../tools/typesetting/tex/tex4ht { };

  texFunctions = callPackage ../tools/typesetting/tex/nix pkgs;

  # All the new TeX Live is inside. See description in default.nix.
  texlive = recurseIntoAttrs
    (callPackage ../tools/typesetting/tex/texlive-new { });

  texLive = builderDefsPackage (callPackage ../tools/typesetting/tex/texlive) {
    ghostscript = ghostscriptX;
    harfbuzz = harfbuzz.override {
      withIcu = true; withGraphite2 = true;
    };
  };

  texLiveFull = lib.setName "texlive-full" (texLiveAggregationFun {
    paths = [ texLive texLiveExtra lmodern texLiveCMSuper texLiveLatexXColor
              texLivePGF texLiveBeamer texLiveModerncv tipa tex4ht texinfo
              texLiveModerntimeline texLiveContext ];
  });

  /* Look in configurations/misc/raskin.nix for usage example (around revisions
  where TeXLive was added)

  (texLiveAggregationFun {
    paths = [texLive texLiveExtra texLiveCMSuper
      texLiveBeamer
    ];
  })

  You need to use texLiveAggregationFun to regenerate, say, ls-R (TeX-related file list)
  Just installing a few packages doesn't work.
  */
  texLiveAggregationFun = params:
    builderDefsPackage (callPackage ../tools/typesetting/tex/texlive/aggregate.nix) params;

  texDisser = callPackage ../tools/typesetting/tex/disser {};

  texLiveContext = builderDefsPackage (callPackage ../tools/typesetting/tex/texlive/context.nix) {};

  texLiveExtra = builderDefsPackage (callPackage ../tools/typesetting/tex/texlive/extra.nix) {};

  texLiveCMSuper = builderDefsPackage (callPackage ../tools/typesetting/tex/texlive/cm-super.nix) {};

  texLiveLatexXColor = builderDefsPackage (callPackage ../tools/typesetting/tex/texlive/xcolor.nix) {};

  texLivePGF = pgf3;

  texLiveBeamer = builderDefsPackage (callPackage ../tools/typesetting/tex/texlive/beamer.nix) {};

  texLiveModerncv = builderDefsPackage (callPackage ../tools/typesetting/tex/texlive/moderncv.nix) {};

  texLiveModerntimeline = builderDefsPackage (callPackage ../tools/typesetting/tex/texlive/moderntimeline.nix) {};

  thermald = callPackage ../tools/system/thermald { };

  thinkfan = callPackage ../tools/system/thinkfan { };

  tup = callPackage ../development/tools/build-managers/tup { };

  tvheadend = callPackage ../servers/tvheadend { };

  utf8proc = callPackage ../development/libraries/utf8proc { };

  vault = goPackages.vault.bin // { outputs = [ "bin" ]; };

  vbam = callPackage ../misc/emulators/vbam {};

  vice = callPackage ../misc/emulators/vice {
    libX11 = xorg.libX11;
    giflib = giflib_4_1;
  };

  viewnior = callPackage ../applications/graphics/viewnior { };

  vimUtils = callPackage ../misc/vim-plugins/vim-utils.nix { };

  vimPlugins = recurseIntoAttrs (callPackage ../misc/vim-plugins { });

  vimprobable2 = callPackage ../applications/networking/browsers/vimprobable2 {
    webkit = webkitgtk2;
  };

  vimprobable2Wrapper = wrapFirefox
    { browser = vimprobable2; browserName = "vimprobable2"; desktopName = "Vimprobable2";
    };

  rekonqWrapper = wrapFirefox {
    browser = kde4.rekonq; browserName = "rekonq"; desktopName = "Rekonq";
  };

  vimb = callPackage ../applications/networking/browsers/vimb {
    webkit = webkitgtk2;
  };

  vimbWrapper = wrapFirefox {
    browser = vimb;
    browserName = "vimb";
    desktopName = "Vimb";
  };

  vips = callPackage ../tools/graphics/vips { };
  nip2 = callPackage ../tools/graphics/nip2 { };

  VisualBoyAdvance = callPackage ../misc/emulators/VisualBoyAdvance { };

  wavegain = callPackage ../applications/audio/wavegain { };

  wcalc = callPackage ../applications/misc/wcalc { };

  wine = callPackage ../misc/emulators/wine {
    wineRelease = config.wine.release or "stable";
    wineBuild = config.wine.build or "wine32";
  };
  wineStable = wine.override { wineRelease = "stable"; };
  wineUnstable = lowPrio (wine.override { wineRelease = "unstable"; });
  wineStaging = lowPrio (wine.override { wineRelease = "staging"; });

  winetricks = callPackage ../misc/emulators/wine/winetricks.nix {
    inherit (gnome2) zenity;
  };

  wmutils-core = callPackage ../tools/X11/wmutils-core { };

  wxmupen64plus = callPackage ../misc/emulators/wxmupen64plus { };

  x2x = callPackage ../tools/X11/x2x { };

  xboxdrv = callPackage ../misc/drivers/xboxdrv { };

  xhyve = callPackage ../applications/virtualization/xhyve { };

  xinput_calibrator = callPackage ../tools/X11/xinput_calibrator {};

  xosd = callPackage ../misc/xosd { };

  xsane = callPackage ../applications/graphics/sane/xsane.nix {
    libpng = libpng12;
    saneBackends = saneBackends;
  };

  xwiimote = callPackage ../misc/drivers/xwiimote {
    bluez = pkgs.bluez5.override {
      enableWiimote = true;
    };
  };

  yafc = callPackage ../applications/networking/yafc { };

  yandex-disk = callPackage ../tools/filesystems/yandex-disk { };

  zdfmediathk = callPackage ../applications/video/zdfmediathk { };

  zopfli = callPackage ../tools/compression/zopfli { };

  myEnvFun = callPackage ../misc/my-env {
    inherit (stdenv) mkDerivation;
  };

  # patoline requires a rather large ocaml compilation environment.
  # this is why it is build as an environment and not just a normal package.
  # remark : the emacs mode is also installed, but you have to adjust your load-path.
  PatolineEnv = pack: myEnvFun {
      name = "patoline";
      buildInputs = [ stdenv ncurses mesa freeglut libzip gcc
                                   pack.ocaml pack.findlib pack.camomile
                                   pack.dypgen pack.ocaml_sqlite3 pack.camlzip
                                   pack.lablgtk pack.camlimages pack.ocaml_cairo
                                   pack.lablgl pack.ocamlnet pack.cryptokit
                                   pack.ocaml_pcre pack.patoline
                                   ];
    # this is to circumvent the bug with libgcc_s.so.1 which is
    # not found when using thread
    extraCmds = ''
       LD_LIBRARY_PATH=\$LD_LIBRARY_PATH:${gcc.cc}/lib
       export LD_LIBRARY_PATH
    '';
  };

  patoline = PatolineEnv ocamlPackages_4_00_1;

  znc = callPackage ../applications/networking/znc { };

  znc_14 = callPackage ../applications/networking/znc/1.4.nix { };

  zncModules = recurseIntoAttrs (
    callPackage ../applications/networking/znc/modules.nix { }
  );

  zsnes = callPackage_i686 ../misc/emulators/zsnes { };

  snes9x-gtk = callPackage ../misc/emulators/snes9x-gtk { };

  higan = callPackage ../misc/emulators/higan {
    profile = config.higan.profile or "performance";
    guiToolkit = config.higan.guiToolkit or "gtk";
  };

  misc = callPackage ../misc/misc.nix { };

  bullet = callPackage ../development/libraries/bullet {};

  dart = callPackage ../development/interpreters/dart { };

  httrack = callPackage ../tools/backup/httrack { };

  mg = callPackage ../applications/editors/mg { };

}; # self_ =


  ### Deprecated aliases - for backward compatibility

aliases = with self; rec {
  adobeReader = adobe-reader;
  arduino_core = arduino-core;  # added 2015-02-04
  asciidocFull = asciidoc-full;  # added 2014-06-22
  bridge_utils = bridge-utils;  # added 2015-02-20
  buildbotSlave = buildbot-slave;  # added 2014-12-09
  cheetahTemplate = pythonPackages.cheetah; # 2015-06-15
  clangAnalyzer = clang-analyzer;  # added 2015-02-20
  cool-old-term = cool-retro-term; # added 2015-01-31
  cv = progress; # added 2015-09-06
  exfat-utils = exfat;                  # 2015-09-11
  firefoxWrapper = firefox-wrapper;
  fuse_exfat = exfat;                   # 2015-09-11
  haskell-ng = haskell;                 # 2015-04-19
  haskellngPackages = haskellPackages;  # 2015-04-19
  htmlTidy = html-tidy;  # added 2014-12-06
  inherit (haskell.compiler) jhc uhc;   # 2015-05-15
  inotifyTools = inotify-tools;
  jquery_ui = jquery-ui;  # added 2014-09-07
  libtidy = html-tidy;  # added 2014-12-21
  lttngTools = lttng-tools;  # added 2014-07-31
  lttngUst = lttng-ust;  # added 2014-07-31
  nfsUtils = nfs-utils;  # added 2014-12-06
  quassel_qt5 = kf5Packages.quassel_qt5; # added 2015-09-30
  quasselClient_qt5 = kf5Packages.quasselClient_qt5; # added 2015-09-30
  quasselDaemon_qt5 = kf5Packages.quasselDaemon; # added 2015-09-30
  quassel_kf5 = kf5Packages.quassel; # added 2015-09-30
  quasselClient_kf5 = kf5Packages.quasselClient; # added 2015-09-30
  rdiff_backup = rdiff-backup;  # added 2014-11-23
  rssglx = rss-glx; #added 2015-03-25
  rxvt_unicode_with-plugins = rxvt_unicode-with-plugins; # added 2015-04-02
  speedtest_cli = speedtest-cli;  # added 2015-02-17
  sqliteInteractive = sqlite-interactive;  # added 2014-12-06
  x11 = xlibsWrapper; # added 2015-09
  xf86_video_nouveau = xorg.xf86videonouveau; # added 2015-09
  xlibs = xorg; # added 2015-09
  youtube-dl = pythonPackages.youtube-dl; # added 2015-06-07
  youtubeDL = youtube-dl;  # added 2014-10-26
  pidginlatexSF = pidginlatex; # added 2014-11-02
};

tweakAlias = _n: alias: with lib;
  if alias.recurseForDerivations or false then
    removeAttrs alias ["recurseForDerivations"]
  else alias;

in lib.mapAttrs tweakAlias aliases // self; in pkgs<|MERGE_RESOLUTION|>--- conflicted
+++ resolved
@@ -626,15 +626,11 @@
 
   inherit (androidenv) androidsdk_4_4 androidndk;
 
-<<<<<<< HEAD
+  arc-gtk-theme = callPackage ../misc/themes/arc { };
+
   aria2 = callPackage ../tools/networking/aria2 {
     inherit (darwin.apple_sdk.frameworks) Security;
   };
-=======
-  arc-gtk-theme = callPackage ../misc/themes/arc { };
-
-  aria2 = callPackage ../tools/networking/aria2 { };
->>>>>>> a7d573f2
   aria = aria2;
 
   at = callPackage ../tools/system/at { };
@@ -6237,12 +6233,6 @@
 
   fcgi = callPackage ../development/libraries/fcgi { };
 
-<<<<<<< HEAD
-  ffmpeg_0_10 = callPackage ../development/libraries/ffmpeg/0.10.nix { };
-  ffmpeg_1_2 = callPackage ../development/libraries/ffmpeg/1.2.nix { };
-  ffmpeg_2_2 = callPackage ../development/libraries/ffmpeg/2.2.nix { };
-  ffmpeg_2_8 = callPackage ../development/libraries/ffmpeg/2.8.nix { };
-=======
   ffmpeg_0_10 = callPackage ../development/libraries/ffmpeg/0.10.nix {
     inherit (darwin.apple_sdk.frameworks) Cocoa;
   };
@@ -6252,13 +6242,9 @@
   ffmpeg_2_2 = callPackage ../development/libraries/ffmpeg/2.2.nix {
     inherit (darwin.apple_sdk.frameworks) Cocoa;
   };
-  ffmpeg_2_6 = callPackage ../development/libraries/ffmpeg/2.6.nix {
+  ffmpeg_2_8 = callPackage ../development/libraries/ffmpeg/2.8.nix {
     inherit (darwin.apple_sdk.frameworks) Cocoa;
   };
-  ffmpeg_2_7 = callPackage ../development/libraries/ffmpeg/2.7.nix {
-    inherit (darwin.apple_sdk.frameworks) Cocoa;
-  };
->>>>>>> a7d573f2
   # Aliases
   ffmpeg_0 = ffmpeg_0_10;
   ffmpeg_1 = ffmpeg_1_2;
@@ -9507,11 +9493,8 @@
   xquartz = callPackage ../servers/x11/xquartz { };
   quartz-wm = callPackage ../servers/x11/quartz-wm {
     stdenv = clangStdenv;
-<<<<<<< HEAD
-=======
     inherit (darwin.apple_sdk.frameworks) AppKit;
     inherit (darwin.apple_sdk.libs) Xplugin;
->>>>>>> a7d573f2
   };
 
   xorg = recurseIntoAttrs (lib.callPackagesWith pkgs ../servers/x11/xorg/default.nix {
@@ -9519,11 +9502,7 @@
       libxslt expat libpng zlib perl mesa_drivers spice_protocol libunwind
       dbus libuuid openssl gperf m4 libevdev tradcpp libinput mcpp makeWrapper autoreconfHook
       autoconf automake libtool xmlto asciidoc flex bison python mtdev pixman;
-<<<<<<< HEAD
-    inherit (darwin) apple_sdk libobjc CF;
-=======
     inherit (darwin) apple_sdk cf-private libobjc;
->>>>>>> a7d573f2
     bootstrap_cmds = if stdenv.isDarwin then darwin.bootstrap_cmds else null;
     mesa = mesa_noglu;
     udev = if stdenv.isLinux then udev else null;
