/* This file composes the Nix Packages collection.  That is, it
   imports the functions that build the various packages, and calls
   them with appropriate arguments.  The result is a set of all the
   packages in the Nix Packages collection for some particular
   platform. */


{ # The system (e.g., `i686-linux') for which to build the packages.
  system ? builtins.currentSystem

  # Usually, the system type uniquely determines the stdenv and thus
  # how to build the packages.  But on some platforms we have
  # different stdenvs, leading to different ways to build the
  # packages.  For instance, on Windows we support both Cygwin and
  # Mingw builds.  In both cases, `system' is `i686-cygwin'.  The
  # attribute `stdenvType' is used to select the specific kind of
  # stdenv to use, e.g., `i686-mingw'.
, stdenvType ? system

, # The standard environment to use.  Only used for bootstrapping.  If
  # null, the default standard environment is used.
  bootStdenv ? null

, # Non-GNU/Linux OSes are currently "impure" platforms, with their libc
  # outside of the store.  Thus, GCC, GFortran, & co. must always look for
  # files in standard system directories (/usr/include, etc.)
  noSysDirs ? (system != "x86_64-darwin"
               && system != "x86_64-freebsd" && system != "i686-freebsd"
               && system != "x86_64-kfreebsd-gnu")

  # More flags for the bootstrapping of stdenv.
, gccWithCC ? true
, gccWithProfiling ? true

, # Allow a configuration attribute set to be passed in as an
  # argument.  Otherwise, it's read from $NIXPKGS_CONFIG or
  # ~/.nixpkgs/config.nix.
  config ? null

, crossSystem ? null
, platform ? null
}:


let config_ = config; platform_ = platform; in # rename the function arguments

let

  lib = import ../lib;

  # The contents of the configuration file found at $NIXPKGS_CONFIG or
  # $HOME/.nixpkgs/config.nix.
  # for NIXOS (nixos-rebuild): use nixpkgs.config option
  config =
    let
      toPath = builtins.toPath;
      getEnv = x: if builtins ? getEnv then builtins.getEnv x else "";
      pathExists = name:
        builtins ? pathExists && builtins.pathExists (toPath name);

      configFile = getEnv "NIXPKGS_CONFIG";
      homeDir = getEnv "HOME";
      configFile2 = homeDir + "/.nixpkgs/config.nix";

      configExpr =
        if config_ != null then config_
        else if configFile != "" && pathExists configFile then import (toPath configFile)
        else if homeDir != "" && pathExists configFile2 then import (toPath configFile2)
        else {};

    in
      # allow both:
      # { /* the config */ } and
      # { pkgs, ... } : { /* the config */ }
      if builtins.isFunction configExpr
        then configExpr { inherit pkgs; }
        else configExpr;

  # Allow setting the platform in the config file. Otherwise, let's use a reasonable default (pc)
  platform = if platform_ != null then platform_
    else config.platform or (import ./platforms.nix).pc;


  # Helper functions that are exported through `pkgs'.
  helperFunctions =
    stdenvAdapters //
    (import ../build-support/trivial-builders.nix { inherit (pkgs) stdenv; inherit (pkgs.xorg) lndir; });

  stdenvAdapters =
    import ../stdenv/adapters.nix { inherit (pkgs) dietlibc fetchurl runCommand; };


  # Allow packages to be overriden globally via the `packageOverrides'
  # configuration option, which must be a function that takes `pkgs'
  # as an argument and returns a set of new or overriden packages.
  # The `packageOverrides' function is called with the *original*
  # (un-overriden) set of packages, allowing packageOverrides
  # attributes to refer to the original attributes (e.g. "foo =
  # ... pkgs.foo ...").
  pkgs = applyGlobalOverrides (config.packageOverrides or (pkgs: {}));


  # Return the complete set of packages, after applying the overrides
  # returned by the `overrider' function (see above).  Warning: this
  # function is very expensive!
  applyGlobalOverrides = overrider:
    let
      # Call the overrider function.  We don't want stdenv overrides
      # in the case of cross-building, or otherwise the basic
      # overrided packages will not be built with the crossStdenv
      # adapter.
      overrides = overrider pkgsOrig //
        (lib.optionalAttrs (pkgsOrig.stdenv ? overrides && crossSystem == null) (pkgsOrig.stdenv.overrides pkgsOrig));

      # The un-overriden packages, passed to `overrider'.
      pkgsOrig = pkgsFun pkgs {};

      # The overriden, final packages.
      pkgs = pkgsFun pkgs overrides;
    in pkgs;


  # The package compositions.  Yes, this isn't properly indented.
  pkgsFun = pkgs: __overrides:
    with helperFunctions;
    let defaultScope = pkgs // pkgs.xorg; in
    helperFunctions // rec {

  # `__overrides' is a magic attribute that causes the attributes in
  # its value to be added to the surrounding `rec'.  We'll remove this
  # eventually.
  inherit __overrides pkgs;


  # We use `callPackage' to be able to omit function arguments that
  # can be obtained from `pkgs' or `pkgs.xorg' (i.e. `defaultScope').
  # Use `newScope' for sets of packages in `pkgs' (see e.g. `gnome'
  # below).
  callPackage = newScope {};

  newScope = extra: lib.callPackageWith (defaultScope // extra);


  # Override system. This is useful to build i686 packages on x86_64-linux.
  forceSystem = system: (import ./all-packages.nix) {
    inherit system;
    inherit bootStdenv noSysDirs gccWithCC gccWithProfiling config
      crossSystem platform;
  };


  # Used by wine, firefox with debugging version of Flash, ...
  pkgsi686Linux = forceSystem "i686-linux";

  callPackage_i686 = lib.callPackageWith (pkgsi686Linux // pkgsi686Linux.xorg);


  # For convenience, allow callers to get the path to Nixpkgs.
  path = ../..;


  ### Symbolic names.

  x11 = if stdenv.isDarwin then darwinX11AndOpenGL else xlibsWrapper;

  # `xlibs' is the set of X library components.  This used to be the
  # old modular X llibraries project (called `xlibs') but now it's just
  # the set of packages in the modular X.org tree (which also includes
  # non-library components like the server, drivers, fonts, etc.).
  xlibs = xorg // {xlibs = xlibsWrapper;};


  ### Helper functions.


  inherit lib config stdenvAdapters;

  inherit (lib) lowPrio hiPrio appendToName makeOverridable;

  # Applying this to an attribute set will cause nix-env to look
  # inside the set for derivations.
  recurseIntoAttrs = attrs: attrs // { recurseForDerivations = true; };

  builderDefs = lib.composedArgsAndFun (import ../build-support/builder-defs/builder-defs.nix) {
    inherit stringsWithDeps lib stdenv writeScript
      fetchurl fetchmtn fetchgit;
  };

  builderDefsPackage = builderDefs.builderDefsPackage builderDefs;

  stringsWithDeps = lib.stringsWithDeps;


  ### STANDARD ENVIRONMENT


  allStdenvs = import ../stdenv {
    inherit system stdenvType platform config;
    allPackages = args: import ./all-packages.nix ({ inherit config system; } // args);
  };

  defaultStdenv = allStdenvs.stdenv // { inherit platform; };

  stdenvCross = lowPrio (makeStdenvCross defaultStdenv crossSystem binutilsCross gccCrossStageFinal);

  stdenv =
    if bootStdenv != null then (bootStdenv // {inherit platform;}) else
      if crossSystem != null then
        stdenvCross
      else
        let
            changer = config.replaceStdenv or null;
        in if changer != null then
          changer {
            # We import again all-packages to avoid recursivities.
            pkgs = import ./all-packages.nix {
              # We remove packageOverrides to avoid recursivities
              config = removeAttrs config [ "replaceStdenv" ];
            };
          }
      else
        defaultStdenv;

  forceBuildDrv = drv : if (crossSystem == null) then drv else
    (drv // { hostDrv = drv.buildDrv; });

  # A stdenv capable of building 32-bit binaries.  On x86_64-linux,
  # it uses GCC compiled with multilib support; on i686-linux, it's
  # just the plain stdenv.
  stdenv_32bit = lowPrio (
    if system == "x86_64-linux" then
      overrideGCC stdenv gcc43_multi
    else
      stdenv);


  ### BUILD SUPPORT

  attrSetToDir = arg: import ../build-support/upstream-updater/attrset-to-dir.nix {
    inherit writeTextFile stdenv lib;
    theAttrSet = arg;
  };

  autoreconfHook = makeSetupHook
    { substitutions = { inherit autoconf automake libtool; }; }
    ../build-support/setup-hooks/autoreconf.sh;

  buildEnv = import ../build-support/buildenv {
    inherit (pkgs) runCommand perl;
  };

  dotnetenv = import ../build-support/dotnetenv {
    inherit stdenv;
    dotnetfx = dotnetfx40;
  };

  vsenv = callPackage ../build-support/vsenv {
    vs = vs90wrapper;
  };

  fetchbzr = import ../build-support/fetchbzr {
    inherit stdenv bazaar;
  };

  fetchcvs = import ../build-support/fetchcvs {
    inherit stdenv cvs;
  };

  fetchdarcs = import ../build-support/fetchdarcs {
    inherit stdenv darcs nix;
  };

  fetchgit = import ../build-support/fetchgit {
    inherit stdenv git cacert;
  };

  fetchgitrevision = import ../build-support/fetchgitrevision runCommand git;

  fetchmtn = callPackage ../build-support/fetchmtn (config.fetchmtn or {});

  fetchsvn = import ../build-support/fetchsvn {
    inherit stdenv subversion openssh;
    sshSupport = true;
  };

  fetchsvnrevision = import ../build-support/fetchsvnrevision runCommand subversion;

  fetchsvnssh = import ../build-support/fetchsvnssh {
    inherit stdenv subversion openssh expect;
    sshSupport = true;
  };

  fetchhg = import ../build-support/fetchhg {
    inherit stdenv mercurial nix;
  };

  # `fetchurl' downloads a file from the network.
  fetchurl = import ../build-support/fetchurl {
    inherit curl stdenv;
  };

  # A wrapper around fetchurl that generates miror://gnome URLs automatically
  fetchurl_gnome = callPackage ../build-support/fetchurl/gnome.nix { };

  # fetchurlBoot is used for curl and its dependencies in order to
  # prevent a cyclic dependency (curl depends on curl.tar.bz2,
  # curl.tar.bz2 depends on fetchurl, fetchurl depends on curl).  It
  # uses the curl from the previous bootstrap phase (e.g. a statically
  # linked curl in the case of stdenv-linux).
  fetchurlBoot = stdenv.fetchurlBoot;

  resolveMirrorURLs = {url}: fetchurl {
    showURLs = true;
    inherit url;
  };

  makeDesktopItem = import ../build-support/make-desktopitem {
    inherit stdenv;
  };

  makeAutostartItem = import ../build-support/make-startupitem {
    inherit stdenv;
    inherit lib;
  };

  makeInitrd = {contents}: import ../build-support/kernel/make-initrd.nix {
    inherit stdenv perl cpio contents ubootChooser;
  };

  makeWrapper = makeSetupHook { } ../build-support/setup-hooks/make-wrapper.sh;

  makeModulesClosure = {kernel, rootModules, allowMissing ? false}:
    import ../build-support/kernel/modules-closure.nix {
      inherit stdenv module_init_tools kernel nukeReferences
        rootModules allowMissing;
    };

  pathsFromGraph = ../build-support/kernel/paths-from-graph.pl;

  srcOnly = args: (import ../build-support/src-only) ({inherit stdenv; } // args);

  substituteAll = import ../build-support/substitute/substitute-all.nix {
    inherit stdenv;
  };

  replaceDependency = import ../build-support/replace-dependency.nix {
    inherit runCommand nix lib;
  };

  nukeReferences = callPackage ../build-support/nuke-references/default.nix { };

  vmTools = import ../build-support/vm/default.nix {
    inherit pkgs;
  };

  releaseTools = import ../build-support/release/default.nix {
    inherit pkgs;
  };

  composableDerivation = (import ../lib/composable-derivation.nix) {
    inherit pkgs lib;
  };

  platforms = import ./platforms.nix;


  ### TOOLS

  acct = callPackage ../tools/system/acct { };

  aefs = callPackage ../tools/filesystems/aefs { };

  aircrackng = callPackage ../tools/networking/aircrack-ng { };

  analog = callPackage ../tools/admin/analog {};

  archivemount = callPackage ../tools/filesystems/archivemount { };

  arduino_core = callPackage ../development/arduino/arduino-core {
    jdk = jdk;
    jre = jdk;
  };

  argyllcms = callPackage ../tools/graphics/argyllcms {};

  ascii = callPackage ../tools/text/ascii { };

  asymptote = builderDefsPackage ../tools/graphics/asymptote {
    inherit freeglut ghostscriptX imagemagick fftw boehmgc
      mesa ncurses readline gsl libsigsegv python zlib perl
      texinfo lzma;
    texLive = texLiveAggregationFun {
      paths = [
        texLive texLiveExtra
      ];
    };
  };

  ec2_api_tools = callPackage ../tools/virtualization/ec2-api-tools { };

  ec2_ami_tools = callPackage ../tools/virtualization/ec2-ami-tools { };

  altermime = callPackage ../tools/networking/altermime {};

  amule = callPackage ../tools/networking/p2p/amule { };

  amuleDaemon = appendToName "daemon" (amule.override {
    monolithic = false;
    daemon = true;
  });

  amuleGui = appendToName "gui" (amule.override {
    monolithic = false;
    client = true;
  });

  androidenv = import ../development/mobile/androidenv {
    inherit pkgs;
    pkgs_i686 = pkgsi686Linux;
  };

  xcodeenv = callPackage ../development/mobile/xcodeenv { };

  titaniumenv = import ../development/mobile/titaniumenv {
    inherit pkgs;
    pkgs_i686 = pkgsi686Linux;
  };

  inherit (androidenv) androidsdk_4_1;

  aria = builderDefsPackage (import ../tools/networking/aria) { };

  aria2 = callPackage ../tools/networking/aria2 { };

  at = callPackage ../tools/system/at { };

  atftp = callPackage ../tools/networking/atftp {};

  autogen = callPackage ../development/tools/misc/autogen {
    guile = guile_1_8;
  };

  autojump = callPackage ../tools/misc/autojump { };

  avahi = callPackage ../development/libraries/avahi {
    qt4Support = config.avahi.qt4Support or false;
  };

  aws = callPackage ../tools/virtualization/aws { };

  aws_mturk_clt = callPackage ../tools/misc/aws-mturk-clt { };

  axel = callPackage ../tools/networking/axel { };

  azureus = callPackage ../tools/networking/p2p/azureus { };

  banner = callPackage ../games/banner {};

  barcode = callPackage ../tools/graphics/barcode {};

  bc = callPackage ../tools/misc/bc { };

  bchunk = callPackage ../tools/cd-dvd/bchunk { };

  bfr = callPackage ../tools/misc/bfr { };

  boomerang = callPackage ../development/tools/boomerang { };

  bootchart = callPackage ../tools/system/bootchart { };

  bsod = callPackage ../misc/emulators/bsod { };

  btrfsProgs = callPackage ../tools/filesystems/btrfsprogs { };

  catdoc = callPackage ../tools/text/catdoc { };

  dlx = callPackage ../misc/emulators/dlx { };

  eggdrop = callPackage ../tools/networking/eggdrop { };

  enca = callPackage ../tools/text/enca { };

  mcrl = callPackage ../tools/misc/mcrl { };

  mcrl2 = callPackage ../tools/misc/mcrl2 { };

  syslogng = callPackage ../tools/system/syslog-ng { };

  mcelog = callPackage ../os-specific/linux/mcelog { };

  asciidoc = callPackage ../tools/typesetting/asciidoc { };

  autossh = callPackage ../tools/networking/autossh { };

  bacula = callPackage ../tools/backup/bacula { };

  bibtextools = callPackage ../tools/typesetting/bibtex-tools {
    inherit (strategoPackages016) strategoxt sdf;
  };

  bittorrent = callPackage ../tools/networking/p2p/bittorrent {
    gui = true;
  };

  bittornado = callPackage ../tools/networking/p2p/bit-tornado { };

  blueman = callPackage ../tools/bluetooth/blueman {
    inherit (pythonPackages) notify;
  };

  bmrsa = builderDefsPackage (import ../tools/security/bmrsa/11.nix) {
    inherit unzip;
  };

  bogofilter = callPackage ../tools/misc/bogofilter {
    bdb = db4;
  };

  bsdiff = callPackage ../tools/compression/bsdiff { };

  btar = callPackage ../tools/backup/btar { };

  bup = callPackage ../tools/backup/bup {
    inherit (pythonPackages) pyxattr pylibacl setuptools fuse;
    inherit (haskellPackages) pandoc;
    par2Support = (config.bup.par2Support or false);
  };

  atool = callPackage ../tools/archivers/atool { };

  bzip2 = callPackage ../tools/compression/bzip2 { };

  cabextract = callPackage ../tools/archivers/cabextract { };

  ccid = callPackage ../tools/security/ccid { };

  ccrypt = callPackage ../tools/security/ccrypt { };

  cdecl = callPackage ../development/tools/cdecl { };

  cdrdao = callPackage ../tools/cd-dvd/cdrdao { };

  cdrkit = callPackage ../tools/cd-dvd/cdrkit { };

  cfdg = builderDefsPackage ../tools/graphics/cfdg {
    inherit libpng bison flex;
    ffmpeg = ffmpeg_1_1;
  };

  checkinstall = callPackage ../tools/package-management/checkinstall { };

  cheetahTemplate = builderDefsPackage (import ../tools/text/cheetah-template/2.0.1.nix) {
    inherit makeWrapper python;
  };

  chkrootkit = callPackage ../tools/security/chkrootkit { };

  cksfv = callPackage ../tools/networking/cksfv { };

  ciopfs = callPackage ../tools/filesystems/ciopfs { };

  colordiff = callPackage ../tools/text/colordiff { };

  connect = callPackage ../tools/networking/connect { };

  convertlit = callPackage ../tools/text/convertlit { };

  cowsay = callPackage ../tools/misc/cowsay { };

  unifdef = callPackage ../development/tools/misc/unifdef { };

  "unionfs-fuse" = callPackage ../tools/filesystems/unionfs-fuse { };

  usb_modeswitch = callPackage ../development/tools/misc/usb-modeswitch { };

  clamav = callPackage ../tools/security/clamav { };

  cloog = callPackage ../development/libraries/cloog { };

  cloogppl = callPackage ../development/libraries/cloog-ppl { };

  convmv = callPackage ../tools/misc/convmv { };

  coreutils = callPackage ../tools/misc/coreutils {
    # TODO: Add ACL support for cross-Linux.
    aclSupport = crossSystem == null && stdenv.isLinux;
  };

  cpio = callPackage ../tools/archivers/cpio { };

  cromfs = callPackage ../tools/archivers/cromfs { };

  cron = callPackage ../tools/system/cron { };

  cudatoolkit = callPackage ../development/compilers/cudatoolkit {
    python = python26;
  };

  curl = callPackage ../tools/networking/curl rec {
    fetchurl = fetchurlBoot;
    zlibSupport = true;
    sslSupport = zlibSupport;
    scpSupport = zlibSupport && !stdenv.isSunOS && !stdenv.isCygwin;
  };

  cunit = callPackage ../tools/misc/cunit { };

  curlftpfs = callPackage ../tools/filesystems/curlftpfs { };

  dadadodo = builderDefsPackage (import ../tools/text/dadadodo) { };

  dar = callPackage ../tools/archivers/dar { };

  davfs2 = callPackage ../tools/filesystems/davfs2 {
    neon = neon029;
  };

  dbench = callPackage ../development/tools/misc/dbench { };

  dcraw = callPackage ../tools/graphics/dcraw { };

  debian_devscripts = callPackage ../tools/misc/debian-devscripts {
    inherit (perlPackages) CryptSSLeay LWP TimeDate DBFile FileDesktopEntry;
  };

  debootstrap = callPackage ../tools/misc/debootstrap { };

  detox = callPackage ../tools/misc/detox { };

  ddclient = callPackage ../tools/networking/ddclient { };

  dd_rescue = callPackage ../tools/system/dd_rescue { };

  ddrescue = callPackage ../tools/system/ddrescue { };

  desktop_file_utils = callPackage ../tools/misc/desktop-file-utils { };

  despotify = callPackage ../development/libraries/despotify { };

  dev86 = callPackage ../development/compilers/dev86 {
    /* Using GNU Make 3.82 leads to this:
         make[4]: *** No rule to make target `__ldivmod.o)'
       So use 3.81.  */
    stdenv = overrideInStdenv stdenv [gnumake381];
  };

  dnsmasq = callPackage ../tools/networking/dnsmasq { };

  dnstop = callPackage ../tools/networking/dnstop { };

  dhcp = callPackage ../tools/networking/dhcp { };

  dhcpcd = callPackage ../tools/networking/dhcpcd { };

  diffstat = callPackage ../tools/text/diffstat { };

  diffutils = callPackage ../tools/text/diffutils { };

  wgetpaste = callPackage ../tools/text/wgetpaste { };

  dirmngr = callPackage ../tools/security/dirmngr { };

  disper = callPackage ../tools/misc/disper { };

  dmg2img = callPackage ../tools/misc/dmg2img { };

  docbook2x = callPackage ../tools/typesetting/docbook2x {
    inherit (perlPackages) XMLSAX XMLParser XMLNamespaceSupport;
    libiconv = if stdenv.isDarwin then libiconv else null;
  };

  dosfstools = callPackage ../tools/filesystems/dosfstools { };

  dotnetfx35 = callPackage ../development/libraries/dotnetfx35 { };

  dotnetfx40 = callPackage ../development/libraries/dotnetfx40 { };

  dropbear = callPackage ../tools/networking/dropbear {
    enableStatic = true;
    zlib = zlibStatic;
  };

  dtach = callPackage ../tools/misc/dtach { };

  duplicity = callPackage ../tools/backup/duplicity {
    inherit (pythonPackages) boto;
    gnupg = gnupg1;
  };

  dvdplusrwtools = callPackage ../tools/cd-dvd/dvd+rw-tools { };

  dvgrab = callPackage ../tools/video/dvgrab { };

  e2fsprogs = callPackage ../tools/filesystems/e2fsprogs { };

  ebook_tools = callPackage ../tools/text/ebook-tools { };

  ecryptfs = callPackage ../tools/security/ecryptfs { };

  edk2 = callPackage ../development/compilers/edk2 { };

  efibootmgr = callPackage ../tools/system/efibootmgr { };

  enblendenfuse = callPackage ../tools/graphics/enblend-enfuse {
    boost = boost149;
  };

  encfs = callPackage ../tools/filesystems/encfs { };

  enscript = callPackage ../tools/text/enscript { };

  ethtool = callPackage ../tools/misc/ethtool { };

  euca2ools = callPackage ../tools/virtualization/euca2ools { pythonPackages = python26Packages; };

  exif = callPackage ../tools/graphics/exif { };

  exiftags = callPackage ../tools/graphics/exiftags { };

  expect = callPackage ../tools/misc/expect { };

  fail2ban = callPackage ../tools/security/fail2ban { };

  fakeroot = callPackage ../tools/system/fakeroot { };

  fcitx = callPackage ../tools/inputmethods/fcitx { };

  fcron = callPackage ../tools/system/fcron { };

  fdm = callPackage ../tools/networking/fdm {};

  figlet = callPackage ../tools/misc/figlet { };

  file = callPackage ../tools/misc/file { };
  file511 = callPackage ../tools/misc/file/511.nix { };

  fileschanged = callPackage ../tools/misc/fileschanged { };

  findutils = callPackage ../tools/misc/findutils { };

  finger_bsd = callPackage ../tools/networking/bsd-finger { };

  fio = callPackage ../tools/system/fio { };

  flvstreamer = callPackage ../tools/networking/flvstreamer { };

  libbsd = callPackage ../development/libraries/libbsd { };

  flvtool2 = callPackage ../tools/video/flvtool2 { };

  fontforge = lowPrio (callPackage ../tools/misc/fontforge { });

  fontforgeX = callPackage ../tools/misc/fontforge {
    withX11 = true;
  };

  fortune = callPackage ../tools/misc/fortune { };

  fox = callPackage ../development/libraries/fox/default.nix { };
  fox_1_6 = callPackage ../development/libraries/fox/fox-1.6.nix { };

  fprot = callPackage ../tools/security/fprot { };

  freeipmi = callPackage ../tools/system/freeipmi {};

  freetalk = callPackage ../applications/networking/instant-messengers/freetalk {
    guile = guile_1_8;
  };

  freetds = callPackage ../development/libraries/freetds { };

  ftgl = callPackage ../development/libraries/ftgl { };

  ftgl212 = callPackage ../development/libraries/ftgl/2.1.2.nix { };

  fuppes = callPackage ../tools/networking/fuppes {
    ffmpeg = ffmpeg_0_6_90;
  };

  fsfs = callPackage ../tools/filesystems/fsfs { };

  fuse_zip = callPackage ../tools/filesystems/fuse-zip { };

  dos2unix = callPackage ../tools/text/dos2unix { };

  uni2ascii = callPackage ../tools/text/uni2ascii { };

  gawk = callPackage ../tools/text/gawk { };

  gdmap = callPackage ../tools/system/gdmap { };

  genext2fs = callPackage ../tools/filesystems/genext2fs { };

  gengetopt = callPackage ../development/tools/misc/gengetopt { };

  getmail = callPackage ../tools/networking/getmail { };

  getopt = callPackage ../tools/misc/getopt { };

  gftp = callPackage ../tools/networking/gftp { };

  gifsicle = callPackage ../tools/graphics/gifsicle { };

  glusterfs = callPackage ../tools/filesystems/glusterfs { };

  glxinfo = callPackage ../tools/graphics/glxinfo { };

  gnokii = builderDefsPackage (import ../tools/misc/gnokii) {
    inherit intltool perl gettext libusb pkgconfig bluez readline pcsclite
      libical gtk glib;
    inherit (xorg) libXpm;
  };

  gnufdisk = callPackage ../tools/system/fdisk {
    guile = guile_1_8;
  };

  gnugrep =
    # Use libiconv only on non-GNU platforms (we can't test with
    # `stdenv ? glibc' at this point.)
    let gnu = stdenv.isLinux; in
      callPackage ../tools/text/gnugrep {
        libiconv = if gnu then null else libiconv;
      };

  gnupatch = callPackage ../tools/text/gnupatch { };

  gnupg1orig = callPackage ../tools/security/gnupg1 {
    ideaSupport = false;
  };

  gnupg1compat = callPackage ../tools/security/gnupg1compat { };

  # use config.packageOverrides if you prefer original gnupg1
  gnupg1 = gnupg1compat;

  gnupg = callPackage ../tools/security/gnupg { };

  gnupg2_1 = lowPrio (callPackage ../tools/security/gnupg/git.nix {
    libassuan = libassuan2_1;
  });

  gnuplot = callPackage ../tools/graphics/gnuplot {
    texLive = null;
    lua = null;
  };

  gnused = callPackage ../tools/text/gnused { };

  gnutar = callPackage ../tools/archivers/gnutar { };

  gnuvd = callPackage ../tools/misc/gnuvd { };

  gource = callPackage ../applications/version-management/gource {};

  gptfdisk = callPackage ../tools/system/gptfdisk { };

  graphviz = callPackage ../tools/graphics/graphviz { };

  /* Readded by Michael Raskin. There are programs in the wild
   * that do want 2.0 but not 2.22. Please give a day's notice for
   * objections before removal.
   */
  graphviz_2_0 = callPackage ../tools/graphics/graphviz/2.0.nix { };

  grive = callPackage ../tools/filesystems/grive { };

  groff = callPackage ../tools/text/groff {
    ghostscript = null;
  };

  grub = callPackage_i686 ../tools/misc/grub {
    buggyBiosCDSupport = config.grub.buggyBiosCDSupport or true;
  };

  grub2 = callPackage ../tools/misc/grub/2.0x.nix { };

  grub2_efi = grub2.override { EFIsupport = true; };

  gssdp = callPackage ../development/libraries/gssdp {
    inherit (gnome) libsoup;
  };

  gt5 = callPackage ../tools/system/gt5 { };

  gtkdatabox = callPackage ../development/libraries/gtkdatabox {};

  gtkgnutella = callPackage ../tools/networking/p2p/gtk-gnutella { };

  gtkvnc = callPackage ../tools/admin/gtk-vnc {};

  gtmess = callPackage ../applications/networking/instant-messengers/gtmess { };

  gummiboot = callPackage ../tools/misc/gummiboot { };

  gupnp = callPackage ../development/libraries/gupnp {
    inherit (gnome) libsoup;
  };

  gupnp_igd = callPackage ../development/libraries/gupnp-igd {};

  gupnptools = callPackage ../tools/networking/gupnp-tools {
    inherit (gnome) libsoup libglade gnomeicontheme;
  };

  gvpe = builderDefsPackage ../tools/networking/gvpe {
    inherit openssl gmp nettools iproute;
  };

  gzip = callPackage ../tools/compression/gzip { };

  pigz = callPackage ../tools/compression/pigz { };

  haproxy = callPackage ../tools/networking/haproxy { };

  hardlink = callPackage ../tools/system/hardlink { };

  halibut = callPackage ../tools/typesetting/halibut { };

  hddtemp = callPackage ../tools/misc/hddtemp { };

  hdf5 = callPackage ../tools/misc/hdf5 { };

  heimdall = callPackage ../tools/misc/heimdall { };

  hevea = callPackage ../tools/typesetting/hevea { };

  highlight = callPackage ../tools/text/highlight {
    lua = lua5;
  };

  host = callPackage ../tools/networking/host { };

  hping = callPackage ../tools/networking/hping { };

  httpie = callPackage ../tools/networking/httpie { };

  httpfs2 = callPackage ../tools/filesystems/httpfs { };

  # FIXME: This Hydra snapshot is outdated and depends on the `nixPerl',
  # which no longer exists.
  #
  # hydra = callPackage ../development/tools/misc/hydra {
  #   nix = nixUnstable;
  # };

  iasl = callPackage ../development/compilers/iasl { };

  icecast = callPackage ../servers/icecast { };

  icoutils = callPackage ../tools/graphics/icoutils { };

  idutils = callPackage ../tools/misc/idutils { };

  iftop = callPackage ../tools/networking/iftop { };

  imapproxy = callPackage ../tools/networking/imapproxy { };

  imapsync = callPackage ../tools/networking/imapsync {
    inherit (perlPackages) MailIMAPClient;
  };

  inadyn = callPackage ../tools/networking/inadyn { };

  inetutils = callPackage ../tools/networking/inetutils { };

  ioping = callPackage ../tools/system/ioping {};

  iodine = callPackage ../tools/networking/iodine { };

  iperf = callPackage ../tools/networking/iperf { };

  ipmitool = callPackage ../tools/system/ipmitool {
    static = false;
  };

  ipmiutil = callPackage ../tools/system/ipmiutil {};

  ised = callPackage ../tools/misc/ised {};

  isl = callPackage ../development/libraries/isl { };

  isync = callPackage ../tools/networking/isync { };

  jdiskreport = callPackage ../tools/misc/jdiskreport { };

  jfsrec = callPackage ../tools/filesystems/jfsrec {
    boost = boost144;
  };

  jfsutils = callPackage ../tools/filesystems/jfsutils { };

  jhead = callPackage ../tools/graphics/jhead { };

  jing = callPackage ../tools/text/xml/jing { };

  jing_tools = callPackage ../tools/text/xml/jing/jing-script.nix { };

  jnettop = callPackage ../tools/networking/jnettop { };

  jscoverage = callPackage ../development/tools/misc/jscoverage { };

  jwhois = callPackage ../tools/networking/jwhois { };

  kexectools = callPackage ../os-specific/linux/kexectools { };

  keychain = callPackage ../tools/misc/keychain { };

  kismet = callPackage ../applications/networking/sniffers/kismet { };

  less = callPackage ../tools/misc/less { };

  lockfileProgs = callPackage ../tools/misc/lockfile-progs { };

  logstash = callPackage ../tools/misc/logstash { };

  klavaro = callPackage ../games/klavaro {};

  minidlna = callPackage ../tools/networking/minidlna { };

  mmv = callPackage ../tools/misc/mmv { };

  most = callPackage ../tools/misc/most { };

  netperf = callPackage ../applications/networking/netperf { };

  ninka = callPackage ../development/tools/misc/ninka { };

  nodejs = callPackage ../development/web/nodejs {};

  nodePackages = recurseIntoAttrs (import ./node-packages.nix {
    inherit pkgs stdenv nodejs fetchurl;
    neededNatives = [python] ++ lib.optional (lib.elem system lib.platforms.linux) utillinux;
  });

  ldns = callPackage ../development/libraries/ldns { };

  lftp = callPackage ../tools/networking/lftp { };

  libconfig = callPackage ../development/libraries/libconfig { };

  libtirpc = callPackage ../development/libraries/ti-rpc { };

  libshout = callPackage ../development/libraries/libshout { };

  libtorrent = callPackage ../tools/networking/p2p/libtorrent { };

  logcheck = callPackage ../tools/system/logcheck {
    inherit (perlPackages) mimeConstruct;
  };

  logrotate = callPackage ../tools/system/logrotate { };

  logstalgica = callPackage ../tools/graphics/logstalgica {};

  lout = callPackage ../tools/typesetting/lout { };

  lrzip = callPackage ../tools/compression/lrzip { };

  # lsh installs `bin/nettle-lfib-stream' and so does Nettle.  Give the
  # former a lower priority than Nettle.
  lsh = lowPrio (callPackage ../tools/networking/lsh { });

  lshw = callPackage ../tools/system/lshw { };

  lxc = callPackage ../os-specific/linux/lxc { };

  lzma = xz;

  xz = callPackage ../tools/compression/xz { };

  lzop = callPackage ../tools/compression/lzop { };

  maildrop = callPackage ../tools/networking/maildrop { };

  mailutils = callPackage ../tools/networking/mailutils {
    guile = guile_1_8;
  };

  mairix = callPackage ../tools/text/mairix { };

  man = callPackage ../tools/misc/man { };

  man_db = callPackage ../tools/misc/man-db { };

  memtest86 = callPackage ../tools/misc/memtest86 { };

  memtest86plus = callPackage ../tools/misc/memtest86/plus.nix { };

  mc = callPackage ../tools/misc/mc { };

  mcabber = callPackage ../applications/networking/instant-messengers/mcabber { };

  mcron = callPackage ../tools/system/mcron {
    guile = guile_1_8;
  };

  mdbtools = callPackage ../tools/misc/mdbtools { };

  mdbtools_git = callPackage ../tools/misc/mdbtools/git.nix { };

  minecraft = callPackage ../games/minecraft { };

  miniupnpc = callPackage ../tools/networking/miniupnpc { };

  miniupnpd = callPackage ../tools/networking/miniupnpd { };

  minixml = callPackage ../development/libraries/minixml { };

  mjpegtools = callPackage ../tools/video/mjpegtools { };

  mkcue = callPackage ../tools/cd-dvd/mkcue { };

  mktemp = callPackage ../tools/security/mktemp { };

  modemmanager = callPackage ../tools/networking/modemmanager {};

  monit = builderDefsPackage ../tools/system/monit {
    inherit openssl flex bison;
  };

  mosh = callPackage ../tools/networking/mosh {
    boost = boostHeaders;
    inherit (perlPackages) IOTty;
  };

  mpage = callPackage ../tools/text/mpage { };

  mr = callPackage ../applications/version-management/mr { };

  mscgen = callPackage ../tools/graphics/mscgen { };

  msf = builderDefsPackage (import ../tools/security/metasploit/3.1.nix) {
    inherit ruby makeWrapper;
  };

  mssys = callPackage ../tools/misc/mssys { };

  mtdutils = callPackage ../tools/filesystems/mtdutils { };

  mtools = callPackage ../tools/filesystems/mtools { };

  mtr = callPackage ../tools/networking/mtr {};

  multitran = recurseIntoAttrs (let callPackage = newScope pkgs.multitran; in rec {
    multitrandata = callPackage ../tools/text/multitran/data { };

    libbtree = callPackage ../tools/text/multitran/libbtree { };

    libmtsupport = callPackage ../tools/text/multitran/libmtsupport { };

    libfacet = callPackage ../tools/text/multitran/libfacet { };

    libmtquery = callPackage ../tools/text/multitran/libmtquery { };

    mtutils = callPackage ../tools/text/multitran/mtutils { };
  });

  muscleframework = callPackage ../tools/security/muscleframework { };

  muscletool = callPackage ../tools/security/muscletool { };

  mysql2pgsql = callPackage ../tools/misc/mysql2pgsql { };

  namazu = callPackage ../tools/text/namazu { };

  nbd = callPackage ../tools/networking/nbd { };

  netcdf = callPackage ../development/libraries/netcdf { };

  nc6 = callPackage ../tools/networking/nc6 { };

  ncat = callPackage ../tools/networking/ncat { };

  ncftp = callPackage ../tools/networking/ncftp { };

  ncompress = callPackage ../tools/compression/ncompress { };

  ndisc6 = callPackage ../tools/networking/ndisc6 { };

  netboot = callPackage ../tools/networking/netboot {};

  netcat = callPackage ../tools/networking/netcat { };

  netkittftp = callPackage ../tools/networking/netkit/tftp { };

  netpbm = callPackage ../tools/graphics/netpbm { };

  netrw = callPackage ../tools/networking/netrw { };

  netselect = callPackage ../tools/networking/netselect { };

  networkmanager = callPackage ../tools/networking/network-manager { };

  networkmanager_pptp = callPackage ../tools/networking/network-manager/pptp.nix { };

  networkmanager_pptp_gnome = networkmanager_pptp.override { withGnome = true; };

  networkmanagerapplet = newScope gnome ../tools/networking/network-manager-applet { };

  nilfs_utils = callPackage ../tools/filesystems/nilfs-utils {};

  nlopt = callPackage ../development/libraries/nlopt {};

  npth = callPackage ../development/libraries/npth {};

  nmap = callPackage ../tools/security/nmap {
    inherit (pythonPackages) pysqlite;
  };

  nss_myhostname = callPackage ../tools/networking/nss-myhostname {};

  nss_pam_ldapd = callPackage ../tools/networking/nss-pam-ldapd {};

  ntfs3g = callPackage ../tools/filesystems/ntfs-3g { };

  # ntfsprogs are merged into ntfs-3g
  ntfsprogs = pkgs.ntfs3g;

  ntop = callPackage ../tools/networking/ntop { };

  ntp = callPackage ../tools/networking/ntp { };

  nssmdns = callPackage ../tools/networking/nss-mdns { };

  nylon = callPackage ../tools/networking/nylon { };

  nzbget = callPackage ../tools/networking/nzbget { };

  obex_data_server = callPackage ../tools/bluetooth/obex-data-server { };

  obexd = callPackage ../tools/bluetooth/obexd { };

  obexfs = callPackage ../tools/bluetooth/obexfs { };

  obexftp = callPackage ../tools/bluetooth/obexftp { };

  obnam = callPackage ../tools/backup/obnam { };

  odt2txt = callPackage ../tools/text/odt2txt { };

  offlineimap = callPackage ../tools/networking/offlineimap { };

  opendbx = callPackage ../development/libraries/opendbx { };

  opendkim = callPackage ../development/libraries/opendkim { };

  openjade = callPackage ../tools/text/sgml/openjade { };

  openobex = callPackage ../tools/bluetooth/openobex { };

  openresolv = callPackage ../tools/networking/openresolv { };

  opensc_0_11_7 = callPackage ../tools/security/opensc/0.11.7.nix { };

  opensc = opensc_0_11_7;

  opensc_dnie_wrapper = callPackage ../tools/security/opensc-dnie-wrapper { };

  openssh = callPackage ../tools/networking/openssh {
    hpnSupport = false;
    etcDir = "/etc/ssh";
    pam = if stdenv.isLinux then pam else null;
  };

  opensp = callPackage ../tools/text/sgml/opensp { };

  spCompat = callPackage ../tools/text/sgml/opensp/compat.nix { };

  openvpn = callPackage ../tools/networking/openvpn { };

  optipng = callPackage ../tools/graphics/optipng { };

  ossec = callPackage ../tools/security/ossec {};

  p7zip = callPackage ../tools/archivers/p7zip { };

  pal = callPackage ../tools/misc/pal { };

  panomatic = callPackage ../tools/graphics/panomatic { };

  par2cmdline = callPackage ../tools/networking/par2cmdline { };

  parallel = callPackage ../tools/misc/parallel { };

  patchutils = callPackage ../tools/text/patchutils { };

  parted = callPackage ../tools/misc/parted { hurd = null; };
  parted_2_3 = callPackage ../tools/misc/parted/2.3.nix { hurd = null; };

  hurdPartedCross =
    if crossSystem != null && crossSystem.config == "i586-pc-gnu"
    then (makeOverridable
            ({ hurd }:
              (parted.override {
                # Needs the Hurd's libstore.
                inherit hurd;

                # The Hurd wants a libparted.a.
                enableStatic = true;

                gettext = null;
                readline = null;
                devicemapper = null;
              }).hostDrv)
           { hurd = gnu.hurdCrossIntermediate; })
    else null;

  ipsecTools = callPackage ../os-specific/linux/ipsec-tools { };

  patch = gnupatch;

  pbzip2 = callPackage ../tools/compression/pbzip2 { };

  pciutils = callPackage ../tools/system/pciutils { };

  pcsclite = callPackage ../tools/security/pcsclite { };

  pdf2djvu = callPackage ../tools/typesetting/pdf2djvu { };

  pdfjam = callPackage ../tools/typesetting/pdfjam { };

  jbig2enc = callPackage ../tools/graphics/jbig2enc { };

  pdfread = callPackage ../tools/graphics/pdfread { };

  briss = callPackage ../tools/graphics/briss { };

  pdnsd = callPackage ../tools/networking/pdnsd { };

  pg_top = callPackage ../tools/misc/pg_top { };

  pdsh = callPackage ../tools/networking/pdsh {
    rsh = true;          # enable internal rsh implementation
    ssh = openssh;
  };

  pfstools = callPackage ../tools/graphics/pfstools { };

  philter = callPackage ../tools/networking/philter { };

  pinentry = callPackage ../tools/security/pinentry { };

  pius = callPackage ../tools/security/pius { };

  pk2cmd = callPackage ../tools/misc/pk2cmd { };

  plan9port = callPackage ../tools/system/plan9port { };

  ploticus = callPackage ../tools/graphics/ploticus {
    libpng = libpng12;
  };

  plotutils = callPackage ../tools/graphics/plotutils { };

  plowshare = callPackage ../tools/misc/plowshare { };

  pngcrush = callPackage ../tools/graphics/pngcrush { };

  pngnq = callPackage ../tools/graphics/pngnq { };

  pngtoico = callPackage ../tools/graphics/pngtoico {
    libpng = libpng12;
  };

  podiff = callPackage ../tools/text/podiff { };

  polipo = callPackage ../servers/polipo { };

  polkit_gnome = callPackage ../tools/security/polkit-gnome { };

  povray = callPackage ../tools/graphics/povray { };

  ppl = callPackage ../development/libraries/ppl { };

  ppp = callPackage ../tools/networking/ppp { };

  pptp = callPackage ../tools/networking/pptp {};

  proxychains = callPackage ../tools/networking/proxychains { };

  proxytunnel = callPackage ../tools/misc/proxytunnel { };

  cntlm = callPackage ../tools/networking/cntlm { };

  psmisc = callPackage ../os-specific/linux/psmisc { };

  pstoedit = callPackage ../tools/graphics/pstoedit { };

  pv = callPackage ../tools/misc/pv { };

  pwgen = callPackage ../tools/security/pwgen { };

  pydb = callPackage ../development/tools/pydb { };

  pystringtemplate = callPackage ../development/python-modules/stringtemplate { };

  pythonDBus = callPackage ../development/python-modules/dbus { };

  pythonIRClib = builderDefsPackage (import ../development/python-modules/irclib) {
    inherit python;
  };

  pythonSexy = builderDefsPackage (import ../development/python-modules/libsexy) {
    inherit python libsexy pkgconfig libxml2 pygtk pango gtk glib;
  };

  openmpi = callPackage ../development/libraries/openmpi { };

  qhull = callPackage ../development/libraries/qhull { };

  qjoypad = callPackage ../tools/misc/qjoypad { };

  qshowdiff = callPackage ../tools/text/qshowdiff { };

  radvd = callPackage ../tools/networking/radvd { };

  privateer = callPackage ../games/privateer { };

  rtmpdump = callPackage ../tools/video/rtmpdump { };

  recutils = callPackage ../tools/misc/recutils { };

  refind = callPackage ../tools/misc/refind { };

  reiser4progs = callPackage ../tools/filesystems/reiser4progs { };

  reiserfsprogs = callPackage ../tools/filesystems/reiserfsprogs { };

  relfs = callPackage ../tools/filesystems/relfs {
    inherit (gnome) gnome_vfs GConf;
  };

  remind = callPackage ../tools/misc/remind { };

  remmina = callPackage ../applications/networking/remote/remmina {};

  replace = callPackage ../tools/text/replace { };

  reptyr = callPackage ../os-specific/linux/reptyr {};

  rdiff_backup = callPackage ../tools/backup/rdiff-backup { };

  ripmime = callPackage ../tools/networking/ripmime {};

  rng_tools = callPackage ../tools/security/rng-tools { };

  rsnapshot = callPackage ../tools/backup/rsnapshot {
    # For the `logger' command, we can use either `utillinux' or
    # GNU Inetutils.  The latter is more portable.
    logger = inetutils;
  };

  rlwrap = callPackage ../tools/misc/rlwrap { };

  rockbox_utility = callPackage ../tools/misc/rockbox-utility { };

  rpPPPoE = builderDefsPackage (import ../tools/networking/rp-pppoe) {
    inherit ppp;
  };

  rpm = callPackage ../tools/package-management/rpm {
    db4 = db45;
  };

  rrdtool = callPackage ../tools/misc/rrdtool { };

  rtorrent = callPackage ../tools/networking/p2p/rtorrent { };

  rubber = callPackage ../tools/typesetting/rubber { };

  rxp = callPackage ../tools/text/xml/rxp { };

  rzip = callPackage ../tools/compression/rzip { };

  s3backer = callPackage ../tools/filesystems/s3backer { };

  s3cmd = callPackage ../tools/networking/s3cmd { };

  s3sync = callPackage ../tools/networking/s3sync {
    ruby = ruby18;
  };

  sablotron = callPackage ../tools/text/xml/sablotron { };

  safecopy = callPackage ../tools/system/safecopy { };

  salut_a_toi = callPackage ../applications/networking/instant-messengers/salut-a-toi {};

  samplicator = callPackage ../tools/networking/samplicator { };

  screen = callPackage ../tools/misc/screen { };

  scrot = callPackage ../tools/graphics/scrot { };

  seccure = callPackage ../tools/security/seccure/0.4.nix { };

  setserial = builderDefsPackage (import ../tools/system/setserial) {
    inherit groff;
  };

  sg3_utils = callPackage ../tools/system/sg3_utils { };

  sharutils = callPackage ../tools/archivers/sharutils { };

  shebangfix = callPackage ../tools/misc/shebangfix { };

  siege = callPackage ../tools/networking/siege {};

  sleuthkit = callPackage ../tools/system/sleuthkit {};

  slimrat = callPackage ../tools/networking/slimrat {
    inherit (perlPackages) WWWMechanize LWP;
  };

  slsnif = callPackage ../tools/misc/slsnif { };

  smartmontools = callPackage ../tools/system/smartmontools { };

  smbldaptools = callPackage ../tools/networking/smbldaptools {
    inherit (perlPackages) NetLDAP CryptSmbHash DigestSHA1;
  };

  smbnetfs = callPackage ../tools/filesystems/smbnetfs {};

  stardict = callPackage ../applications/misc/stardict/stardict.nix {
    inherit (gnome) libgnomeui scrollkeeper;
  };

  fusesmb = callPackage ../tools/filesystems/fusesmb { };

  socat = callPackage ../tools/networking/socat { };

  sourceHighlight = callPackage ../tools/text/source-highlight { };

  socat2pre = lowPrio (builderDefsPackage ../tools/networking/socat/2.0.0-b3.nix {
    inherit fetchurl stdenv openssl;
  });

  squashfsTools = callPackage ../tools/filesystems/squashfs { };

  sshfsFuse = callPackage ../tools/filesystems/sshfs-fuse { };

  sudo = callPackage ../tools/security/sudo { };

  suidChroot = builderDefsPackage (import ../tools/system/suid-chroot) { };

  super = callPackage ../tools/security/super { };

  ssmtp = callPackage ../tools/networking/ssmtp {
    tlsSupport = true;
  };

  ssss = callPackage ../tools/security/ssss { };

  stun = callPackage ../tools/networking/stun { };

  stunnel = callPackage ../tools/networking/stunnel { };

  su = shadow;

  surfraw = callPackage ../tools/networking/surfraw { };

  swec = callPackage ../tools/networking/swec {
    inherit (perlPackages) LWP URI HTMLParser HTTPServerSimple Parent;
  };

  svnfs = callPackage ../tools/filesystems/svnfs { };

  sysbench = callPackage ../development/tools/misc/sysbench {};

  system_config_printer = callPackage ../tools/misc/system-config-printer {
    libxml2 = libxml2Python;
   };

  sitecopy = callPackage ../tools/networking/sitecopy { };

  privoxy = callPackage ../tools/networking/privoxy {
    autoconf = autoconf213;
  };

  tarsnap = callPackage ../tools/backup/tarsnap { };

  tcpdump = callPackage ../tools/networking/tcpdump { };

  telnet = callPackage ../tools/networking/telnet { };

  texmacs = callPackage ../applications/editors/texmacs {
    tex = texLive; /* tetex is also an option */
    extraFonts = true;
    guile = guile_1_8;
  };

  tinc = callPackage ../tools/networking/tinc { };

  tmux = callPackage ../tools/misc/tmux { };

  tor = callPackage ../tools/security/tor { };

  torsocks = callPackage ../tools/security/tor/torsocks.nix { };

  trickle = callPackage ../tools/networking/trickle {};

  ttf2pt1 = callPackage ../tools/misc/ttf2pt1 { };

  ucl = callPackage ../development/libraries/ucl { };

  udftools = callPackage ../tools/filesystems/udftools {};

  ufraw = callPackage ../applications/graphics/ufraw { };

  unetbootin = callPackage ../tools/cd-dvd/unetbootin { };

  unfs3 = callPackage ../servers/unfs3 { };

  upx = callPackage ../tools/compression/upx { };

  usbmuxd = callPackage ../tools/misc/usbmuxd {};

  vacuum = callPackage ../applications/networking/instant-messengers/vacuum {};

  vidalia = callPackage ../tools/security/vidalia { };

  vbetool = builderDefsPackage ../tools/system/vbetool {
    inherit pciutils libx86 zlib;
  };

  vde2 = callPackage ../tools/networking/vde2 { };

  verilog = callPackage ../applications/science/electronics/verilog {};

  vfdecrypt = callPackage ../tools/misc/vfdecrypt { };

  vifm = callPackage ../applications/misc/vifm {};

  viking = callPackage ../applications/misc/viking {
    inherit (gnome) scrollkeeper;
  };

  vncrec = builderDefsPackage ../tools/video/vncrec {
    inherit (xlibs) imake libX11 xproto gccmakedep libXt
      libXmu libXaw libXext xextproto libSM libICE libXpm
      libXp;
  };

  vobcopy = callPackage ../tools/cd-dvd/vobcopy { };

  vorbisgain = callPackage ../tools/misc/vorbisgain { };

  vpnc = callPackage ../tools/networking/vpnc { };

  vtun = callPackage ../tools/networking/vtun { };

  wbox = callPackage ../tools/networking/wbox {};

  welkin = callPackage ../tools/graphics/welkin {};

  testdisk = callPackage ../tools/misc/testdisk { };

  htmlTidy = callPackage ../tools/text/html-tidy { };

  tftp_hpa = callPackage ../tools/networking/tftp-hpa {};

  tigervnc = callPackage ../tools/admin/tigervnc {
    fontDirectories = [ xorg.fontadobe75dpi xorg.fontmiscmisc xorg.fontcursormisc
      xorg.fontbhlucidatypewriter75dpi ];
    xorgserver = xorg.xorgserver_1_13_0;
    fltk = fltk13;
  };

  tightvnc = callPackage ../tools/admin/tightvnc {
    fontDirectories = [ xorg.fontadobe75dpi xorg.fontmiscmisc xorg.fontcursormisc
      xorg.fontbhlucidatypewriter75dpi ];
  };

  time = callPackage ../tools/misc/time { };

  tkabber = callPackage ../applications/networking/instant-messengers/tkabber { };

  tkabber_plugins = callPackage ../applications/networking/instant-messengers/tkabber-plugins { };

  qfsm = callPackage ../applications/science/electronics/qfsm { };

  tkgate = callPackage ../applications/science/electronics/tkgate/1.x.nix {
    inherit (xlibs) libX11 imake xproto gccmakedep;
  };

  # The newer package is low-priority because it segfaults at startup.
  tkgate2 = lowPrio (callPackage ../applications/science/electronics/tkgate/2.x.nix {
    inherit (xlibs) libX11;
  });

  tm = callPackage ../tools/system/tm { };

  trang = callPackage ../tools/text/xml/trang { };

  tre = callPackage ../development/libraries/tre { };

  ts = callPackage ../tools/system/ts { };

  transfig = callPackage ../tools/graphics/transfig {
    libpng = libpng12;
  };

  truecrypt = callPackage ../applications/misc/truecrypt {
    wxGUI = config.truecrypt.wxGUI or true;
  };

  ttmkfdir = callPackage ../tools/misc/ttmkfdir { };

  unclutter = callPackage ../tools/misc/unclutter { };

  unbound = callPackage ../tools/networking/unbound { };

  units = callPackage ../tools/misc/units { };

  unrar = callPackage ../tools/archivers/unrar { };

  unarj = callPackage ../tools/archivers/unarj { };

  unshield = callPackage ../tools/archivers/unshield { };

  unzip = callPackage ../tools/archivers/unzip { };

  unzipNLS = lowPrio (unzip.override { enableNLS = true; });

  uptimed = callPackage ../tools/system/uptimed { };

  vlan = callPackage ../tools/networking/vlan { };

  wakelan = callPackage ../tools/networking/wakelan { };

  wavemon = callPackage ../tools/networking/wavemon { };

  w3cCSSValidator = callPackage ../tools/misc/w3c-css-validator {
    tomcat = tomcat6;
  };

  wdfs = callPackage ../tools/filesystems/wdfs { };

  wdiff = callPackage ../tools/text/wdiff { };

  webalizer = callPackage ../tools/networking/webalizer { };

  webdruid = builderDefsPackage ../tools/admin/webdruid {
    inherit zlib libpng freetype gd which
      libxml2 geoip;
  };

  wget = callPackage ../tools/networking/wget {
    inherit (perlPackages) LWP;
  };

  which = callPackage ../tools/system/which { };

  wicd = callPackage ../tools/networking/wicd { };

  wkhtmltopdf = callPackage ../tools/graphics/wkhtmltopdf { };

  wv = callPackage ../tools/misc/wv { };

  wv2 = callPackage ../tools/misc/wv2 { };

  x86info = callPackage ../os-specific/linux/x86info { };

  x11_ssh_askpass = callPackage ../tools/networking/x11-ssh-askpass { };

  xbursttools = assert stdenv ? glibc; import ../tools/misc/xburst-tools {
    inherit stdenv fetchgit autoconf automake confuse pkgconfig libusb libusb1;
    # It needs a cross compiler for mipsel to build the firmware it will
    # load into the Ben Nanonote
    gccCross =
      let
        pkgsCross = (import ./all-packages.nix) {
          inherit system;
          inherit bootStdenv noSysDirs gccWithCC gccWithProfiling config;
          # Ben Nanonote system
          crossSystem = {
            config = "mipsel-unknown-linux";
            bigEndian = true;
            arch = "mips";
            float = "soft";
            withTLS = true;
            libc = "uclibc";
            platform = {
              name = "ben_nanonote";
              kernelMajor = "2.6";
              # It's not a bcm47xx processor, but for the headers this should work
              kernelHeadersBaseConfig = "bcm47xx_defconfig";
              kernelArch = "mips";
            };
            gcc = {
              arch = "mips32";
            };
          };
        };
      in
        pkgsCross.gccCrossStageStatic;
  };

  xclip = callPackage ../tools/misc/xclip { };

  xdelta = callPackage ../tools/compression/xdelta { };

  xfsprogs = callPackage ../tools/filesystems/xfsprogs { };

  xmlroff = callPackage ../tools/typesetting/xmlroff {
    inherit (gnome) libgnomeprint;
  };

  xmlstarlet = callPackage ../tools/text/xml/xmlstarlet { };

  xmlto = callPackage ../tools/typesetting/xmlto { };

  xmltv = callPackage ../tools/misc/xmltv { };

  xmpppy = builderDefsPackage (import ../development/python-modules/xmpppy) {
    inherit python setuptools;
  };

  xorriso = callPackage ../tools/cd-dvd/xorriso { };

  xpf = callPackage ../tools/text/xml/xpf {
    libxml2 = libxml2Python;
  };

  xsel = callPackage ../tools/misc/xsel { };

  xtreemfs = callPackage ../tools/filesystems/xtreemfs {};

  xvfb_run = callPackage ../tools/misc/xvfb-run { inherit (texFunctions) fontsConf; };

  youtubeDL = callPackage ../tools/misc/youtube-dl { inherit (haskellPackages) pandoc; };

  zbar = callPackage ../tools/graphics/zbar {};

  zdelta = callPackage ../tools/compression/zdelta { };

  zile = callPackage ../applications/editors/zile { };

  zip = callPackage ../tools/archivers/zip { };

  zsync = callPackage ../tools/compression/zsync { };


  ### SHELLS


  bash = lowPrio (callPackage ../shells/bash {
    texinfo = null;
  });

  bashInteractive = appendToName "interactive" (callPackage ../shells/bash {
    interactive = true;
  });

  bashCompletion = callPackage ../shells/bash-completion { };

  dash = callPackage ../shells/dash { };

  tcsh = callPackage ../shells/tcsh { };

  rush = callPackage ../shells/rush { };

  zsh = callPackage ../shells/zsh { };


  ### DEVELOPMENT / COMPILERS


  abc =
    abcPatchable [];

  abcPatchable = patches :
    import ../development/compilers/abc/default.nix {
      inherit stdenv fetchurl patches jre apacheAnt;
      javaCup = callPackage ../development/libraries/java/cup { };
    };

  aspectj = callPackage ../development/compilers/aspectj { };

  bigloo = callPackage ../development/compilers/bigloo { };

  ccl = builderDefsPackage ../development/compilers/ccl {};

  clangUnwrapped = callPackage ../development/compilers/llvm/clang.nix {
    stdenv = if stdenv.isDarwin
      then stdenvAdapters.overrideGCC stdenv gccApple
      else stdenv;
  };

  clang = wrapClang clangUnwrapped;

  #Use this instead of stdenv to build with clang
  clangStdenv = lowPrio (stdenvAdapters.overrideGCC stdenv clang);

  clean = callPackage ../development/compilers/clean { };

  cmucl_binary = callPackage ../development/compilers/cmucl/binary.nix { };

  cython = callPackage ../development/interpreters/cython { };

  dylan = callPackage ../development/compilers/gwydion-dylan {
    dylan = callPackage ../development/compilers/gwydion-dylan/binary.nix {  };
  };

  ecl = callPackage ../development/compilers/ecl { };

  eql = callPackage ../development/compilers/eql {};

  adobe_flex_sdk = callPackage ../development/compilers/adobe-flex-sdk { };

  fpc = callPackage ../development/compilers/fpc { };
  fpc_2_4_0 = callPackage ../development/compilers/fpc/2.4.0.nix { };

  gambit = callPackage ../development/compilers/gambit { };

  gcc = gcc46;

  gcc295 = wrapGCC (import ../development/compilers/gcc/2.95 {
    inherit fetchurl stdenv noSysDirs;
  });

  gcc33 = wrapGCC (import ../development/compilers/gcc/3.3 {
    inherit fetchurl stdenv noSysDirs;
  });

  gcc34 = wrapGCC (import ../development/compilers/gcc/3.4 {
    inherit fetchurl stdenv noSysDirs;
  });

  # XXX: GCC 4.2 (and possibly others) misdetects `makeinfo' when
  # using Texinfo >= 4.10, just because it uses a stupid regexp that
  # expects a single digit after the dot.  As a workaround, we feed
  # GCC with Texinfo 4.9.  Stupid bug, hackish workaround.

  gcc40 = wrapGCC (makeOverridable (import ../development/compilers/gcc/4.0) {
    inherit fetchurl stdenv noSysDirs;
    texinfo = texinfo49;
    profiledCompiler = true;
  });

  gcc41 = wrapGCC (makeOverridable (import ../development/compilers/gcc/4.1) {
    inherit fetchurl noSysDirs gmp mpfr;
    stdenv = overrideGCC stdenv gcc42;
    texinfo = texinfo49;
    profiledCompiler = false;
  });

  gcc42 = wrapGCC (makeOverridable (import ../development/compilers/gcc/4.2) {
    inherit fetchurl stdenv noSysDirs;
    profiledCompiler = false;
  });

  gcc43 = lowPrio (wrapGCC (makeOverridable (import ../development/compilers/gcc/4.3) {
    inherit stdenv fetchurl texinfo gmp mpfr noSysDirs;
    profiledCompiler = true;
  }));

  gcc43_realCross = makeOverridable (import ../development/compilers/gcc/4.3) {
    inherit stdenv fetchurl texinfo gmp mpfr noSysDirs;
    binutilsCross = binutilsCross;
    libcCross = libcCross;
    profiledCompiler = false;
    enableMultilib = true;
    crossStageStatic = false;
    cross = assert crossSystem != null; crossSystem;
  };

  gcc44_realCross = lib.addMetaAttrs { platforms = []; }
    (makeOverridable (import ../development/compilers/gcc/4.4) {
      inherit stdenv fetchurl texinfo gmp mpfr /* ppl cloogppl */ noSysDirs
          gettext which;
      binutilsCross = binutilsCross;
      libcCross = libcCross;
      profiledCompiler = false;
      enableMultilib = false;
      crossStageStatic = false;
      cross = assert crossSystem != null; crossSystem;
    });

  gcc45 = gcc45_real;

  gcc46 = gcc46_real;

  gcc47 = gcc47_real;

  gcc45_realCross = lib.addMetaAttrs { platforms = []; }
    (makeOverridable (import ../development/compilers/gcc/4.5) {
      inherit fetchurl stdenv texinfo gmp mpfr mpc libelf zlib
        ppl cloogppl gettext which noSysDirs;
      binutilsCross = binutilsCross;
      libcCross = libcCross;
      profiledCompiler = false;
      enableMultilib = false;
      crossStageStatic = false;
      cross = assert crossSystem != null; crossSystem;
    });

  gcc46_realCross = lib.addMetaAttrs { platforms = []; }
    (makeOverridable (import ../development/compilers/gcc/4.6) {
      inherit fetchurl stdenv texinfo gmp mpfr mpc libelf zlib
        cloog ppl gettext which noSysDirs;
      binutilsCross = binutilsCross;
      libcCross = libcCross;
      profiledCompiler = false;
      enableMultilib = false;
      crossStageStatic = false;
      cross = assert crossSystem != null; crossSystem;
    });

  gcc47_realCross = lib.addMetaAttrs { platforms = []; }
    (makeOverridable (import ../development/compilers/gcc/4.7) {
      inherit fetchurl stdenv texinfo gmp mpfr mpc libelf zlib
        cloog ppl gettext which noSysDirs;
      binutilsCross = binutilsCross;
      libcCross = libcCross;
      profiledCompiler = false;
      enableMultilib = false;
      crossStageStatic = false;
      cross = assert crossSystem != null; crossSystem;
    });

  gcc_realCross = gcc47_realCross;

  gccCrossStageStatic = let
      isMingw = (stdenv.cross.libc == "msvcrt");
      isMingw64 = isMingw && stdenv.cross.config == "x86_64-w64-mingw32";
      libcCross1 = if isMingw64 then windows.mingw_w64_headers else
                   if isMingw then windows.mingw_headers1 else null;
    in
      wrapGCCCross {
      gcc = forceBuildDrv (lib.addMetaAttrs { platforms = []; } (
        gcc_realCross.override {
          crossStageStatic = true;
          langCC = false;
          libcCross = libcCross1;
          enableShared = false;
        }));
      libc = libcCross1;
      binutils = binutilsCross;
      cross = assert crossSystem != null; crossSystem;
  };

  # Only needed for mingw builds
  gccCrossMingw2 = wrapGCCCross {
    gcc = gccCrossStageStatic.gcc;
    libc = windows.mingw_headers2;
    binutils = binutilsCross;
    cross = assert crossSystem != null; crossSystem;
  };

  gccCrossStageFinal = wrapGCCCross {
    gcc = forceBuildDrv (gcc_realCross.override {
      libpthreadCross =
        # FIXME: Don't explicitly refer to `i586-pc-gnu'.
        if crossSystem != null && crossSystem.config == "i586-pc-gnu"
        then gnu.libpthreadCross
        else null;
     });
    libc = libcCross;
    binutils = binutilsCross;
    cross = assert crossSystem != null; crossSystem;
  };

  gcc43_multi = lowPrio (wrapGCCWith (import ../build-support/gcc-wrapper) glibc_multi (gcc43.gcc.override {
    stdenv = overrideGCC stdenv (wrapGCCWith (import ../build-support/gcc-wrapper) glibc_multi gcc);
    profiledCompiler = false;
    enableMultilib = true;
  }));

  gcc44 = lowPrio (wrapGCC (makeOverridable (import ../development/compilers/gcc/4.4) {
    inherit fetchurl stdenv texinfo gmp mpfr /* ppl cloogppl */
      gettext which noSysDirs;
    profiledCompiler = true;
  }));

  gcc45_real = lowPrio (wrapGCC (makeOverridable (import ../development/compilers/gcc/4.5) {
    inherit fetchurl stdenv texinfo gmp mpfr mpc libelf zlib perl
      ppl cloogppl
      gettext which noSysDirs;
    # bootstrapping a profiled compiler does not work in the sheevaplug:
    # http://gcc.gnu.org/bugzilla/show_bug.cgi?id=43944
    profiledCompiler = if stdenv.isArm then false else true;

    # When building `gcc.hostDrv' (a "Canadian cross", with host == target
    # and host != build), `cross' must be null but the cross-libc must still
    # be passed.
    cross = null;
    libcCross = if crossSystem != null then libcCross else null;
    libpthreadCross =
      if crossSystem != null && crossSystem.config == "i586-pc-gnu"
      then gnu.libpthreadCross
      else null;
  }));

  # A non-stripped version of GCC.
  gcc45_debug = lowPrio (wrapGCC (callPackage ../development/compilers/gcc/4.5 {
    stripped = false;

    inherit noSysDirs;

    # bootstrapping a profiled compiler does not work in the sheevaplug:
    # http://gcc.gnu.org/bugzilla/show_bug.cgi?id=43944
    profiledCompiler = if stdenv.system == "armv5tel-linux" then false else true;
  }));

  gcc46_real = lowPrio (wrapGCC (callPackage ../development/compilers/gcc/4.6 {
    inherit noSysDirs;

    # bootstrapping a profiled compiler does not work in the sheevaplug:
    # http://gcc.gnu.org/bugzilla/show_bug.cgi?id=43944
    profiledCompiler = if stdenv.isArm then false else true;

    # When building `gcc.hostDrv' (a "Canadian cross", with host == target
    # and host != build), `cross' must be null but the cross-libc must still
    # be passed.
    cross = null;
    libcCross = if crossSystem != null then libcCross else null;
    libpthreadCross =
      if crossSystem != null && crossSystem.config == "i586-pc-gnu"
      then gnu.libpthreadCross
      else null;
  }));

  # A non-stripped version of GCC.
  gcc46_debug = lowPrio (wrapGCC (callPackage ../development/compilers/gcc/4.6 {
    stripped = false;

    inherit noSysDirs;
    cross = null;
    libcCross = null;
    binutilsCross = null;
  }));

  gcc47_real = lowPrio (wrapGCC (callPackage ../development/compilers/gcc/4.7 {
    inherit noSysDirs;
    # I'm not sure if profiling with enableParallelBuilding helps a lot.
    # We can enable it back some day. This makes the *gcc* builds faster now.
    profiledCompiler = false;

    # When building `gcc.hostDrv' (a "Canadian cross", with host == target
    # and host != build), `cross' must be null but the cross-libc must still
    # be passed.
    cross = null;
    libcCross = if crossSystem != null then libcCross else null;
    libpthreadCross =
      if crossSystem != null && crossSystem.config == "i586-pc-gnu"
      then gnu.libpthreadCross
      else null;
  }));

  gcc47_debug = lowPrio (wrapGCC (callPackage ../development/compilers/gcc/4.7 {
    stripped = false;

    inherit noSysDirs;
    cross = null;
    libcCross = null;
    binutilsCross = null;
  }));

  gccApple =
    assert stdenv.isDarwin;
    wrapGCC (makeOverridable (import ../development/compilers/gcc/4.2-apple64) {
      inherit fetchurl noSysDirs;
      profiledCompiler = true;
      # Since it fails to build with GCC 4.6, build it with the "native"
      # Apple-GCC.
      stdenv = allStdenvs.stdenvNative;
    });

  gccupc40 = wrapGCCUPC (import ../development/compilers/gcc-upc-4.0 {
    inherit fetchurl stdenv bison autoconf gnum4 noSysDirs;
    texinfo = texinfo49;
  });

  gfortran = gfortran46;

  gfortran40 = wrapGCC (gcc40.gcc.override {
    langFortran = true;
    langCC = false;
    inherit gmp mpfr;
  });

  gfortran41 = wrapGCC (gcc41.gcc.override {
    name = "gfortran";
    langFortran = true;
    langCC = false;
    langC = false;
    inherit gmp mpfr;
  });

  gfortran42 = wrapGCC (gcc42.gcc.override {
    name = "gfortran";
    langFortran = true;
    langCC = false;
    langC = false;
    inherit gmp mpfr;
  });

  gfortran43 = wrapGCC (gcc43.gcc.override {
    name = "gfortran";
    langFortran = true;
    langCC = false;
    langC = false;
    profiledCompiler = false;
  });

  gfortran44 = wrapGCC (gcc44.gcc.override {
    name = "gfortran";
    langFortran = true;
    langCC = false;
    langC = false;
    profiledCompiler = false;
  });

  gfortran45 = wrapGCC (gcc45_real.gcc.override {
    name = "gfortran";
    langFortran = true;
    langCC = false;
    langC = false;
    profiledCompiler = false;
  });

  gfortran46 = wrapGCC (gcc46_real.gcc.override {
    name = "gfortran";
    langFortran = true;
    langCC = false;
    langC = false;
    profiledCompiler = false;
  });

  gcj = gcj45;

  gcj44 = wrapGCC (gcc44.gcc.override {
    name = "gcj";
    langJava = true;
    langFortran = false;
    langCC = true;
    langC = false;
    profiledCompiler = false;
    inherit zip unzip zlib boehmgc gettext pkgconfig;
    inherit gtk;
    inherit (gnome) libart_lgpl;
    inherit (xlibs) libX11 libXt libSM libICE libXtst libXi libXrender
      libXrandr xproto renderproto xextproto inputproto randrproto;
  });

  gcj45 = wrapGCC (gcc45.gcc.override {
    name = "gcj";
    langJava = true;
    langFortran = false;
    langCC = true;
    langC = false;
    profiledCompiler = false;
    inherit zip unzip zlib boehmgc gettext pkgconfig perl;
    inherit gtk;
    inherit (gnome) libart_lgpl;
    inherit (xlibs) libX11 libXt libSM libICE libXtst libXi libXrender
      libXrandr xproto renderproto xextproto inputproto randrproto;
  });

  gcj46 = wrapGCC (gcc46.gcc.override {
    name = "gcj";
    langJava = true;
    langFortran = false;
    langCC = true;
    langC = false;
    profiledCompiler = false;
    inherit zip unzip zlib boehmgc gettext pkgconfig perl;
    inherit gtk;
    inherit (gnome) libart_lgpl;
    inherit (xlibs) libX11 libXt libSM libICE libXtst libXi libXrender
      libXrandr xproto renderproto xextproto inputproto randrproto;
  });

  gnat = gnat45;

  gnat44 = wrapGCC (gcc44.gcc.override {
    name = "gnat";
    langCC = false;
    langC = true;
    langAda = true;
    profiledCompiler = false;
    inherit gnatboot;
    # We can't use the ppl stuff, because we would have
    # libstdc++ problems.
    cloogppl = null;
    ppl = null;
  });

  gnat45 = wrapGCC (gcc45_real.gcc.override {
    name = "gnat";
    langCC = false;
    langC = true;
    langAda = true;
    profiledCompiler = false;
    inherit gnatboot;
    # We can't use the ppl stuff, because we would have
    # libstdc++ problems.
    cloogppl = null;
    ppl = null;
  });

  gnat46 = wrapGCC (gcc46_real.gcc.override {
    name = "gnat";
    langCC = false;
    langC = true;
    langAda = true;
    profiledCompiler = false;
    gnatboot = gnat45;
    # We can't use the ppl stuff, because we would have
    # libstdc++ problems.
    ppl = null;
    cloog = null;
  });

  gnatboot = wrapGCC (import ../development/compilers/gnatboot {
    inherit fetchurl stdenv;
  });

  # gccgo46 does not work. I set 4.7 then.
  gccgo = gccgo47;

  gccgo47 = wrapGCC (gcc47_real.gcc.override {
    name = "gccgo";
    langCC = true; #required for go.
    langC = true;
    langGo = true;
  });

  ghdl = wrapGCC (import ../development/compilers/gcc/4.3 {
    inherit stdenv fetchurl texinfo gmp mpfr noSysDirs gnat;
    name = "ghdl";
    langVhdl = true;
    langCC = false;
    langC = false;
    profiledCompiler = false;
    enableMultilib = false;
  });

  # Not officially supported version for ghdl
  ghdl_gcc44 = lowPrio (wrapGCC (import ../development/compilers/gcc/4.4 {
    inherit stdenv fetchurl texinfo gmp mpfr noSysDirs gnat gettext which
      ppl cloogppl;
    name = "ghdl";
    langVhdl = true;
    langCC = false;
    langC = false;
    profiledCompiler = false;
    enableMultilib = false;
  }));

  gcl = builderDefsPackage ../development/compilers/gcl {
    inherit mpfr m4 binutils fetchcvs emacs zlib which
      texinfo;
    gmp = gmp4;
    inherit (xlibs) libX11 xproto inputproto libXi
      libXext xextproto libXt libXaw libXmu;
    inherit stdenv;
    texLive = texLiveAggregationFun {
      paths = [
        texLive texLiveExtra
      ];
    };
  };

  jhc = callPackage ../development/compilers/jhc {
    inherit (haskellPackages_ghc6123) ghc binary zlib utf8String readline fgl
    regexCompat HsSyck random;
  };

  # Haskell and GHC

  # Import Haskell infrastructure.

  haskell = callPackage ./haskell-defaults.nix { inherit pkgs; };

  # Available GHC versions.

  # For several compiler versions, we export a large set of Haskell-related
  # packages.

  # NOTE (recurseIntoAttrs): After discussion, we originally decided to
  # enable it for all GHC versions. However, this is getting too much,
  # particularly in connection with Hydra builds for all these packages.
  # So we enable it for selected versions only.

  # Current default version: 7.4.2.
  haskellPackages = haskellPackages_ghc742;
  # Current Haskell Platform: 2012.4.0.0
  haskellPlatform = haskellPackages.haskellPlatform;

  haskellPackages_ghc6104             =                   haskell.packages_ghc6104;
  haskellPackages_ghc6121             =                   haskell.packages_ghc6121;
  haskellPackages_ghc6122             =                   haskell.packages_ghc6122;
  haskellPackages_ghc6123             =                   haskell.packages_ghc6123;
  haskellPackages_ghc701              =                   haskell.packages_ghc701;
  haskellPackages_ghc702              =                   haskell.packages_ghc702;
  haskellPackages_ghc703              =                   haskell.packages_ghc703;
  haskellPackages_ghc704              =                   haskell.packages_ghc704;
  haskellPackages_ghc721              =                   haskell.packages_ghc721;
  haskellPackages_ghc722              =                   haskell.packages_ghc722;
  # For the default version, we build profiling versions of the libraries, too.
  # The following three lines achieve that: the first two make Hydra build explicit
  # profiling and non-profiling versions; the final respects the user-configured
  # default setting.
  haskellPackages_ghc741              =                   haskell.packages_ghc741;
<<<<<<< HEAD
  haskellPackages_ghc742_no_profiling = recurseIntoAttrs (haskell.packages_ghc741.noProfiling);
  haskellPackages_ghc742_profiling    = recurseIntoAttrs (haskell.packages_ghc741.profiling);
  haskellPackages_ghc742              = recurseIntoAttrs (haskell.packages_ghc742.highPrio);
  haskellPackages_ghc761              =                   haskell.packages_ghc761;
=======
  haskellPackages_ghc742_no_profiling = recurseIntoAttrs (haskell.packages_ghc742.noProfiling);
  haskellPackages_ghc742_profiling    = recurseIntoAttrs (haskell.packages_ghc742.profiling);
  haskellPackages_ghc742              = recurseIntoAttrs (haskell.packages_ghc742.highPrio);
  haskellPackages_ghc761              =                   haskell.packages_ghc761;
  haskellPackages_ghc762              = recurseIntoAttrs (haskell.packages_ghc762);
>>>>>>> ac1d2a12
  # Reasonably current HEAD snapshot.
  haskellPackages_ghcHEAD             =                   haskell.packages_ghcHEAD;

  haxe = callPackage ../development/compilers/haxe { };

  hiphopvm = callPackage ../development/interpreters/hiphopvm {
    libevent = libevent14;
    boost = boost149;
  };

  falcon = builderDefsPackage (import ../development/interpreters/falcon) {
    inherit cmake;
  };

  fsharp = callPackage ../development/compilers/fsharp {};

  go = callPackage ../development/compilers/go { };

  gprolog = callPackage ../development/compilers/gprolog { };

  gwt240 = callPackage ../development/compilers/gwt/2.4.0.nix { };

  ikarus = callPackage ../development/compilers/ikarus { };

  hugs = callPackage ../development/compilers/hugs { };

  path64 = callPackage ../development/compilers/path64 { };

  openjdk =
    if stdenv.isDarwin then
      callPackage ../development/compilers/openjdk-darwin { }
    else
      let
        openjdkBootstrap = callPackage ../development/compilers/openjdk/bootstrap.nix {};
        openjdkStage1 = callPackage ../development/compilers/openjdk {
          jdk = openjdkBootstrap;
          ant = pkgs.ant.override { jdk = openjdkBootstrap; };
        };
      in callPackage ../development/compilers/openjdk {
        jdk = openjdkStage1;
        ant = pkgs.ant.override { jdk = openjdkStage1; };
      };

  openjre = pkgs.openjdk.override {
    jreOnly = true;
  };

  jdk = if (stdenv.isDarwin || stdenv.system == "i686-linux" || stdenv.system == "x86_64-linux")
    then pkgs.openjdk
    else pkgs.oraclejdk;
  jre = if (stdenv.system == "i686-linux" || stdenv.system == "x86_64-linux")
    then pkgs.openjre
    else pkgs.oraclejre;

  oraclejdk = pkgs.jdkdistro true false;

  oraclejre = lowPrio (pkgs.jdkdistro false false);

  jrePlugin = lowPrio (pkgs.jdkdistro false true);

  supportsJDK =
    system == "i686-linux" ||
    system == "x86_64-linux";

  jdkdistro = installjdk: pluginSupport:
    assert supportsJDK;
    (if pluginSupport then appendToName "plugin" else x: x)
      (callPackage ../development/compilers/jdk/jdk6-linux.nix { });

  jikes = callPackage ../development/compilers/jikes { };

  julia = callPackage ../development/compilers/julia {
    pcre = pcre_8_30;
    liblapack = liblapack.override {shared = true;};
    fftw = fftw.override {pthreads = true;};
    fftwSinglePrec = fftwSinglePrec.override {pthreads = true;};
  };

  lazarus = builderDefsPackage (import ../development/compilers/fpc/lazarus.nix) {
    inherit makeWrapper gtk glib pango atk gdk_pixbuf;
    inherit (xlibs) libXi inputproto libX11 xproto libXext xextproto;
    fpc = fpc;
  };

  llvm = callPackage ../development/compilers/llvm {
    stdenv = if stdenv.isDarwin
      then stdenvAdapters.overrideGCC stdenv gccApple
      else stdenv;
  };

  mitscheme = callPackage ../development/compilers/mit-scheme { };

  mlton = callPackage ../development/compilers/mlton { };

  mono = callPackage ../development/compilers/mono { };

  monoDLLFixer = callPackage ../build-support/mono-dll-fixer { };

  mozart = callPackage ../development/compilers/mozart { };

  neko = callPackage ../development/compilers/neko { };

  nasm = callPackage ../development/compilers/nasm { };

  nvidia_cg_toolkit = callPackage ../development/compilers/nvidia-cg-toolkit { };

  ocaml = ocaml_3_12_1;

  ocaml_3_08_0 = callPackage ../development/compilers/ocaml/3.08.0.nix { };

  ocaml_3_10_0 = callPackage ../development/compilers/ocaml/3.10.0.nix { };

  ocaml_3_11_2 = callPackage ../development/compilers/ocaml/3.11.2.nix { };

  ocaml_3_12_1 = callPackage ../development/compilers/ocaml/3.12.1.nix { };

  ocaml_4_00_1 = callPackage ../development/compilers/ocaml/4.00.1.nix { };

  metaocaml_3_09 = callPackage ../development/compilers/ocaml/metaocaml-3.09.nix { };

  ber_metaocaml_003 = callPackage ../development/compilers/ocaml/ber-metaocaml-003.nix { };

  mkOcamlPackages = ocaml: self: let callPackage = newScope self; in rec {
    inherit ocaml;

    camlidl = callPackage ../development/tools/ocaml/camlidl { };

    camlp5_5_strict = callPackage ../development/tools/ocaml/camlp5/5.15.nix { };

    camlp5_5_transitional = callPackage ../development/tools/ocaml/camlp5/5.15.nix {
      transitional = true;
    };

    camlp5_6_strict = callPackage ../development/tools/ocaml/camlp5 { };

    camlp5_6_transitional = callPackage ../development/tools/ocaml/camlp5 {
      transitional = true;
    };

    camlp5_strict = camlp5_6_strict;

    camlp5_transitional = camlp5_6_transitional;

    camlzip = callPackage ../development/ocaml-modules/camlzip { };

    camomile_0_8_2 = callPackage ../development/ocaml-modules/camomile/0.8.2.nix { };
    camomile = callPackage ../development/ocaml-modules/camomile { };

    cryptokit = callPackage ../development/ocaml-modules/cryptokit { };

    findlib = callPackage ../development/tools/ocaml/findlib { };

    gmetadom = callPackage ../development/ocaml-modules/gmetadom { };

    lablgtk = callPackage ../development/ocaml-modules/lablgtk {
      inherit (gnome) libgnomecanvas libglade gtksourceview;
    };

    lablgtkmathview = callPackage ../development/ocaml-modules/lablgtkmathview {
      gtkmathview = callPackage ../development/libraries/gtkmathview { };
    };

    menhir = callPackage ../development/ocaml-modules/menhir { };

    mldonkey = callPackage ../applications/networking/p2p/mldonkey { };

    ocaml_batteries = callPackage ../development/ocaml-modules/batteries {
      camomile = camomile_0_8_2;
    };

    ocaml_cryptgps = callPackage ../development/ocaml-modules/cryptgps { };

    ocaml_expat = callPackage ../development/ocaml-modules/expat { };

    ocamlgraph = callPackage ../development/ocaml-modules/ocamlgraph { };

    ocaml_http = callPackage ../development/ocaml-modules/http { };

    ocaml_lwt = callPackage ../development/ocaml-modules/lwt { };

    ocaml_mysql = callPackage ../development/ocaml-modules/mysql { };

    ocamlnet = callPackage ../development/ocaml-modules/ocamlnet { };

    ocaml_pcre = callPackage ../development/ocaml-modules/pcre {
      inherit pcre;
    };

    ocaml_react = callPackage ../development/ocaml-modules/react { };

    ocaml_sqlite3 = callPackage ../development/ocaml-modules/sqlite3 { };

    ocaml_ssl = callPackage ../development/ocaml-modules/ssl { };

    ounit = callPackage ../development/ocaml-modules/ounit { };

    ulex = callPackage ../development/ocaml-modules/ulex { };

    ulex08 = callPackage ../development/ocaml-modules/ulex/0.8 {
      camlp5 = camlp5_transitional;
    };

    ocaml_typeconv = callPackage ../development/ocaml-modules/typeconv { };

    ocaml_sexplib = callPackage ../development/ocaml-modules/sexplib { };

    ocaml_extlib = callPackage ../development/ocaml-modules/extlib { };

    pycaml = callPackage ../development/ocaml-modules/pycaml { };
  };

  ocamlPackages = recurseIntoAttrs ocamlPackages_3_12_1;
  ocamlPackages_3_10_0 = mkOcamlPackages ocaml_3_10_0 pkgs.ocamlPackages_3_10_0;
  ocamlPackages_3_11_2 = mkOcamlPackages ocaml_3_11_2 pkgs.ocamlPackages_3_11_2;
  ocamlPackages_3_12_1 = mkOcamlPackages ocaml_3_12_1 pkgs.ocamlPackages_3_12_1;
  ocamlPackages_4_00_1 = mkOcamlPackages ocaml_4_00_1 pkgs.ocamlPackages_4_00_1;

  ocaml_make = callPackage ../development/ocaml-modules/ocamlmake { };

  opa = let callPackage = newScope pkgs.ocamlPackages_3_12_1; in callPackage ../development/compilers/opa { };

  ocamlnat = let callPackage = newScope pkgs.ocamlPackages_3_12_1; in callPackage ../development/ocaml-modules/ocamlnat { };

  opencxx = callPackage ../development/compilers/opencxx {
    gcc = gcc33;
  };

  qcmm = callPackage ../development/compilers/qcmm {
    lua   = lua4;
    ocaml = ocaml_3_08_0;
  };

  roadsend = callPackage ../development/compilers/roadsend { };

  # TODO: the corresponding nix file is missing
  # rust = pkgsi686Linux.callPackage ../development/compilers/rust {};

  sbcl = builderDefsPackage (import ../development/compilers/sbcl) {
    inherit makeWrapper clisp;
  };

  scala = callPackage ../development/compilers/scala { };

  stalin = callPackage ../development/compilers/stalin { };

  strategoPackages = recurseIntoAttrs strategoPackages018;

  strategoPackages016 = callPackage ../development/compilers/strategoxt/0.16.nix {
    stdenv = overrideInStdenv stdenv [gnumake380];
  };

  strategoPackages017 = callPackage ../development/compilers/strategoxt/0.17.nix {
    readline = readline5;
  };

  strategoPackages018 = callPackage ../development/compilers/strategoxt/0.18.nix {
    readline = readline5;
  };

  metaBuildEnv = callPackage ../development/compilers/meta-environment/meta-build-env { };

  swiProlog = callPackage ../development/compilers/swi-prolog { };

  tbb = callPackage ../development/libraries/tbb { };

  tinycc = callPackage ../development/compilers/tinycc { };

  urweb = callPackage ../development/compilers/urweb { };

  vala = vala17;

  vala15 = callPackage ../development/compilers/vala/15.2.nix { };

  vala16 = callPackage ../development/compilers/vala/16.1.nix { };

  vala17 = callPackage ../development/compilers/vala/default.nix { };

  visualcpp = callPackage ../development/compilers/visual-c++ { };

  vs90wrapper = callPackage ../development/compilers/vs90wrapper { };

  webdsl = callPackage ../development/compilers/webdsl { };

  win32hello = callPackage ../development/compilers/visual-c++/test { };

  wrapGCCWith = gccWrapper: glibc: baseGCC: gccWrapper {
    nativeTools = stdenv ? gcc && stdenv.gcc.nativeTools;
    nativeLibc = stdenv ? gcc && stdenv.gcc.nativeLibc;
    nativePrefix = if stdenv ? gcc then stdenv.gcc.nativePrefix else "";
    gcc = baseGCC;
    libc = glibc;
    shell = bash;
    inherit stdenv binutils coreutils zlib;
  };

  wrapClangWith = clangWrapper: glibc: baseClang: clangWrapper {
    nativeTools = stdenv ? gcc && stdenv.gcc.nativeTools;
    nativeLibc = stdenv ? gcc && stdenv.gcc.nativeLibc;
    nativePrefix = if stdenv ? gcc then stdenv.gcc.nativePrefix else "";
    clang = baseClang;
    libc = glibc;
    shell = bash;
    binutils = stdenv.gcc.binutils;
    inherit stdenv coreutils zlib;
  };

  wrapClang = wrapClangWith (import ../build-support/clang-wrapper) glibc;

  wrapGCC = wrapGCCWith (import ../build-support/gcc-wrapper) glibc;

  wrapGCCCross =
    {gcc, libc, binutils, cross, shell ? "", name ? "gcc-cross-wrapper"}:

    forceBuildDrv (import ../build-support/gcc-cross-wrapper {
      nativeTools = false;
      nativeLibc = false;
      noLibc = (libc == null);
      inherit stdenv gcc binutils libc shell name cross;
    });

  # FIXME: This is a specific hack for GCC-UPC.  Eventually, we may
  # want to merge `gcc-upc-wrapper' and `gcc-wrapper'.
  wrapGCCUPC = baseGCC: import ../build-support/gcc-upc-wrapper {
    nativeTools = stdenv ? gcc && stdenv.gcc.nativeTools;
    nativeLibc = stdenv ? gcc && stdenv.gcc.nativeLibc;
    gcc = baseGCC;
    libc = glibc;
    inherit stdenv binutils;
  };

  # prolog
  yap = callPackage ../development/compilers/yap { };

  yasm = callPackage ../development/compilers/yasm { };

  ### DEVELOPMENT / INTERPRETERS

  acl2 = builderDefsPackage ../development/interpreters/acl2 {
    inherit sbcl;
  };

  angelscript = callPackage ../development/interpreters/angelscript {};

  clisp = callPackage ../development/interpreters/clisp { };

  # compatibility issues in 2.47 - at list 2.44.1 is known good
  # for sbcl bootstrap
  clisp_2_44_1 = callPackage ../development/interpreters/clisp/2.44.1.nix {
    libsigsegv = libsigsegv_25;
  };

  clojure = callPackage ../development/interpreters/clojure { };

  clojureUnstable = callPackage ../development/interpreters/clojure { version = "1.5.0-RC1"; };

  clojure_binary = callPackage ../development/interpreters/clojure/binary.nix { };

  clojure_wrapper = callPackage ../development/interpreters/clojure/wrapper.nix {
    #clojure = clojure_binary;
  };

  clooj_standalone_binary = callPackage ../development/interpreters/clojure/clooj.nix { };

  clooj_wrapper = callPackage ../development/interpreters/clojure/clooj-wrapper.nix {
    clooj = clooj_standalone_binary;
  };

  erlangR14B04 = callPackage ../development/interpreters/erlang/R14B04.nix { };
  erlangR15B02 = callPackage ../development/interpreters/erlang/R15B02.nix { };
  erlang = erlangR15B02;

  groovy = callPackage ../development/interpreters/groovy { };

  guile_1_8 = callPackage ../development/interpreters/guile/1.8.nix { };

  guile_2_0 = callPackage ../development/interpreters/guile { };

  guile = guile_2_0;

  hadoop = callPackage ../applications/networking/cluster/hadoop { };

  io = callPackage ../development/interpreters/io { };

  j = callPackage ../development/interpreters/j {};

  kaffe = callPackage ../development/interpreters/kaffe { };

  kona = callPackage ../development/interpreters/kona {};

  love = callPackage ../development/interpreters/love {};

  lua4 = callPackage ../development/interpreters/lua-4 { };
  lua5 = callPackage ../development/interpreters/lua-5 { };
  lua5_0 = callPackage ../development/interpreters/lua-5/5.0.3.nix { };
  lua5_1 = callPackage ../development/interpreters/lua-5/5.1.nix { };

  maude = callPackage ../development/interpreters/maude { };

  octave = callPackage ../development/interpreters/octave {
    fltk = fltk13;
  };

  # mercurial (hg) bleeding edge version
  octaveHG = callPackage ../development/interpreters/octave/hg.nix { };

  perl58 = callPackage ../development/interpreters/perl/5.8 {
    impureLibcPath = if stdenv.isLinux then null else "/usr";
  };

  perl510 = callPackage ../development/interpreters/perl/5.10 { };

  perl514 = callPackage ../development/interpreters/perl/5.14 {
    fetchurl = fetchurlBoot;
  };

  perl = if system != "i686-cygwin" then perl514 else sysPerl;

  php = callPackage ../development/interpreters/php/5.3.nix { };

  php_apc = callPackage ../development/libraries/php-apc { };

  php_xcache = callPackage ../development/libraries/php-xcache { };

  phpXdebug = callPackage ../development/interpreters/php-xdebug { };

  picolisp = callPackage ../development/interpreters/picolisp {};

  pltScheme = builderDefsPackage (import ../development/interpreters/plt-scheme) {
    inherit cairo fontconfig freetype libjpeg libpng openssl
      perl mesa zlib which;
    inherit (xorg) libX11 libXaw libXft libXrender libICE xproto
      renderproto pixman libSM libxcb libXext xextproto libXmu
      libXt;
  };

  polyml = callPackage ../development/compilers/polyml { };

  pure = callPackage ../development/interpreters/pure {};

  python3 = python32;
  python32 = callPackage ../development/interpreters/python/3.2 { };

  python = python27;
  python26 = callPackage ../development/interpreters/python/2.6 { };
  python27 = callPackage ../development/interpreters/python/2.7 { };

  pythonFull = python27Full;
  python26Full = callPackage ../development/interpreters/python/wrapper.nix {
    extraLibs = lib.attrValues python26.modules;
    python = python26;
    inherit (python26Packages) recursivePthLoader;
  };
  python27Full = callPackage ../development/interpreters/python/wrapper.nix {
    extraLibs = lib.attrValues python27.modules;
    python = python27;
    inherit (python27Packages) recursivePthLoader;
  };

  pythonLinkmeWrapper = callPackage ../development/interpreters/python/python-linkme-wrapper.nix { };

  pyrex = pyrex095;

  pyrex095 = callPackage ../development/interpreters/pyrex/0.9.5.nix { };

  pyrex096 = callPackage ../development/interpreters/pyrex/0.9.6.nix { };

  qi = callPackage ../development/compilers/qi { };

  racket = callPackage ../development/interpreters/racket { };

  regina = callPackage ../development/interpreters/regina {};

  ruby18 = callPackage ../development/interpreters/ruby/ruby-18.nix { };
  ruby19 = callPackage ../development/interpreters/ruby/ruby-19.nix { };

  ruby = ruby19;

  rubyLibs = recurseIntoAttrs (callPackage ../development/interpreters/ruby/libs.nix { });

  rake = callPackage ../development/ruby-modules/rake { };

  rubySqlite3 = callPackage ../development/ruby-modules/sqlite3 { };

  rLang = callPackage ../development/interpreters/r-lang {
    withBioconductor = config.rLang.withBioconductor or false;
  };

  rubygemsFun = ruby: builderDefsPackage (import ../development/interpreters/ruby/rubygems.nix) {
    inherit ruby makeWrapper;
  };
  rubygems = hiPrio (rubygemsFun ruby);

  rq = callPackage ../applications/networking/cluster/rq { };

  scsh = callPackage ../development/interpreters/scsh { };

  spidermonkey = callPackage ../development/interpreters/spidermonkey { };
  spidermonkey_1_8_0rc1 = callPackage ../development/interpreters/spidermonkey/1.8.0-rc1.nix { };
  spidermonkey_185 = callPackage ../development/interpreters/spidermonkey/185-1.0.0.nix { };

  sysPerl = callPackage ../development/interpreters/perl/sys-perl { };

  tcl = callPackage ../development/interpreters/tcl { };

  xulrunnerWrapper = {application, launcher}:
    import ../development/interpreters/xulrunner/wrapper {
      inherit stdenv application launcher xulrunner;
    };

  xulrunner = pkgs.firefoxPkgs.xulrunner;


  ### DEVELOPMENT / MISC

  avrgcclibc = callPackage ../development/misc/avr-gcc-with-avr-libc {};

  avr8burnomat = callPackage ../development/misc/avr8-burn-omat { };

  sourceFromHead = import ../build-support/source-from-head-fun.nix {
    inherit config;
  };

  ecj = callPackage ../development/eclipse/ecj { };

  jdtsdk = callPackage ../development/eclipse/jdt-sdk { };

  jruby165 = callPackage ../development/interpreters/jruby { };

  guileCairo = callPackage ../development/guile-modules/guile-cairo { };

  guileGnome = callPackage ../development/guile-modules/guile-gnome {
    gconf = gnome.GConf;
    inherit (gnome) gnome_vfs libglade libgnome libgnomecanvas libgnomeui;
  };

  guile_lib = callPackage ../development/guile-modules/guile-lib { };

  guile_ncurses = callPackage ../development/guile-modules/guile-ncurses { };

  windowssdk = (
    import ../development/misc/windows-sdk {
      inherit fetchurl stdenv cabextract;
    });


  ### DEVELOPMENT / TOOLS


  antlr = callPackage ../development/tools/parsing/antlr/2.7.7.nix { };

  antlr3 = callPackage ../development/tools/parsing/antlr { };

  ant = apacheAnt;

  apacheAnt = callPackage ../development/tools/build-managers/apache-ant { };

  apacheAntOpenJDK = apacheAnt.override { jdk = openjdk; };
  apacheAntOracleJDK = ant.override { jdk = pkgs.oraclejdk; };

  apacheAntGcj = callPackage ../development/tools/build-managers/apache-ant/from-source.nix {
    # must be either pre-built or built with GCJ *alone*
    gcj = gcj.gcc; # use the raw GCJ, which has ${gcj}/lib/jvm
  };

  astyle = callPackage ../development/tools/misc/astyle { };

  autobuild = callPackage ../development/tools/misc/autobuild { };

  autoconf = callPackage ../development/tools/misc/autoconf { };

  autoconf213 = callPackage ../development/tools/misc/autoconf/2.13.nix { };

  automake = automake112x;

  automake110x = callPackage ../development/tools/misc/automake/automake-1.10.x.nix { };

  automake111x = callPackage ../development/tools/misc/automake/automake-1.11.x.nix {
    doCheck = !stdenv.isArm && !stdenv.isCygwin && !stdenv.isMips
      # Some of the parallel tests seem to hang on `i386-pc-solaris2.11'.
      && stdenv.system != "i686-solaris"

      # One test fails to terminate on FreeBSD: <http://bugs.gnu.org/8788>.
      && !stdenv.isFreeBSD;
  };

  automake112x = callPackage ../development/tools/misc/automake/automake-1.12.x.nix {
    doCheck = !stdenv.isArm && !stdenv.isCygwin && !stdenv.isMips
      # Some of the parallel tests seem to hang on `i386-pc-solaris2.11'.
      && stdenv.system != "i686-solaris";
  };

  automake113x = callPackage ../development/tools/misc/automake/automake-1.13.x.nix { };

  automoc4 = callPackage ../development/tools/misc/automoc4 { };

  avrdude = callPackage ../development/tools/misc/avrdude { };

  bam = callPackage ../development/tools/build-managers/bam {};

  binutils = callPackage ../development/tools/misc/binutils {
    inherit noSysDirs;
  };

  binutils_gold = lowPrio (callPackage ../development/tools/misc/binutils {
    inherit noSysDirs;
    gold = true;
  });

  binutilsCross = lowPrio (forceBuildDrv (import ../development/tools/misc/binutils {
    inherit stdenv fetchurl zlib;
    noSysDirs = true;
    cross = assert crossSystem != null; crossSystem;
  }));

  bison = bison25;

  bison1875 = callPackage ../development/tools/parsing/bison/bison-1.875.nix { };

  bison23 = callPackage ../development/tools/parsing/bison/bison-2.3.nix { };

  bison24 = callPackage ../development/tools/parsing/bison/bison-2.4.nix { };

  bison25 = callPackage ../development/tools/parsing/bison/bison-2.5.nix { };

  bison26 = callPackage ../development/tools/parsing/bison/bison-2.6.nix { };

  buildbot = callPackage ../development/tools/build-managers/buildbot {
    inherit (pythonPackages) twisted;
  };

  byacc = callPackage ../development/tools/parsing/byacc { };

  casperjs = callPackage ../development/tools/casperjs { };

  cbrowser = callPackage ../development/tools/misc/cbrowser { };

  ccache = callPackage ../development/tools/misc/ccache { };

  # Wrapper that works as gcc or g++
  # It can be used by setting in nixpkgs config like this, for example:
  #    replaceStdenv = { pkgs }: pkgs.ccacheStdenv;
  # But if you build in chroot, you should have that path in chroot
  # If instantiated directly, it will use the HOME/.ccache as cache directory.
  # You can use an override in packageOverrides to set extraConfig:
  #    packageOverrides = pkgs: {
  #     ccacheWrapper = pkgs.ccacheWrapper.override {
  #       extraConfig = ''
  #         CCACHE_COMPRESS=1
  #         CCACHE_DIR=/bin/.ccache
  #       '';
  #     };
  #
  ccacheWrapper = makeOverridable ({ extraConfig ? "" }:
     wrapGCC (ccache.links extraConfig)) {};
  ccacheStdenv = lowPrio (overrideGCC stdenv ccacheWrapper);

  cgdb = callPackage ../development/tools/misc/cgdb { };

  complexity = callPackage ../development/tools/misc/complexity { };

  ctags = callPackage ../development/tools/misc/ctags { };

  ctagsWrapped = import ../development/tools/misc/ctags/wrapped.nix {
    inherit pkgs ctags writeScriptBin;
  };

  cmake = callPackage ../development/tools/build-managers/cmake { };

  cmake264 = callPackage ../development/tools/build-managers/cmake/264.nix { };

  cmakeCurses = cmake.override { useNcurses = true; };

  cmakeWithGui = cmakeCurses.override { useQt4 = true; };

  coccinelle = callPackage ../development/tools/misc/coccinelle { };

  framac = callPackage ../development/tools/misc/frama-c { };

  cppi = callPackage ../development/tools/misc/cppi { };

  cproto = callPackage ../development/tools/misc/cproto { };

  cflow = callPackage ../development/tools/misc/cflow { };

  cppcheck = callPackage ../development/tools/analysis/cppcheck { };

  cscope = callPackage ../development/tools/misc/cscope { };

  csslint = callPackage ../development/web/csslint { };

  libcxx = callPackage ../development/libraries/libc++ { stdenv = pkgs.clangStdenv; };

  dejagnu = callPackage ../development/tools/misc/dejagnu { };

  ddd = callPackage ../development/tools/misc/ddd { };

  distcc = callPackage ../development/tools/misc/distcc { };

  # distccWrapper: wrapper that works as gcc or g++
  # It can be used by setting in nixpkgs config like this, for example:
  #    replaceStdenv = { pkgs }: pkgs.distccStdenv;
  # But if you build in chroot, a default 'nix' will create
  # a new net namespace, and won't have network access.
  # You can use an override in packageOverrides to set extraConfig:
  #    packageOverrides = pkgs: {
  #     distccWrapper = pkgs.distccWrapper.override {
  #       extraConfig = ''
  #         DISTCC_HOSTS="myhost1 myhost2"
  #       '';
  #     };
  #
  distccWrapper = makeOverridable ({ extraConfig ? "" }:
     wrapGCC (distcc.links extraConfig)) {};
  distccStdenv = lowPrio (overrideGCC stdenv distccWrapper);

  distccMasquerade = callPackage ../development/tools/misc/distcc/masq.nix {
    gccRaw = gcc.gcc;
    binutils = binutils;
  };

  docutils = builderDefsPackage (import ../development/tools/documentation/docutils) {
    inherit python pil makeWrapper;
  };

  doxygen = lowPrio (doxygen_gui.override { qt4 = null; });

  /* XXX: The LaTeX output with Doxygen 1.8.0 makes LaTeX barf.
     See <https://bugzilla.gnome.org/show_bug.cgi?id=670973>.  */
  doxygen_1_7 = callPackage ../development/tools/documentation/doxygen/1.7.nix {
    qt4 = null;
  };

  doxygen_gui = callPackage ../development/tools/documentation/doxygen { };

  eggdbus = callPackage ../development/tools/misc/eggdbus { };

  elfutils = callPackage ../development/tools/misc/elfutils { };

  epm = callPackage ../development/tools/misc/epm { };

  emma = callPackage ../development/tools/analysis/emma { };

  findbugs = callPackage ../development/tools/analysis/findbugs { };

  pmd = callPackage ../development/tools/analysis/pmd { };

  jdepend = callPackage ../development/tools/analysis/jdepend { };

  checkstyle = callPackage ../development/tools/analysis/checkstyle { };

  flex = flex2535;

  flex2535 = callPackage ../development/tools/parsing/flex/flex-2.5.35.nix { };

  flex2534 = callPackage ../development/tools/parsing/flex/flex-2.5.34.nix { };

  flex2533 = callPackage ../development/tools/parsing/flex/flex-2.5.33.nix { };

  # Note: 2.5.4a is much older than 2.5.35 but happens first when sorting
  # alphabetically, hence the low priority.
  flex254a = lowPrio (import ../development/tools/parsing/flex/flex-2.5.4a.nix {
    inherit fetchurl stdenv yacc;
  });

  m4 = gnum4;

  global = callPackage ../development/tools/misc/global { };

  gnome_doc_utils = callPackage ../development/tools/documentation/gnome-doc-utils {};

  gnum4 = callPackage ../development/tools/misc/gnum4 { };

  gnumake = callPackage ../development/tools/build-managers/gnumake { };

  gnumake380 = callPackage ../development/tools/build-managers/gnumake-3.80 { };
  gnumake381 = callPackage ../development/tools/build-managers/gnumake/3.81.nix { };

  gob2 = callPackage ../development/tools/misc/gob2 { };

  gradle = callPackage ../development/tools/build-managers/gradle { };

  gperf = callPackage ../development/tools/misc/gperf { };

  gtk_doc = callPackage ../development/tools/documentation/gtk-doc { };

  gtkdialog = callPackage ../development/tools/misc/gtkdialog { };

  guileLint = callPackage ../development/tools/guile/guile-lint { };

  gwrap = callPackage ../development/tools/guile/g-wrap { };

  help2man = callPackage ../development/tools/misc/help2man {
    inherit (perlPackages) LocaleGettext;
  };

  hyenae = callPackage ../tools/networking/hyenae { };

  iconnamingutils = callPackage ../development/tools/misc/icon-naming-utils {
    inherit (perlPackages) XMLSimple;
  };

  indent = callPackage ../development/tools/misc/indent { };

  ino = callPackage ../development/arduino/ino { };

  inotifyTools = callPackage ../development/tools/misc/inotify-tools { };

  intelgen4asm = callPackage ../development/misc/intelgen4asm { };

  ired = callPackage ../development/tools/analysis/radare/ired.nix { };

  itstool = callPackage ../development/tools/misc/itstool { };

  jam = callPackage ../development/tools/build-managers/jam { };

  jikespg = callPackage ../development/tools/parsing/jikespg { };

  lcov = callPackage ../development/tools/analysis/lcov { };

  leiningen = callPackage ../development/tools/build-managers/leiningen { };

  libtool = libtool_2;

  libtool_1_5 = callPackage ../development/tools/misc/libtool { };

  libtool_2 = callPackage ../development/tools/misc/libtool/libtool2.nix { };

  lsof = callPackage ../development/tools/misc/lsof { };

  ltrace = callPackage ../development/tools/misc/ltrace { };

  mk = callPackage ../development/tools/build-managers/mk { };

  neoload = callPackage ../development/tools/neoload {
    licenseAccepted = (config.neoload.accept_license or false);
  };

  noweb = callPackage ../development/tools/literate-programming/noweb { };

  omake = callPackage ../development/tools/ocaml/omake { };

  openocd = callPackage ../development/tools/misc/openocd { };

  oprofile = callPackage ../development/tools/profiling/oprofile { };

  patchelf = callPackage ../development/tools/misc/patchelf { };

  patchelfUnstable = callPackage ../development/tools/misc/patchelf/unstable.nix { };

  peg = callPackage ../development/tools/parsing/peg { };

  phantomjs = callPackage ../development/tools/phantomjs { };

  pmccabe = callPackage ../development/tools/misc/pmccabe { };

  /* Make pkgconfig always return a buildDrv, never a proper hostDrv,
     because most usage of pkgconfig as buildInput (inheritance of
     pre-cross nixpkgs) means using it using as buildNativeInput
     cross_renaming: we should make all programs use pkgconfig as
     buildNativeInput after the renaming.
     */
  pkgconfig = forceBuildDrv (callPackage ../development/tools/misc/pkgconfig { });
  pkgconfigUpstream = lowPrio (pkgconfig.override { vanilla = true; });

  premake = callPackage ../development/tools/misc/premake { };

  pstack = callPackage ../development/tools/misc/gdb/pstack.nix { };

  radare = callPackage ../development/tools/analysis/radare {
    inherit (gnome) vte;
    lua = lua5;
    useX11 = config.radare.useX11 or false;
    pythonBindings = config.radare.pythonBindings or false;
    rubyBindings = config.radare.rubyBindings or false;
    luaBindings = config.radare.luaBindings or false;
  };

  ragel = callPackage ../development/tools/parsing/ragel { };

  re2c = callPackage ../development/tools/parsing/re2c { };

  remake = callPackage ../development/tools/build-managers/remake { };

  # couldn't find the source yet
  seleniumRCBin = callPackage ../development/tools/selenium/remote-control {
    jre = jdk;
  };

  scons = callPackage ../development/tools/build-managers/scons { };

  simpleBuildTool = callPackage ../development/tools/build-managers/simple-build-tool { };

  sloccount = callPackage ../development/tools/misc/sloccount { };

  smatch = callPackage ../development/tools/analysis/smatch {
    buildllvmsparse = false;
    buildc2xml = false;
  };

  sparse = callPackage ../development/tools/analysis/sparse { };

  spin = callPackage ../development/tools/analysis/spin { };

  splint = callPackage ../development/tools/analysis/splint { };

  strace = callPackage ../development/tools/misc/strace { };

  swig = callPackage ../development/tools/misc/swig { };

  swig2 = callPackage ../development/tools/misc/swig/2.x.nix { };

  swigWithJava = swig;

  swftools = callPackage ../tools/video/swftools { };

  texinfo49 = callPackage ../development/tools/misc/texinfo/4.9.nix { };

  texinfo = callPackage ../development/tools/misc/texinfo { };

  texi2html = callPackage ../development/tools/misc/texi2html { };

  uisp = callPackage ../development/tools/misc/uisp { };

  gdb = callPackage ../development/tools/misc/gdb {
    hurd = gnu.hurdCross;
    inherit (gnu) mig;
  };

  gdbCross = lowPrio (callPackage ../development/tools/misc/gdb {
    target = crossSystem;
  });

  valgrind = callPackage ../development/tools/analysis/valgrind {
    stdenv =
      # On Darwin, Valgrind 3.7.0 expects Apple's GCC (for
      # `__private_extern'.)
      if stdenv.isDarwin
      then overrideGCC stdenv gccApple
      else stdenv;
  };

  valkyrie = callPackage ../development/tools/analysis/valkyrie { };

  xxdiff = callPackage ../development/tools/misc/xxdiff { };

  yacc = bison;

  yodl = callPackage ../development/tools/misc/yodl { };


  ### DEVELOPMENT / LIBRARIES


  a52dec = callPackage ../development/libraries/a52dec { };

  aacskeys = callPackage ../development/libraries/aacskeys { };

  aalib = callPackage ../development/libraries/aalib { };

  acl = callPackage ../development/libraries/acl { };

  adns = callPackage ../development/libraries/adns { };

  afflib = callPackage ../development/libraries/afflib {};

  agg = callPackage ../development/libraries/agg { };

  allegro = callPackage ../development/libraries/allegro {};
  allegro5 = callPackage ../development/libraries/allegro/5.nix {};

  amrnb = callPackage ../development/libraries/amrnb { };

  amrwb = callPackage ../development/libraries/amrwb { };

  apr = callPackage ../development/libraries/apr { };

  aprutil = callPackage ../development/libraries/apr-util {
    bdbSupport = true;
  };

  asio = callPackage ../development/libraries/asio { };

  aspell = callPackage ../development/libraries/aspell { };

  aspellDicts = recurseIntoAttrs (import ../development/libraries/aspell/dictionaries.nix {
    inherit fetchurl stdenv aspell which;
  });

  aterm = aterm25;

  aterm25 = callPackage ../development/libraries/aterm/2.5.nix { };

  aterm28 = lowPrio (callPackage ../development/libraries/aterm/2.8.nix { });

  attica = callPackage ../development/libraries/attica { };

  attr = callPackage ../development/libraries/attr { };

  aqbanking = callPackage ../development/libraries/aqbanking { };

  aubio = callPackage ../development/libraries/aubio { };

  audiofile = callPackage ../development/libraries/audiofile { };

  axis = callPackage ../development/libraries/axis { };

  babl_0_0_22 = callPackage ../development/libraries/babl/0_0_22.nix { };

  babl = callPackage ../development/libraries/babl { };

  beecrypt = callPackage ../development/libraries/beecrypt { };

  boehmgc = callPackage ../development/libraries/boehm-gc { };

  boolstuff = callPackage ../development/libraries/boolstuff { };

  boost144 = callPackage ../development/libraries/boost/1.44.nix { };
  boost146 = callPackage ../development/libraries/boost/1.46.nix { };
  boost147 = callPackage ../development/libraries/boost/1.47.nix { };
  boost149 = callPackage ../development/libraries/boost/1.49.nix { };
  boost151 = callPackage ../development/libraries/boost/1.51.nix { };
  boost152 = callPackage ../development/libraries/boost/1.52.nix { };
  boost = boost152;

  boostHeaders149 = callPackage ../development/libraries/boost/1.49-headers.nix { };
  boostHeaders151 = callPackage ../development/libraries/boost/1.51-headers.nix { };
  boostHeaders152 = callPackage ../development/libraries/boost/1.52-headers.nix { };
  boostHeaders = boostHeaders152;

  botan = callPackage ../development/libraries/botan { };

  box2d = callPackage ../development/libraries/box2d { };
  box2d_2_0_1 = callPackage ../development/libraries/box2d/2.0.1.nix { };

  buddy = callPackage ../development/libraries/buddy { };

  bwidget = callPackage ../development/libraries/bwidget { };

  caelum = callPackage ../development/libraries/caelum { };

  cairomm = callPackage ../development/libraries/cairomm { };

  scmccid = callPackage ../development/libraries/scmccid { };

  ccrtp = callPackage ../development/libraries/ccrtp { };
  ccrtp_1_8 = callPackage ../development/libraries/ccrtp/1.8.nix { };

  celt = callPackage ../development/libraries/celt {};
  celt_0_7 = callPackage ../development/libraries/celt/0.7.nix {};
  celt_0_5_1 = callPackage ../development/libraries/celt/0.5.1.nix {};

  cgal = callPackage ../development/libraries/CGAL {};

  cgui = callPackage ../development/libraries/cgui {};

  check = callPackage ../development/libraries/check { };

  chipmunk = builderDefsPackage (import ../development/libraries/chipmunk) {
    inherit cmake freeglut mesa;
    inherit (xlibs) libX11 xproto inputproto libXi libXmu;
  };

  chmlib = callPackage ../development/libraries/chmlib { };

  cil = callPackage ../development/libraries/cil { };

  cilaterm = callPackage ../development/libraries/cil-aterm {
    stdenv = overrideInStdenv stdenv [gnumake380];
  };

  clanlib = callPackage ../development/libraries/clanlib { };

  classads = callPackage ../development/libraries/classads { };

  classpath = callPackage ../development/libraries/java/classpath {
    javac = gcj;
    jvm = gcj;
    gconf = gnome.GConf;
  };

  clearsilver = callPackage ../development/libraries/clearsilver { };

  cln = callPackage ../development/libraries/cln { };

  clppcre = builderDefsPackage (import ../development/libraries/cl-ppcre) { };

  clucene_core_2 = callPackage ../development/libraries/clucene-core/2.x.nix { };

  clucene_core = callPackage ../development/libraries/clucene-core { };

  cluceneCore = clucene_core; # !!! remove this

  clutter = callPackage ../development/libraries/clutter { };

  clutter_gtk = callPackage ../development/libraries/clutter-gtk { };
  clutter_gtk_0_10 = callPackage ../development/libraries/clutter-gtk/0.10.8.nix { };

  cminpack = callPackage ../development/libraries/cminpack { };

  cogl = callPackage ../development/libraries/cogl { };

  coin3d = callPackage ../development/libraries/coin3d { };

  commoncpp2 = callPackage ../development/libraries/commoncpp2 { };

  confuse = callPackage ../development/libraries/confuse { };

  coredumper = callPackage ../development/libraries/coredumper { };

  ctl = callPackage ../development/libraries/ctl { };

  cppunit = callPackage ../development/libraries/cppunit { };

  cppnetlib = callPackage ../development/libraries/cppnetlib {
    boost = boostHeaders;
  };

  cracklib = callPackage ../development/libraries/cracklib { };

  cryptopp = callPackage ../development/libraries/crypto++ { };

  cyrus_sasl = callPackage ../development/libraries/cyrus-sasl { };

  db4 = db45;

  db44 = callPackage ../development/libraries/db4/db4-4.4.nix { };

  db45 = callPackage ../development/libraries/db4/db4-4.5.nix { };

  db47 = callPackage ../development/libraries/db4/db4-4.7.nix { };

  db48 = callPackage ../development/libraries/db4/db4-4.8.nix { };

  dbus = pkgs.dbus_all.libs // { inherit (pkgs.dbus_all) libs; };

  dbus_daemon = pkgs.dbus_all.daemon;

  dbus_tools = pkgs.dbus_all.tools;

  dbus_libs = pkgs.dbus_all.libs;

  dbus_all = callPackage ../development/libraries/dbus {
    useX11 = true;
  };

  dbus_cplusplus = callPackage ../development/libraries/dbus-cplusplus { };

  dbus_glib = callPackage ../development/libraries/dbus-glib { };

  dbus_java = callPackage ../development/libraries/java/dbus-java { };

  dclib = callPackage ../development/libraries/dclib { };

  directfb = callPackage ../development/libraries/directfb { };

  dotconf = callPackage ../development/libraries/dotconf { };

  dssi = callPackage ../development/libraries/dssi {};

  dragonegg = callPackage ../development/compilers/llvm/dragonegg.nix { };

  dxflib = callPackage ../development/libraries/dxflib {};

  eigen = callPackage ../development/libraries/eigen {};

  eigen2 = callPackage ../development/libraries/eigen/2.0.nix {};

  enchant = callPackage ../development/libraries/enchant { };

  enet = callPackage ../development/libraries/enet { };

  enginepkcs11 = callPackage ../development/libraries/enginepkcs11 { };

  esdl = callPackage ../development/libraries/esdl { };

  exiv2 = callPackage ../development/libraries/exiv2 { };

  expat = callPackage ../development/libraries/expat { };

  extremetuxracer = builderDefsPackage (import ../games/extremetuxracer) {
    inherit mesa tcl freeglut SDL SDL_mixer pkgconfig
      gettext intltool;
    inherit (xlibs) libX11 xproto libXi inputproto
      libXmu libXext xextproto libXt libSM libICE;
    libpng = libpng12;
  };

  eventlog = callPackage ../development/libraries/eventlog { };

  facile = callPackage ../development/libraries/facile { };

  faac = callPackage ../development/libraries/faac { };

  faad2 = callPackage ../development/libraries/faad2 { };

  farsight2 = callPackage ../development/libraries/farsight2 { };

  farstream = callPackage ../development/libraries/farstream { };

  fcgi = callPackage ../development/libraries/fcgi { };

  ffmpeg = callPackage ../development/libraries/ffmpeg {
    vpxSupport = !stdenv.isMips;
  };

  ffmpeg_0_6_90 = callPackage ../development/libraries/ffmpeg/0.6.90.nix {
    vpxSupport = !stdenv.isMips;
  };

  ffmpeg_1_0 = callPackage ../development/libraries/ffmpeg/1.0.nix {
    vpxSupport = !stdenv.isMips;
  };

  ffmpeg_1_1 = callPackage ../development/libraries/ffmpeg/1.1.nix {
    vpxSupport = !stdenv.isMips;
  };

  fftw = callPackage ../development/libraries/fftw {
    singlePrecision = false;
  };

  fftwSinglePrec = callPackage ../development/libraries/fftw {
    singlePrecision = true;
  };

  flann = callPackage ../development/libraries/flann { };

  flite = callPackage ../development/libraries/flite { };

  fltk13 = callPackage ../development/libraries/fltk/fltk13.nix { };

  fltk20 = callPackage ../development/libraries/fltk { };

  fmod = callPackage ../development/libraries/fmod { };

  freeimage = callPackage ../development/libraries/freeimage { };

  freetts = callPackage ../development/libraries/freetts { };

  cfitsio = callPackage ../development/libraries/cfitsio { };

  fontconfig = callPackage ../development/libraries/fontconfig { };

  makeFontsConf = let fontconfig_ = fontconfig; in {fontconfig ? fontconfig_, fontDirectories}:
    import ../development/libraries/fontconfig/make-fonts-conf.nix {
      inherit runCommand libxslt fontconfig fontDirectories;
    };

  freealut = callPackage ../development/libraries/freealut { };

  freeglut = if stdenv.isDarwin then darwinX11AndOpenGL else
    callPackage ../development/libraries/freeglut { };

  freetype = callPackage ../development/libraries/freetype { };

  fribidi = callPackage ../development/libraries/fribidi { };

  funambol = callPackage ../development/libraries/funambol { };

  fam = gamin;

  gamin = callPackage ../development/libraries/gamin { };

  gav = callPackage ../games/gav { };

  GConf3 = callPackage ../development/libraries/GConf/3.x.nix { };

  gdome2 = callPackage ../development/libraries/gdome2 {
    inherit (gnome) gtkdoc;
  };

  gdbm = callPackage ../development/libraries/gdbm { };

  gegl = callPackage ../development/libraries/gegl {
    #  avocodec avformat librsvg
  };

  gegl_0_0_22 = callPackage ../development/libraries/gegl/0_0_22.nix {
    #  avocodec avformat librsvg
  };
  geoclue = callPackage ../development/libraries/geoclue {};

  geoip = builderDefsPackage ../development/libraries/geoip {
    inherit zlib;
  };

  geoipjava = callPackage ../development/libraries/java/geoipjava { };

  geos = callPackage ../development/libraries/geos { };

  gettext = gettext_0_18;

  gettext_0_17 = callPackage ../development/libraries/gettext/0.17.nix { };
  gettext_0_18 = callPackage ../development/libraries/gettext { };

  gd = callPackage ../development/libraries/gd { };

  gdal = callPackage ../development/libraries/gdal { };

  ggz_base_libs = callPackage ../development/libraries/ggz_base_libs {};

  giblib = callPackage ../development/libraries/giblib { };

  glew = callPackage ../development/libraries/glew { };

  glfw = callPackage ../development/libraries/glfw { };

  glibc = glibc213;

  glibcCross = glibc213Cross;

  glibc25 = callPackage ../development/libraries/glibc/2.5 {
    kernelHeaders = linuxHeaders_2_6_28;
    installLocales = false;
  };

  glibc27 = callPackage ../development/libraries/glibc/2.7 {
    kernelHeaders = linuxHeaders;
    #installLocales = false;
  };

  glibc29 = callPackage ../development/libraries/glibc/2.9 {
    kernelHeaders = linuxHeaders;
    installLocales = config.glibc.locales or false;
  };

  glibc29Cross = forceBuildDrv (makeOverridable (import ../development/libraries/glibc/2.9) {
    inherit stdenv fetchurl;
    gccCross = gccCrossStageStatic;
    kernelHeaders = linuxHeadersCross;
    installLocales = config.glibc.locales or false;
  });

  glibc213 = (callPackage ../development/libraries/glibc/2.13 {
    kernelHeaders = linuxHeaders;
    installLocales = config.glibc.locales or false;
    machHeaders = null;
    hurdHeaders = null;
    gccCross = null;
  }) // (if crossSystem != null then { hostDrv = glibc213Cross; } else {});

  glibc213Cross = forceBuildDrv (makeOverridable (import ../development/libraries/glibc/2.13)
    (let crossGNU = crossSystem != null && crossSystem.config == "i586-pc-gnu";
     in {
       inherit stdenv fetchurl;
       gccCross = gccCrossStageStatic;
       kernelHeaders = if crossGNU then gnu.hurdHeaders else linuxHeadersCross;
       installLocales = config.glibc.locales or false;
     }
     // lib.optionalAttrs crossGNU {
        inherit (gnu) machHeaders hurdHeaders libpthreadHeaders mig;
        inherit fetchgit;
      }));

  glibc214 = (callPackage ../development/libraries/glibc/2.14 {
    kernelHeaders = linuxHeaders;
    installLocales = config.glibc.locales or false;
    machHeaders = null;
    hurdHeaders = null;
    gccCross = null;
  }) // (lib.optionalAttrs (crossSystem != null) { hostDrv = glibc214Cross; });

  glibc214Cross = forceBuildDrv (makeOverridable (import ../development/libraries/glibc/2.14)
    (let crossGNU = (crossSystem != null && crossSystem.config == "i586-pc-gnu");
     in {
       inherit stdenv fetchurl;
       gccCross = gccCrossStageStatic;
       kernelHeaders = if crossGNU then gnu.hurdHeaders else linuxHeadersCross;
       installLocales = config.glibc.locales or false;
     }
     // lib.optionalAttrs crossGNU {
        inherit (gnu) machHeaders hurdHeaders libpthreadHeaders mig;
        inherit fetchgit;
      }));

  # We can choose:
  libcCrossChooser = name : if (name == "glibc") then glibcCross
    else if (name == "uclibc") then uclibcCross
    else if (name == "msvcrt" && stdenv.cross.config == "x86_64-w64-mingw32") then
      windows.mingw_w64
    else if (name == "msvcrt") then windows.mingw_headers3
    else throw "Unknown libc";

  libcCross = assert crossSystem != null; libcCrossChooser crossSystem.libc;

  eglibc = callPackage ../development/libraries/eglibc {
    kernelHeaders = linuxHeaders;
    installLocales = config.glibc.locales or false;
  };

  glibcLocales = callPackage ../development/libraries/glibc/2.13/locales.nix { };

  glibcInfo = callPackage ../development/libraries/glibc/2.13/info.nix { };

  glibc_multi =
    runCommand "${glibc.name}-multi"
      { glibc64 = glibc;
        glibc32 = (import ./all-packages.nix {system = "i686-linux";}).glibc;
      }
      ''
        mkdir -p $out
        ln -s $glibc64/* $out/

        rm $out/lib $out/lib64
        mkdir -p $out/lib
        ln -s $glibc64/lib/* $out/lib
        ln -s $glibc32/lib $out/lib/32
        ln -s lib $out/lib64

        rm $out/include
        cp -rs $glibc32/include $out
        chmod -R u+w $out/include
        cp -rsf $glibc64/include $out
      '' # */
      ;

  glpk = callPackage ../development/libraries/glpk { };

  gmime = callPackage ../development/libraries/gmime { };

  gmm = callPackage ../development/libraries/gmm { };

  gmp = gmp5;

  gmpxx = appendToName "with-cxx" (gmp.override { cxx = true; });

  # The GHC bootstrap binaries link against libgmp.so.3, which is in GMP 4.x.
  gmp4 = callPackage ../development/libraries/gmp/4.3.2.nix { };

  gmp5 = callPackage ../development/libraries/gmp/5.0.5.nix { };

  gobjectIntrospection = callPackage ../development/libraries/gobject-introspection { };

  goffice = callPackage ../development/libraries/goffice {
    inherit (gnome) libglade libgnomeui;
    gconf = gnome.GConf;
    libart = gnome.libart_lgpl;
  };

  goffice_0_9 = callPackage ../development/libraries/goffice/0.9.nix {
    inherit (gnome) libglade libgnomeui;
    gconf = gnome.GConf;
    libart = gnome.libart_lgpl;
    gtk = gtk3;
  };

  goocanvas = callPackage ../development/libraries/goocanvas { };

  google_perftools = callPackage ../development/libraries/google-perftools { };

  #GMP ex-satellite, so better keep it near gmp
  mpfr = callPackage ../development/libraries/mpfr { };

  gst_all = {
    inherit (pkgs) gstreamer gnonlin gst_python qt_gstreamer;
    gstPluginsBase = pkgs.gst_plugins_base;
    gstPluginsBad = pkgs.gst_plugins_bad;
    gstPluginsGood = pkgs.gst_plugins_good;
    gstPluginsUgly = pkgs.gst_plugins_ugly;
    gstFfmpeg = pkgs.gst_ffmpeg;
  };

  gstreamer = callPackage ../development/libraries/gstreamer/gstreamer {};

  gst_plugins_base = callPackage ../development/libraries/gstreamer/gst-plugins-base {};

  gst_plugins_good = callPackage ../development/libraries/gstreamer/gst-plugins-good {};

  gst_plugins_bad = callPackage ../development/libraries/gstreamer/gst-plugins-bad {};

  gst_plugins_ugly = callPackage ../development/libraries/gstreamer/gst-plugins-ugly {};

  gst_ffmpeg = callPackage ../development/libraries/gstreamer/gst-ffmpeg {};

  gst_python = callPackage ../development/libraries/gstreamer/gst-python {};

  gnonlin = callPackage ../development/libraries/gstreamer/gnonlin {};

  qt_gstreamer = callPackage ../development/libraries/gstreamer/qt-gstreamer {};

  gnet = callPackage ../development/libraries/gnet { };

  gnu_efi = callPackage ../development/libraries/gnu-efi {
    stdenv = overrideInStdenv stdenv [gnumake381];
  };

  gnutls = callPackage ../development/libraries/gnutls {
    guileBindings = config.gnutls.guile or true;
  };

  gnutls2 = callPackage ../development/libraries/gnutls/2.12.nix {
    guileBindings = config.gnutls.guile or true;
  };

  gnutls_without_guile = gnutls.override { guileBindings = false; };
  gnutls2_without_guile = gnutls2.override { guileBindings = false; };

  gpac = callPackage ../applications/video/gpac { };

  gpgme = callPackage ../development/libraries/gpgme {
    gnupg1 = gnupg1orig;
  };

  grantlee = callPackage ../development/libraries/grantlee { };

  gsasl = callPackage ../development/libraries/gsasl { };

  gsl = callPackage ../development/libraries/gsl { };

  gsm = callPackage ../development/libraries/gsm {};

  gsoap = callPackage ../development/libraries/gsoap { };

  gss = callPackage ../development/libraries/gss { };

  gtkimageview = callPackage ../development/libraries/gtkimageview { };

  gtkmathview = callPackage ../development/libraries/gtkmathview { };

  gtkLibs = {
    inherit (pkgs) glib glibmm atk atkmm cairo pango pangomm gdk_pixbuf gtk
      gtkmm;
  };

  glib = callPackage ../development/libraries/glib { };

  glibmm = callPackage ../development/libraries/glibmm/2.30.x.nix { };

  glib_networking = callPackage ../development/libraries/glib-networking {};

  atk = callPackage ../development/libraries/atk { };

  atkmm = callPackage ../development/libraries/atkmm/2.22.x.nix { };

  cairo = callPackage ../development/libraries/cairo {
    pixman = pixman_cairo; # it's recommended to be in sync
  };
  pixman_cairo = callPackage ../development/libraries/pixman { };

  pango = callPackage ../development/libraries/pango { };

  pangomm = callPackage ../development/libraries/pangomm/2.28.x.nix { };

  pangox_compat = callPackage ../development/libraries/pangox-compat { };

  gdk_pixbuf = callPackage ../development/libraries/gdk-pixbuf { };

  gtk2 = callPackage ../development/libraries/gtk+/2.x.nix { };

  gtk = pkgs.gtk2;

  gtkmm = callPackage ../development/libraries/gtkmm/2.24.x.nix { };
  gtkmm3 = callPackage ../development/libraries/gtkmm/3.2.x.nix { };

  gtk3 = lowPrio (callPackage ../development/libraries/gtk+/3.2.x.nix { });

  gtkmozembedsharp = callPackage ../development/libraries/gtkmozembed-sharp {
    gtksharp = gtksharp2;
  };

  gtksharp1 = callPackage ../development/libraries/gtk-sharp-1 {
    inherit (gnome) libglade libgtkhtml gtkhtml
              libgnomecanvas libgnomeui libgnomeprint
              libgnomeprintui GConf;
  };

  gtksharp2 = callPackage ../development/libraries/gtk-sharp-2 {
    inherit (gnome) libglade libgtkhtml gtkhtml
              libgnomecanvas libgnomeui libgnomeprint
              libgnomeprintui GConf gnomepanel;
  };

  gtksourceviewsharp = callPackage ../development/libraries/gtksourceview-sharp {
    inherit (gnome) gtksourceview;
    gtksharp = gtksharp2;
  };

  gtkspell = callPackage ../development/libraries/gtkspell { };

  gts = callPackage ../development/libraries/gts { };

  gwenhywfar = callPackage ../development/libraries/gwenhywfar { };

  # TODO : Add MIT Kerberos and let admin choose.
  kerberos = heimdal;

  harfbuzz = callPackage ../development/libraries/harfbuzz { };

  hawknl = callPackage ../development/libraries/hawknl { };

  heimdal = callPackage ../development/libraries/kerberos/heimdal.nix { };

  herqq = callPackage ../development/libraries/herqq { };

  hspell = callPackage ../development/libraries/hspell { };

  hspellDicts = callPackage ../development/libraries/hspell/dicts.nix { };

  hsqldb = callPackage ../development/libraries/java/hsqldb { };

  hunspell = callPackage ../development/libraries/hunspell { };

  hwloc = callPackage ../development/libraries/hwloc {
    inherit (xlibs) libX11;
  };

  hydraAntLogger = callPackage ../development/libraries/java/hydra-ant-logger { };

  icedtea = callPackage ../development/libraries/java/icedtea {
    ant = apacheAntGcj;
    xerces = xercesJava;
    xulrunner = icecatXulrunner3;
    inherit (xlibs) libX11 libXp libXtst libXinerama libXt
      libXrender xproto;
  };

  icu = callPackage ../development/libraries/icu { };

  id3lib = callPackage ../development/libraries/id3lib { };

  ilbc = callPackage ../development/libraries/ilbc { };

  ilmbase = callPackage ../development/libraries/ilmbase { };

  imlib = callPackage ../development/libraries/imlib {
    libpng = libpng12;
  };

  imlib2 = callPackage ../development/libraries/imlib2 { };

  incrtcl = callPackage ../development/libraries/incrtcl { };

  indilib = callPackage ../development/libraries/indilib { };

  iniparser = callPackage ../development/libraries/iniparser { };

  inteltbb = callPackage ../development/libraries/intel-tbb { };

  intltool = gnome.intltool;
  intltool_standalone = callPackage ../development/tools/misc/intltool {};

  irrlicht3843 = callPackage ../development/libraries/irrlicht { };

  isocodes = callPackage ../development/libraries/iso-codes { };

  itk = callPackage ../development/libraries/itk { };

  jamp = builderDefsPackage ../games/jamp {
    inherit mesa SDL SDL_image SDL_mixer;
  };

  jasper = callPackage ../development/libraries/jasper { };

  jama = callPackage ../development/libraries/jama { };

  jbig2dec = callPackage ../development/libraries/jbig2dec { };

  jetty_gwt = callPackage ../development/libraries/java/jetty-gwt { };

  jetty_util = callPackage ../development/libraries/java/jetty-util { };

  json_glib = callPackage ../development/libraries/json-glib { };

  json_c = callPackage ../development/libraries/json-c { };

  libjson = callPackage ../development/libraries/libjson { };

  judy = callPackage ../development/libraries/judy { };

  krb5 = callPackage ../development/libraries/kerberos/krb5.nix { };

  lcms = lcms1;

  lcms1 = callPackage ../development/libraries/lcms { };

  lcms2 = callPackage ../development/libraries/lcms2 { };

  lensfun = callPackage ../development/libraries/lensfun { };

  lesstif = callPackage ../development/libraries/lesstif { };

  lesstif93 = callPackage ../development/libraries/lesstif-0.93 { };

  levmar = callPackage ../development/libraries/levmar { };

  leptonica = callPackage ../development/libraries/leptonica { };

  lib3ds = callPackage ../development/libraries/lib3ds { };

  libaacs = callPackage ../development/libraries/libaacs { };

  libaal = callPackage ../development/libraries/libaal { };

  libao = callPackage ../development/libraries/libao {
    usePulseAudio = config.pulseaudio or true;
  };

  libarchive = callPackage ../development/libraries/libarchive { };

  libass = callPackage ../development/libraries/libass { };

  libassuan1 = callPackage ../development/libraries/libassuan1 { };

  libassuan = callPackage ../development/libraries/libassuan { };

  libassuan2_1 = callPackage ../development/libraries/libassuan/git.nix { };

  libav = callPackage ../development/libraries/libav { };

  libavc1394 = callPackage ../development/libraries/libavc1394 { };

  libbluedevil = callPackage ../development/libraries/libbluedevil { };

  libbluray = callPackage ../development/libraries/libbluray { };

  libcaca = callPackage ../development/libraries/libcaca { };

  libcanberra = callPackage ../development/libraries/libcanberra { };

  libcdaudio = callPackage ../development/libraries/libcdaudio { };

  libcddb = callPackage ../development/libraries/libcddb { };

  libcdio = callPackage ../development/libraries/libcdio { };

  libcdr = callPackage ../development/libraries/libcdr { };

  libchamplain = callPackage ../development/libraries/libchamplain {
    inherit (gnome) libsoup;
  };

  libchamplain_0_6 = callPackage ../development/libraries/libchamplain/0.6.nix {};

  libchop = callPackage ../development/libraries/libchop { };

  libcm = callPackage ../development/libraries/libcm { };

  libcroco = callPackage ../development/libraries/libcroco {};

  libctemplate = callPackage ../development/libraries/libctemplate { };

  libcue = callPackage ../development/libraries/libcue { };

  libdaemon = callPackage ../development/libraries/libdaemon { };

  libdbi = callPackage ../development/libraries/libdbi { };

  libdbiDriversBase = callPackage ../development/libraries/libdbi-drivers {
    mysql = null;
    sqlite = null;
  };

  libdbiDrivers = libdbiDriversBase.override {
    inherit sqlite mysql;
  };

  libdbusmenu_qt = callPackage ../development/libraries/libdbusmenu-qt { };

  libdc1394 = callPackage ../development/libraries/libdc1394 { };

  libdc1394avt = callPackage ../development/libraries/libdc1394avt { };

  libdevil = callPackage ../development/libraries/libdevil { };

  libdiscid = callPackage ../development/libraries/libdiscid { };

  libdivsufsort = callPackage ../development/libraries/libdivsufsort { };

  libdmtx = callPackage ../development/libraries/libdmtx { };

  libdnet = callPackage ../development/libraries/libdnet { };

  libdrm = callPackage ../development/libraries/libdrm {
    inherit fetchurl stdenv pkgconfig;
    inherit (xorg) libpthreadstubs;
  };

  libdv = callPackage ../development/libraries/libdv { };

  libdvbpsi = callPackage ../development/libraries/libdvbpsi { };

  libdwg = callPackage ../development/libraries/libdwg { };

  libdvdcss = callPackage ../development/libraries/libdvdcss { };

  libdvdnav = callPackage ../development/libraries/libdvdnav { };

  libdvdread = callPackage ../development/libraries/libdvdread { };

  libdwarf = callPackage ../development/libraries/libdwarf { };

  libebml = callPackage ../development/libraries/libebml { };

  libedit = callPackage ../development/libraries/libedit { };

  libelf = callPackage ../development/libraries/libelf { };

  libgadu = callPackage ../development/libraries/libgadu { };

  libgdata = (newScope gnome) ../development/libraries/libgdata {};
  libgdata_0_6 = (newScope gnome) ../development/libraries/libgdata/0.6.nix {};

  libgig = callPackage ../development/libraries/libgig { };

  libgnome_keyring = callPackage ../development/libraries/libgnome-keyring { };
  libgnome_keyring3 = callPackage ../development/libraries/libgnome-keyring/3.x.nix { };

  libgtop = callPackage ../development/libraries/libgtop {};

  libgweather = callPackage ../development/libraries/libgweather {};

  liblo = callPackage ../development/libraries/liblo { };

  liblrdf = librdf;

  liblscp = callPackage ../development/libraries/liblscp { };

  libev = builderDefsPackage ../development/libraries/libev { };

  libevent14 = callPackage ../development/libraries/libevent/1.4.nix { };
  libevent = callPackage ../development/libraries/libevent { };

  libewf = callPackage ../development/libraries/libewf { };

  libexif = callPackage ../development/libraries/libexif { };

  libexosip = callPackage ../development/libraries/exosip {};

  libextractor = callPackage ../development/libraries/libextractor {
    libmpeg2 = mpeg2dec;
  };

  libexttextcat = callPackage ../development/libraries/libexttextcat {};

  libf2c = callPackage ../development/libraries/libf2c {};

  libfixposix = callPackage ../development/libraries/libfixposix {};

  libffcall = builderDefsPackage (import ../development/libraries/libffcall) {
    inherit fetchcvs;
  };

  libffi = callPackage ../development/libraries/libffi { };

  libftdi = callPackage ../development/libraries/libftdi { };

  libgcrypt = callPackage ../development/libraries/libgcrypt { };

  libgdiplus = callPackage ../development/libraries/libgdiplus { };

  libgpgerror = callPackage ../development/libraries/libgpg-error { };

  libgphoto2 = callPackage ../development/libraries/libgphoto2 { };

  libgpod = callPackage ../development/libraries/libgpod {
    inherit (pkgs.pythonPackages) mutagen;
  };

  libharu = callPackage ../development/libraries/libharu { };

  libical = callPackage ../development/libraries/libical { };

  libicns = callPackage ../development/libraries/libicns { };

  libimobiledevice = callPackage ../development/libraries/libimobiledevice { };

  libiodbc = callPackage ../development/libraries/libiodbc {
    useGTK = config.libiodbc.gtk or false;
  };

  liblastfmSF = callPackage ../development/libraries/liblastfmSF { };

  liblastfm = callPackage ../development/libraries/liblastfm { };

  liblqr1 = callPackage ../development/libraries/liblqr-1 { };

  liblockfile = callPackage ../development/libraries/liblockfile { };

  libmcrypt = callPackage ../development/libraries/libmcrypt {};

  libmhash = callPackage ../development/libraries/libmhash {};

  libmtp = callPackage ../development/libraries/libmtp { };

  libnatspec = callPackage ../development/libraries/libnatspec { };

  libnfsidmap = callPackage ../development/libraries/libnfsidmap { };

  libnice = callPackage ../development/libraries/libnice { };

  libplist = callPackage ../development/libraries/libplist { };

  libQGLViewer = callPackage ../development/libraries/libqglviewer { };

  libre = callPackage ../development/libraries/libre {};
  librem = callPackage ../development/libraries/librem {};

  libsamplerate = callPackage ../development/libraries/libsamplerate { };

  libspectre = callPackage ../development/libraries/libspectre { };

  libgsf = callPackage ../development/libraries/libgsf {
    inherit (gnome) gnome_vfs libbonobo;
  };

  libiconv = callPackage ../development/libraries/libiconv { };

  libiconvOrEmpty = if (libiconvOrNull == null) then [] else [libiconv];

  libiconvOrNull =
    if ((gcc ? libc && (gcc.libc != null)) || stdenv.isGlibc)
    then null
    else libiconv;

  libiconvOrLibc = if (libiconvOrNull == null) then gcc.libc else libiconv;

  libid3tag = callPackage ../development/libraries/libid3tag { };

  libidn = callPackage ../development/libraries/libidn { };

  libiec61883 = callPackage ../development/libraries/libiec61883 { };

  libinfinity = callPackage ../development/libraries/libinfinity {
    inherit (gnome) gtkdoc;
  };

  libiptcdata = callPackage ../development/libraries/libiptcdata { };

  libjpeg = callPackage ../development/libraries/libjpeg { };

  libjpeg_turbo = callPackage ../development/libraries/libjpeg-turbo { };

  libjpeg62 = callPackage ../development/libraries/libjpeg/62.nix {
    libtool = libtool_1_5;
  };

  libkate = callPackage ../development/libraries/libkate { };

  libksba = callPackage ../development/libraries/libksba { };

  libmad = callPackage ../development/libraries/libmad { };

  libmatchbox = callPackage ../development/libraries/libmatchbox { };

  libmatthew_java = callPackage ../development/libraries/java/libmatthew-java { };

  libmatroska = callPackage ../development/libraries/libmatroska { };

  libmcs = callPackage ../development/libraries/libmcs { };

  libmemcached = callPackage ../development/libraries/libmemcached { };

  libmicrohttpd = callPackage ../development/libraries/libmicrohttpd { };

  libmikmod = callPackage ../development/libraries/libmikmod { };

  libmilter = callPackage ../development/libraries/libmilter { };

  libmms = callPackage ../development/libraries/libmms { };

  libmowgli = callPackage ../development/libraries/libmowgli { };

  libmng = callPackage ../development/libraries/libmng { };

  libmnl = callPackage ../development/libraries/libmnl { };

  libmodplug = callPackage ../development/libraries/libmodplug {};

  libmpcdec = callPackage ../development/libraries/libmpcdec { };

  libmrss = callPackage ../development/libraries/libmrss { };

  libmsn = callPackage ../development/libraries/libmsn { };

  libmspack = callPackage ../development/libraries/libmspack { };

  libmusclecard = callPackage ../development/libraries/libmusclecard { };

  libmusicbrainz2 = callPackage ../development/libraries/libmusicbrainz/2.x.nix { };

  libmusicbrainz3 = callPackage ../development/libraries/libmusicbrainz { };

  libmusicbrainz = libmusicbrainz3;

  libnetfilter_conntrack = callPackage ../development/libraries/libnetfilter_conntrack { };

  libnfnetlink = callPackage ../development/libraries/libnfnetlink { };

  libnih = callPackage ../development/libraries/libnih { };

  libnova = callPackage ../development/libraries/libnova { };

  libnxml = callPackage ../development/libraries/libnxml { };

  libofa = callPackage ../development/libraries/libofa { };

  libofx = callPackage ../development/libraries/libofx { };

  libogg = callPackage ../development/libraries/libogg { };

  liboggz = callPackage ../development/libraries/liboggz { };

  liboil = callPackage ../development/libraries/liboil { };

  liboop = callPackage ../development/libraries/liboop { };

  libopus = callPackage ../development/libraries/libopus { };

  libosip = callPackage ../development/libraries/osip {};

  libotr = callPackage ../development/libraries/libotr { };

  libp11 = callPackage ../development/libraries/libp11 { };

  libpar2 = callPackage ../development/libraries/libpar2 { };

  libpcap = callPackage ../development/libraries/libpcap { };

  libpng = callPackage ../development/libraries/libpng { };
  libpng_apng = callPackage ../development/libraries/libpng/libpng-apng.nix { };
  libpng12 = callPackage ../development/libraries/libpng/12.nix { };

  libpaper = callPackage ../development/libraries/libpaper { };

  libproxy = callPackage ../development/libraries/libproxy { };

  libpseudo = callPackage ../development/libraries/libpseudo { };

  libqalculate = callPackage ../development/libraries/libqalculate { };

  librsvg = callPackage ../development/libraries/librsvg { };

  librsync = callPackage ../development/libraries/librsync { };

  libsigcxx = callPackage ../development/libraries/libsigcxx { };

  libsigcxx12 = callPackage ../development/libraries/libsigcxx/1.2.nix { };

  libsigsegv = callPackage ../development/libraries/libsigsegv { };

  # To bootstrap SBCL, I need CLisp 2.44.1; it needs libsigsegv 2.5
  libsigsegv_25 = callPackage ../development/libraries/libsigsegv/2.5.nix { };

  libsndfile = callPackage ../development/libraries/libsndfile { };

  libsoup = callPackage ../development/libraries/libsoup { };

  libssh = callPackage ../development/libraries/libssh { };

  libssh2 = callPackage ../development/libraries/libssh2 { };

  libstartup_notification = callPackage ../development/libraries/startup-notification { };

  libtasn1 = callPackage ../development/libraries/libtasn1 { };

  libtheora = callPackage ../development/libraries/libtheora { };

  libtiff = callPackage ../development/libraries/libtiff { };

  libtiger = callPackage ../development/libraries/libtiger { };

  libtommath = callPackage ../development/libraries/libtommath { };

  libtorrentRasterbar = callPackage ../development/libraries/libtorrent-rasterbar { };

  libtunepimp = callPackage ../development/libraries/libtunepimp { };

  libgeotiff = callPackage ../development/libraries/libgeotiff { };

  libunistring = callPackage ../development/libraries/libunistring { };

  libupnp = callPackage ../development/libraries/pupnp { };

  giflib = callPackage ../development/libraries/giflib { };

  libungif = callPackage ../development/libraries/giflib/libungif.nix { };

  libusb = callPackage ../development/libraries/libusb { };

  libusb1 = callPackage ../development/libraries/libusb1 { };

  libunwind = callPackage ../development/libraries/libunwind { };

  libv4l = lowPrio (v4l_utils.override {
    withQt4 = false;
  });

  libva = callPackage ../development/libraries/libva { };

  libvdpau = callPackage ../development/libraries/libvdpau { };

  libvirt = callPackage ../development/libraries/libvirt { };

  libvisio = callPackage ../development/libraries/libvisio { };

  libvncserver = builderDefsPackage (import ../development/libraries/libvncserver) {
    inherit libtool libjpeg openssl zlib;
    inherit (xlibs) xproto libX11 damageproto libXdamage
      libXext xextproto fixesproto libXfixes xineramaproto
      libXinerama libXrandr randrproto libXtst;
  };

  libviper = callPackage ../development/libraries/libviper { };

  libvpx = callPackage ../development/libraries/libvpx { };

  libvterm = callPackage ../development/libraries/libvterm { };

  libvorbis = callPackage ../development/libraries/libvorbis { };

  libwebp = callPackage ../development/libraries/libwebp { };

  libwmf = callPackage ../development/libraries/libwmf { };

  libwnck = callPackage ../development/libraries/libwnck { };
  libwnck3 = callPackage ../development/libraries/libwnck/3.x.nix { };

  libwpd = callPackage ../development/libraries/libwpd { };

  libwpd_08 = callPackage ../development/libraries/libwpd/0.8.nix { };

  libwpg = callPackage ../development/libraries/libwpg { };

  libx86 = builderDefsPackage ../development/libraries/libx86 {};

  libxcrypt = callPackage ../development/libraries/libxcrypt { };

  libxdg_basedir = callPackage ../development/libraries/libxdg-basedir { };

  libxklavier = callPackage ../development/libraries/libxklavier { };

  libxmi = callPackage ../development/libraries/libxmi { };

  libxml2 = callPackage ../development/libraries/libxml2 {
    pythonSupport = false;
  };

  libxml2Python = lowPrio (libxml2.override {
    pythonSupport = true;
  });

  libxmlxx = callPackage ../development/libraries/libxmlxx { };

  libxslt = callPackage ../development/libraries/libxslt { };

  libxtc_dxtn = callPackage ../development/libraries/libxtc_dxtn { };

  libixp_for_wmii = lowPrio (import ../development/libraries/libixp_for_wmii {
    inherit fetchurl stdenv;
  });

  libyaml = callPackage ../development/libraries/libyaml { };

  libzip = callPackage ../development/libraries/libzip { };

  libzrtpcpp = callPackage ../development/libraries/libzrtpcpp { };
  libzrtpcpp_1_6 = callPackage ../development/libraries/libzrtpcpp/1.6.nix {
    ccrtp = ccrtp_1_8;
  };

  lightning = callPackage ../development/libraries/lightning { };

  lirc = callPackage ../development/libraries/lirc { };

  liquidwar = builderDefsPackage ../games/liquidwar {
    inherit (xlibs) xproto libX11 libXrender;
    inherit gmp mesa libjpeg libpng
      expat gettext perl
      SDL SDL_image SDL_mixer SDL_ttf
      curl sqlite
      libogg libvorbis
      ;
   guile = guile_1_8;
  };

  log4cxx = callPackage ../development/libraries/log4cxx { };

  log4cplus = callPackage ../development/libraries/log4cplus { };

  loudmouth = callPackage ../development/libraries/loudmouth { };

  lzo = callPackage ../development/libraries/lzo { };

  mdds = callPackage ../development/libraries/mdds { };

  # failed to build
  mediastreamer = callPackage ../development/libraries/mediastreamer { };

  mesaSupported = lib.elem system lib.platforms.mesaPlatforms;

<<<<<<< HEAD
  mesa_noglu = callPackage ../development/libraries/mesa { };
  mesa = callPackage ../development/libraries/mesa-glu { }; # mesa *with* GL/glu.h
=======
  darwinX11AndOpenGL = callPackage ../os-specific/darwin/native-x11-and-opengl { };

  mesa = if stdenv.isDarwin then darwinX11AndOpenGL else
    callPackage ../development/libraries/mesa { };
>>>>>>> ac1d2a12

  metaEnvironment = recurseIntoAttrs (let callPackage = newScope pkgs.metaEnvironment; in rec {
    sdfLibrary    = callPackage ../development/libraries/sdf-library { aterm = aterm28; };
    toolbuslib    = callPackage ../development/libraries/toolbuslib { aterm = aterm28; inherit (windows) w32api; };
    cLibrary      = callPackage ../development/libraries/c-library { aterm = aterm28; };
    errorSupport  = callPackage ../development/libraries/error-support { aterm = aterm28; };
    ptSupport     = callPackage ../development/libraries/pt-support { aterm = aterm28; };
    ptableSupport = callPackage ../development/libraries/ptable-support { aterm = aterm28; };
    configSupport = callPackage ../development/libraries/config-support { aterm = aterm28; };
    asfSupport    = callPackage ../development/libraries/asf-support { aterm = aterm28; };
    tideSupport   = callPackage ../development/libraries/tide-support { aterm = aterm28; };
    rstoreSupport = callPackage ../development/libraries/rstore-support { aterm = aterm28; };
    sdfSupport    = callPackage ../development/libraries/sdf-support { aterm = aterm28; };
    sglr          = callPackage ../development/libraries/sglr { aterm = aterm28; };
    ascSupport    = callPackage ../development/libraries/asc-support { aterm = aterm28; };
    pgen          = callPackage ../development/libraries/pgen { aterm = aterm28; };
  });

  ming = callPackage ../development/libraries/ming { };

  mkvtoolnix = callPackage ../applications/video/mkvtoolnix { };

  mlt = callPackage ../development/libraries/mlt { };

  libmpeg2 = callPackage ../development/libraries/libmpeg2 { };

  mpeg2dec = libmpeg2;

  msilbc = callPackage ../development/libraries/msilbc { };

  mp4v2 = callPackage ../development/libraries/mp4v2 { };

  mpc = callPackage ../development/libraries/mpc { };

  mpich2 = callPackage ../development/libraries/mpich2 { };

  mtdev = callPackage ../development/libraries/mtdev { };

  mu = callPackage ../tools/networking/mu { };

  muparser = callPackage ../development/libraries/muparser { };

  mygui = callPackage ../development/libraries/mygui {};

  myguiSvn = callPackage ../development/libraries/mygui/svn.nix {};

  mysocketw = callPackage ../development/libraries/mysocketw { };

  mythes = callPackage ../development/libraries/mythes { };

  ncurses = makeOverridable (import ../development/libraries/ncurses) {
    inherit fetchurl;
    unicode = system != "i686-cygwin";
    stdenv =
      # On Darwin, NCurses uses `-no-cpp-precomp', which is specific to
      # Apple-GCC.  Since NCurses is part of stdenv, always use
      # `stdenvNative' to build it.
      if stdenv.isDarwin
      then allStdenvs.stdenvNative
      else stdenv;
  };

  neon = neon029;

  neon026 = callPackage ../development/libraries/neon/0.26.nix {
    compressionSupport = true;
    sslSupport = true;
  };

  neon028 = callPackage ../development/libraries/neon/0.28.nix {
    compressionSupport = true;
    sslSupport = true;
  };

  neon029 = callPackage ../development/libraries/neon/0.29.nix {
    compressionSupport = true;
    sslSupport = true;
  };

  nethack = builderDefsPackage (import ../games/nethack) {
    inherit ncurses flex bison;
  };

  nettle = callPackage ../development/libraries/nettle { };

  newt = callPackage ../development/libraries/newt { };

  nspr = callPackage ../development/libraries/nspr { };

  nss = lowPrio (callPackage ../development/libraries/nss { });

  nssTools = callPackage ../development/libraries/nss {
    includeTools = true;
  };

  ntrack = callPackage ../development/libraries/ntrack { };

  ode = builderDefsPackage (import ../development/libraries/ode) { };

  ogre = callPackage ../development/libraries/ogre {};

  ogrepaged = callPackage ../development/libraries/ogrepaged { };

  oniguruma = callPackage ../development/libraries/oniguruma { };

  openal = callPackage ../development/libraries/openal { };

  # added because I hope that it has been easier to compile on x86 (for blender)
  openalSoft = callPackage ../development/libraries/openal-soft { };

  openbabel = callPackage ../development/libraries/openbabel { };

  opencascade = callPackage ../development/libraries/opencascade {
    automake = automake111x;
    ftgl = ftgl212;
  };

  opencsg = callPackage ../development/libraries/opencsg { };

  openct = callPackage ../development/libraries/openct { };

  opencv = callPackage ../development/libraries/opencv {
    ffmpeg = ffmpeg_0_6_90;
  };

  opencv_2_1 = callPackage ../development/libraries/opencv/2.1.nix {
    ffmpeg = ffmpeg_0_6_90;
    libpng = libpng12;
  };

  # this ctl version is needed by openexr_viewers
  openexr_ctl = callPackage ../development/libraries/openexr_ctl { };

  openexr = callPackage ../development/libraries/openexr { };

  openldap = callPackage ../development/libraries/openldap { };

  openlierox = builderDefsPackage ../games/openlierox {
    inherit (xlibs) libX11 xproto;
    inherit gd SDL SDL_image SDL_mixer zlib libxml2
      pkgconfig;
  };

  libopensc_dnie = callPackage ../development/libraries/libopensc-dnie {
    opensc = opensc_0_11_7;
  };

  ois = callPackage ../development/libraries/ois {};

  opal = callPackage ../development/libraries/opal {};

  openjpeg = callPackage ../development/libraries/openjpeg { };

  openscenegraph = callPackage ../development/libraries/openscenegraph {};

  openssl = callPackage ../development/libraries/openssl {
    fetchurl = fetchurlBoot;
    cryptodevHeaders = linuxPackages.cryptodev.override {
      fetchurl = fetchurlBoot;
      onlyHeaders = true;
    };
  };

  ortp = callPackage ../development/libraries/ortp { };

  p11_kit = callPackage ../development/libraries/p11-kit { };

  pangoxsl = callPackage ../development/libraries/pangoxsl { };

  pcre = callPackage ../development/libraries/pcre {
    unicodeSupport = config.pcre.unicode or true;
  };

  pcre_8_30 = callPackage ../development/libraries/pcre/8.30.nix {
    unicodeSupport = config.pcre.unicode or true;
  };

  pdf2xml = callPackage ../development/libraries/pdf2xml {} ;

  phonon = callPackage ../development/libraries/phonon { };

  phonon_backend_gstreamer = callPackage ../development/libraries/phonon-backend-gstreamer { };

  phonon_backend_vlc = callPackage ../development/libraries/phonon-backend-vlc { };

  physfs = callPackage ../development/libraries/physfs { };

  plib = callPackage ../development/libraries/plib { };

  pocketsphinx = callPackage ../development/libraries/pocketsphinx { };

  podofo = callPackage ../development/libraries/podofo { };

  polkit = callPackage ../development/libraries/polkit { };

  polkit_qt_1 = callPackage ../development/libraries/polkit-qt-1 { };

  policykit = callPackage ../development/libraries/policykit { };

  poppler = callPackage ../development/libraries/poppler {
    gtkSupport = true;
    qt4Support = false;
  };

  popplerQt4 = poppler.override {
    gtkSupport = false;
    qt4Support = true;
  };

  popt = callPackage ../development/libraries/popt { };

  portaudio = callPackage ../development/libraries/portaudio { };
  portaudioSVN = callPackage ../development/libraries/portaudio/svn-head.nix { };

  prison = callPackage ../development/libraries/prison { };

  proj = callPackage ../development/libraries/proj { };

  postgis = callPackage ../development/libraries/postgis { };

  protobuf = callPackage ../development/libraries/protobuf { };

  protobufc = callPackage ../development/libraries/protobufc { };

  pth = callPackage ../development/libraries/pth { };

  ptlib = callPackage ../development/libraries/ptlib {};

  qca2 = callPackage ../development/libraries/qca2 {};

  qca2_ossl = callPackage ../development/libraries/qca2/ossl.nix {};

  qimageblitz = callPackage ../development/libraries/qimageblitz {};

  qjson = callPackage ../development/libraries/qjson { };

  qoauth = callPackage ../development/libraries/qoauth { };

  qt3 = callPackage ../development/libraries/qt-3 {
    openglSupport = mesaSupported;
  };

  qt4 = pkgs.kde4.qt4;

  qt47 = callPackage ../development/libraries/qt-4.x/4.7 { };

  qt48 = callPackage ../development/libraries/qt-4.x/4.8 {
    # GNOME dependencies are not used unless gtkStyle == true
    inherit (pkgs.gnome) libgnomeui GConf gnome_vfs;
  };

  qt4_for_qtcreator = qt48.override {
    developerBuild = true;
  };

  qtscriptgenerator = callPackage ../development/libraries/qtscriptgenerator { };

  quesoglc = callPackage ../development/libraries/quesoglc { };

  qwt = callPackage ../development/libraries/qwt {};

  readline = readline6;

  readline4 = callPackage ../development/libraries/readline/readline4.nix { };

  readline5 = callPackage ../development/libraries/readline/readline5.nix { };

  readline6 = callPackage ../development/libraries/readline/readline6.nix {
    stdenv =
      # On Darwin, Readline uses `-arch_only', which is specific to
      # Apple-GCC.  So give it what it expects.
      if stdenv.isDarwin
      then overrideGCC stdenv gccApple
      else stdenv;
  };

  librdf_raptor = callPackage ../development/libraries/librdf/raptor.nix { };

  librdf_raptor2 = callPackage ../development/libraries/librdf/raptor2.nix { };

  librdf_rasqal = callPackage ../development/libraries/librdf/rasqal.nix { };

  librdf_redland = callPackage ../development/libraries/librdf/redland.nix { };

  librdf = callPackage ../development/libraries/librdf { };

  lilv = callPackage ../development/libraries/audio/lilv { };

  lv2 = callPackage ../development/libraries/audio/lv2 { };

  qrupdate = callPackage ../development/libraries/qrupdate { };

  redland = pkgs.librdf_redland;

  rhino = callPackage ../development/libraries/java/rhino {
    ant = apacheAntGcj;
    javac = gcj;
    jvm = gcj;
  };

  rlog = callPackage ../development/libraries/rlog { };

  rubberband = callPackage ../development/libraries/rubberband {
    fftw = fftwSinglePrec;
    inherit (vamp) vampSDK;
  };

  sbc = callPackage ../development/libraries/sbc { };

  schroedinger = callPackage ../development/libraries/schroedinger { };

  SDL = callPackage ../development/libraries/SDL {
    openglSupport = mesaSupported;
    alsaSupport = true;
    x11Support = true;
    pulseaudioSupport = false; # better go through ALSA
  };

  SDL_gfx = callPackage ../development/libraries/SDL_gfx { };

  SDL_image = callPackage ../development/libraries/SDL_image { };

  SDL_mixer = callPackage ../development/libraries/SDL_mixer { };

  SDL_net = callPackage ../development/libraries/SDL_net { };

  SDL_sound = callPackage ../development/libraries/SDL_sound { };

  SDL_ttf = callPackage ../development/libraries/SDL_ttf { };

  serd = callPackage ../development/libraries/serd {};

  silgraphite = callPackage ../development/libraries/silgraphite {};

  simgear = callPackage ../development/libraries/simgear {};

  sfml_git = callPackage ../development/libraries/sfml { };

  slang = callPackage ../development/libraries/slang { };

  slibGuile = callPackage ../development/libraries/slib {
    scheme = guile_1_8;
  };

  smpeg = callPackage ../development/libraries/smpeg { };

  snack = callPackage ../development/libraries/snack {
        # optional
  };

  sofia_sip = callPackage ../development/libraries/sofia-sip { };

  soprano = callPackage ../development/libraries/soprano { };

  soqt = callPackage ../development/libraries/soqt { };

  sord = callPackage ../development/libraries/sord {};

  spandsp = callPackage ../development/libraries/spandsp {};

  speechd = callPackage ../development/libraries/speechd { };

  speech_tools = callPackage ../development/libraries/speech-tools {};

  speex = callPackage ../development/libraries/speex { };

  sphinxbase = callPackage ../development/libraries/sphinxbase { };

  spice = callPackage ../development/libraries/spice {
    celt = celt_0_5_1;
    inherit (xlibs) libXrandr libXfixes libXext libXrender libXinerama;
    inherit (pythonPackages) pyparsing;
  };

  spice_protocol = callPackage ../development/libraries/spice-protocol { };

  sratom = callPackage ../development/libraries/audio/sratom { };

  srtp = callPackage ../development/libraries/srtp {};

  sqlite = lowPrio (callPackage ../development/libraries/sqlite {
    readline = null;
    ncurses = null;
  });

  sqlite36 = callPackage ../development/libraries/sqlite/3.6.x.nix {
    readline = null;
    ncurses = null;
  };

  sqliteInteractive = appendToName "interactive" (sqlite.override {
    inherit readline ncurses;
  });

  sqliteFull = lowPrio (callPackage ../development/libraries/sqlite/full.nix {
    inherit readline ncurses;
  });

  stlport = callPackage ../development/libraries/stlport { };

  strigi = callPackage ../development/libraries/strigi {};

  suil = callPackage ../development/libraries/audio/suil { };

  suitesparse = callPackage ../development/libraries/suitesparse { };

  sword = callPackage ../development/libraries/sword { };

  szip = callPackage ../development/libraries/szip { };

  t1lib = callPackage ../development/libraries/t1lib { };

  taglib = callPackage ../development/libraries/taglib { };

  taglib_extras = callPackage ../development/libraries/taglib-extras { };

  talloc = callPackage ../development/libraries/talloc { };

  tclap = callPackage ../development/libraries/tclap {};

  tclgpg = callPackage ../development/libraries/tclgpg { };

  tcllib = callPackage ../development/libraries/tcllib { };

  tcltls = callPackage ../development/libraries/tcltls { };

  tdb = callPackage ../development/libraries/tdb { };

  tecla = callPackage ../development/libraries/tecla { };

  telepathy_glib = callPackage ../development/libraries/telepathy/glib { };

  telepathy_farstream = callPackage ../development/libraries/telepathy/farstream {};

  telepathy_qt = callPackage ../development/libraries/telepathy/qt { };

  tinyxml = tinyxml2;

  tinyxml2 = callPackage ../development/libraries/tinyxml/2.6.2.nix { };

  tk = callPackage ../development/libraries/tk { };

  tnt = callPackage ../development/libraries/tnt { };

  tokyocabinet = callPackage ../development/libraries/tokyo-cabinet { };
  tokyotyrant = callPackage ../development/libraries/tokyo-tyrant { };

  tremor = callPackage ../development/libraries/tremor { };

  unicap = callPackage ../development/libraries/unicap {};

  tsocks = callPackage ../development/libraries/tsocks { };

  unixODBC = callPackage ../development/libraries/unixODBC { };

  unixODBCDrivers = recurseIntoAttrs (import ../development/libraries/unixODBCDrivers {
    inherit fetchurl stdenv unixODBC glibc libtool openssl zlib;
    inherit postgresql mysql sqlite;
  });

  urt = callPackage ../development/libraries/urt { };

  ustr = callPackage ../development/libraries/ustr { };

  ucommon = callPackage ../development/libraries/ucommon { };

  vaapiIntel = callPackage ../development/libraries/vaapi-intel { };

  vaapiVdpau = callPackage ../development/libraries/vaapi-vdpau { };

  vamp = callPackage ../development/libraries/audio/vamp { };

  vcdimager = callPackage ../development/libraries/vcdimager { };

  vigra = callPackage ../development/libraries/vigra {
    inherit (pkgs.pythonPackages) numpy;
  };

  vlock = callPackage ../misc/screensavers/vlock { };

  vmime = callPackage ../development/libraries/vmime { };

  vrpn = callPackage ../development/libraries/vrpn { };

  vtk = callPackage ../development/libraries/vtk { };

  vtkWithQt4 = vtk.override { useQt4 = true; };

  vxl = callPackage ../development/libraries/vxl {
    libpng = libpng12;
  };

  webkit =
    builderDefsPackage ../development/libraries/webkit {
      inherit (gnome) gtkdoc libsoup;
      inherit atk pango glib;
      gtk = gtk3;
      inherit freetype fontconfig gettext gperf curl
        libjpeg libtiff libxml2 libxslt sqlite
        icu cairo intltool automake libtool
        pkgconfig autoconf bison libproxy enchant
        python ruby which flex geoclue mesa;
      inherit gstreamer gst_plugins_base gst_ffmpeg
        gst_plugins_good;
      inherit (xlibs) libXt renderproto libXrender kbproto;
      libpng = libpng12;
      perl = perl510;
    };

  webkit_gtk2 =
    builderDefsPackage ../development/libraries/webkit/gtk2.nix {
      inherit (gnome) gtkdoc libsoup;
      inherit gtk atk pango glib;
      inherit freetype fontconfig gettext gperf curl
        libjpeg libtiff libxml2 libxslt sqlite
        icu cairo intltool automake libtool
        pkgconfig autoconf bison libproxy enchant
        python ruby which flex geoclue;
      inherit gstreamer gst_plugins_base gst_ffmpeg
        gst_plugins_good;
      inherit (xlibs) libXt renderproto libXrender;
      libpng = libpng12;
      perl = perl510;
    };

  webkitSVN =
    builderDefsPackage ../development/libraries/webkit/svn.nix {
      inherit (gnome) gtkdoc libsoup;
      inherit gtk atk pango glib;
      inherit freetype fontconfig gettext gperf curl
        libjpeg libtiff libxml2 libxslt sqlite
        icu cairo perl intltool automake libtool
        pkgconfig autoconf bison libproxy enchant
        python ruby which flex geoclue;
      inherit gstreamer gst_plugins_base gst_ffmpeg
        gst_plugins_good;
      inherit (xlibs) libXt renderproto libXrender;
      libpng = libpng12;
    };

  wvstreams = callPackage ../development/libraries/wvstreams { };

  wxGTK = wxGTK28;

  wxGTK28 = callPackage ../development/libraries/wxGTK-2.8 {
    inherit (gnome) GConf;
    withMesa = lib.elem system lib.platforms.mesaPlatforms;
  };

  wxGTK29 = callPackage ../development/libraries/wxGTK-2.9/default.nix {
    inherit (gnome) GConf;
    withMesa = lib.elem system lib.platforms.mesaPlatforms;
  };

  wtk = callPackage ../development/libraries/wtk { };

  x264 = callPackage ../development/libraries/x264 { };

  xapian = callPackage ../development/libraries/xapian { };

  xapianBindings = callPackage ../development/libraries/xapian/bindings {  # TODO perl php Java, tcl, C#, python
  };

  xapian10 = callPackage ../development/libraries/xapian/1.0.x.nix { };

  xapianBindings10 = callPackage ../development/libraries/xapian/bindings/1.0.x.nix {  # TODO perl php Java, tcl, C#, python
  };

  Xaw3d = callPackage ../development/libraries/Xaw3d { };

  xbase = callPackage ../development/libraries/xbase { };

  xineLib = callPackage ../development/libraries/xine-lib { };

  xautolock = callPackage ../misc/screensavers/xautolock { };

  xercesc = callPackage ../development/libraries/xercesc {};

  xercesJava = callPackage ../development/libraries/java/xerces {
    ant   = apacheAntGcj;  # for bootstrap purposes
    javac = gcj;
    jvm   = gcj;
  };

  xlibsWrapper = callPackage ../development/libraries/xlibs-wrapper {
    packages = [
      freetype fontconfig xlibs.xproto xlibs.libX11 xlibs.libXt
      xlibs.libXft xlibs.libXext xlibs.libSM xlibs.libICE
      xlibs.xextproto
    ];
  };

  xmlrpc_c = callPackage ../development/libraries/xmlrpc-c { };

  xvidcore = callPackage ../development/libraries/xvidcore { };

  yajl = callPackage ../development/libraries/yajl { };

  zangband = builderDefsPackage (import ../games/zangband) {
    inherit ncurses flex bison autoconf automake m4 coreutils;
  };

  zlib = callPackage ../development/libraries/zlib {
    fetchurl = fetchurlBoot;
  };

  zlibStatic = lowPrio (appendToName "static" (callPackage ../development/libraries/zlib {
    static = true;
  }));

  zeromq2 = callPackage ../development/libraries/zeromq/2.x.nix {};
  zeromq3 = callPackage ../development/libraries/zeromq/3.x.nix {};


  ### DEVELOPMENT / LIBRARIES / JAVA

  atermjava = callPackage ../development/libraries/java/aterm {
    stdenv = overrideInStdenv stdenv [gnumake380];
  };

  commonsFileUpload = callPackage ../development/libraries/java/jakarta-commons/file-upload { };

  fastjar = callPackage ../development/tools/java/fastjar { };

  httpunit = callPackage ../development/libraries/java/httpunit { };

  gwtdragdrop = callPackage ../development/libraries/java/gwt-dragdrop { };

  gwtwidgets = callPackage ../development/libraries/java/gwt-widgets { };

  jakartabcel = callPackage ../development/libraries/java/jakarta-bcel {
    regexp = jakartaregexp;
  };

  jakartaregexp = callPackage ../development/libraries/java/jakarta-regexp { };

  javaCup = callPackage ../development/libraries/java/cup { };

  javasvn = callPackage ../development/libraries/java/javasvn { };

  jclasslib = callPackage ../development/tools/java/jclasslib { };

  jdom = callPackage ../development/libraries/java/jdom { };

  jflex = callPackage ../development/libraries/java/jflex { };

  jjtraveler = callPackage ../development/libraries/java/jjtraveler {
    stdenv = overrideInStdenv stdenv [gnumake380];
  };

  junit = callPackage ../development/libraries/java/junit { };

  lucene = callPackage ../development/libraries/java/lucene { };

  mockobjects = callPackage ../development/libraries/java/mockobjects { };

  saxon = callPackage ../development/libraries/java/saxon { };

  saxonb = callPackage ../development/libraries/java/saxon/default8.nix { };

  sharedobjects = callPackage ../development/libraries/java/shared-objects {
    stdenv = overrideInStdenv stdenv [gnumake380];
  };

  smack = callPackage ../development/libraries/java/smack { };

  swt = callPackage ../development/libraries/java/swt {
    inherit (gnome) libsoup;
  };

  v8 = callPackage ../development/libraries/v8 { inherit (pythonPackages) gyp; };

  xalanj = xalanJava;
  xalanJava = callPackage ../development/libraries/java/xalanj {
    ant    = apacheAntGcj;  # for bootstrap purposes
    javac  = gcj;
    jvm    = gcj;
    xerces = xercesJava;  };

  zziplib = callPackage ../development/libraries/zziplib { };


  ### DEVELOPMENT / LIBRARIES / JAVASCRIPT

  jquery_ui = callPackage ../development/libraries/javascript/jquery-ui { };


  ### DEVELOPMENT / PERL MODULES

  buildPerlPackage = import ../development/perl-modules/generic perl;

  perlPackages = recurseIntoAttrs (import ./perl-packages.nix {
    inherit pkgs;
  });

  perl510Packages = import ./perl-packages.nix {
    pkgs = pkgs // {
      perl = perl510;
      buildPerlPackage = import ../development/perl-modules/generic perl510;
    };
  };

  perlXMLParser = perlPackages.XMLParser;

  ack = perlPackages.ack;

  perlcritic = perlPackages.PerlCritic;


  ### DEVELOPMENT / PYTHON MODULES

  buildPythonPackage = pythonPackages.buildPythonPackage;

  pythonPackages = python27Packages;

  # `nix-env -i python-nose` installs for 2.7, the default python.
  # Therefore we do not recurse into attributes here, in contrast to
  # python27Packages. `nix-env -iA python26Packages.nose` works
  # regardless.
  python26Packages = import ./python-packages.nix {
    inherit pkgs;
    python = python26;
  };

  python27Packages = recurseIntoAttrs (import ./python-packages.nix {
    inherit pkgs;
    python = python27;
  });

  foursuite = callPackage ../development/python-modules/4suite { };

  bsddb3 = callPackage ../development/python-modules/bsddb3 { };

  numeric = callPackage ../development/python-modules/numeric { };

  pil = pythonPackages.pil;

  psyco = callPackage ../development/python-modules/psyco { };

  pycairo = pythonPackages.pycairo;

  pycrypto = pythonPackages.pycrypto;

  pycups = callPackage ../development/python-modules/pycups { };

  pyexiv2 = callPackage ../development/python-modules/pyexiv2 { };

  pygame = callPackage ../development/python-modules/pygame { };

  pygobject = pythonPackages.pygobject;

  pygtk = pythonPackages.pygtk;

  pyGtkGlade = pythonPackages.pyGtkGlade;

  pyopenssl = builderDefsPackage (import ../development/python-modules/pyopenssl) {
    inherit python openssl;
  };

  rhpl = callPackage ../development/python-modules/rhpl { };

  sip = callPackage ../development/python-modules/python-sip { };

  pyqt4 = callPackage ../development/python-modules/pyqt { };

  pysideApiextractor = callPackage ../development/python-modules/pyside/apiextractor.nix { };

  pysideGeneratorrunner = callPackage ../development/python-modules/pyside/generatorrunner.nix { };

  pyside = callPackage ../development/python-modules/pyside { };

  pysideTools = callPackage ../development/python-modules/pyside/tools.nix { };

  pysideShiboken = callPackage ../development/python-modules/pyside/shiboken.nix { };

  pyx = callPackage ../development/python-modules/pyx { };

  pyxml = callPackage ../development/python-modules/pyxml { };

  setuptools = pythonPackages.setuptools;

  wxPython = pythonPackages.wxPython;
  wxPython28 = pythonPackages.wxPython28;

  twisted = pythonPackages.twisted;

  ZopeInterface = pythonPackages.zope_interface;


  ### SERVERS

  rdf4store = callPackage ../servers/http/4store { };

  apacheHttpd = pkgs.apacheHttpd_2_2;

  apacheHttpd_2_2 = callPackage ../servers/http/apache-httpd/2.2.nix {
    sslSupport = true;
  };

  apacheHttpd_2_4 = lowPrio (callPackage ../servers/http/apache-httpd/2.4.nix {
    sslSupport = true;
  });

  sabnzbd = callPackage ../servers/sabnzbd { };

  bind = callPackage ../servers/dns/bind {
    inherit openssl libtool perl;
  };

  couchdb = callPackage ../servers/http/couchdb {
    spidermonkey = spidermonkey_185;
  };

  dico = callPackage ../servers/dico { };

  dict = callPackage ../servers/dict { };

  dictdDBs = recurseIntoAttrs (import ../servers/dict/dictd-db.nix {
    inherit builderDefs;
  });

  dictDBCollector = import ../servers/dict/dictd-db-collector.nix {
    inherit stdenv lib dict;
  };

  dovecot = callPackage ../servers/mail/dovecot { };

  ejabberd = callPackage ../servers/xmpp/ejabberd { };

  elasticmq = callPackage ../servers/elasticmq { };

  felix = callPackage ../servers/felix { };

  felix_remoteshell = callPackage ../servers/felix/remoteshell.nix { };

  fingerd_bsd = callPackage ../servers/fingerd/bsd-fingerd { };

  firebird = callPackage ../servers/firebird { };

  freepops = callPackage ../servers/mail/freepops { };

  freeswitch = callPackage ../servers/sip/freeswitch { };

  ghostOne = callPackage ../servers/games/ghost-one {
    boost = boost144.override { taggedLayout = true; };
  };

  ircdHybrid = callPackage ../servers/irc/ircd-hybrid { };

  jboss = callPackage ../servers/http/jboss { };

  jboss_mysql_jdbc = callPackage ../servers/http/jboss/jdbc/mysql { };

  jetty = callPackage ../servers/http/jetty { };

  jetty61 = callPackage ../servers/http/jetty/6.1 { };

  joseki = callPackage ../servers/http/joseki {};

  lighttpd = callPackage ../servers/http/lighttpd { };

  mediatomb = callPackage ../servers/mediatomb {
    ffmpeg = ffmpeg_0_6_90;
  };

  memcached = callPackage ../servers/memcached {};

  mod_evasive = callPackage ../servers/http/apache-modules/mod_evasive { };

  mod_python = callPackage ../servers/http/apache-modules/mod_python { };

  mod_fastcgi = callPackage ../servers/http/apache-modules/mod_fastcgi { };

  mod_wsgi = callPackage ../servers/http/apache-modules/mod_wsgi { };

  mpd = callPackage ../servers/mpd { };
  mpd_clientlib = callPackage ../servers/mpd/clientlib.nix { };

  miniHttpd = callPackage ../servers/http/mini-httpd {};

  myserver = callPackage ../servers/http/myserver { };

  nginx = callPackage ../servers/http/nginx { };

  popa3d = callPackage ../servers/mail/popa3d { };

  postfix = callPackage ../servers/mail/postfix { };

  pulseaudio = callPackage ../servers/pulseaudio {
    gconf = gnome.GConf;
    # The following are disabled in the default build, because if this
    # functionality is desired, they are only needed in the PulseAudio
    # server.
    bluez = null;
    avahi = null;
  };

  tomcat_connectors = callPackage ../servers/http/apache-modules/tomcat-connectors { };

  pies = callPackage ../servers/pies { };

  portmap = callPackage ../servers/portmap { };

  rpcbind = callPackage ../servers/rpcbind { };

  #monetdb = callPackage ../servers/sql/monetdb { };

  mongodb = callPackage ../servers/nosql/mongodb {
    useV8 = (config.mongodb.useV8 or false);
  };

  mysql4 = import ../servers/sql/mysql {
    inherit fetchurl stdenv ncurses zlib perl;
    ps = procps; /* !!! Linux only */
  };

  mysql5 = import ../servers/sql/mysql5 {
    inherit fetchurl stdenv ncurses zlib perl openssl;
    ps = procps; /* !!! Linux only */
  };

  mysql51 = import ../servers/sql/mysql51 {
    inherit fetchurl ncurses zlib perl openssl stdenv;
    ps = procps; /* !!! Linux only */
  };

  mysql55 = callPackage ../servers/sql/mysql55 { };

  mysql = mysql51;

  mysql_jdbc = callPackage ../servers/sql/mysql/jdbc { };

  nagios = callPackage ../servers/monitoring/nagios {
    gdSupport = true;
  };

  nagiosPluginsOfficial = callPackage ../servers/monitoring/nagios/plugins/official { };

  net_snmp = callPackage ../servers/monitoring/net-snmp { };

  oidentd = callPackage ../servers/identd/oidentd { };

  openfire = callPackage ../servers/xmpp/openfire { };

  OVMF = callPackage ../applications/virtualization/OVMF { };

  postgresql = postgresql83;

  postgresql83 = callPackage ../servers/sql/postgresql/8.3.x.nix { };

  postgresql84 = callPackage ../servers/sql/postgresql/8.4.x.nix { };

  postgresql90 = callPackage ../servers/sql/postgresql/9.0.x.nix { };

  postgresql91 = callPackage ../servers/sql/postgresql/9.1.x.nix { };

  postgresql92 = callPackage ../servers/sql/postgresql/9.2.x.nix { };

  postgresql_jdbc = callPackage ../servers/sql/postgresql/jdbc { };

  psqlodbc = callPackage ../servers/sql/postgresql/psqlodbc {
    postgresql = postgresql91;
  };

  pyIRCt = builderDefsPackage (import ../servers/xmpp/pyIRCt) {
    inherit xmpppy pythonIRClib python makeWrapper;
  };

  pyMAILt = builderDefsPackage (import ../servers/xmpp/pyMAILt) {
    inherit xmpppy python makeWrapper fetchcvs;
  };

  rabbitmq_server = callPackage ../servers/amqp/rabbitmq-server { };

  radius = callPackage ../servers/radius { };

  redis = callPackage ../servers/nosql/redis {
    stdenv =
      if stdenv.isDarwin
      then overrideGCC stdenv gccApple
      else stdenv;
  };

  redstore = callPackage ../servers/http/redstore { };

  restund = callPackage ../servers/restund {};

  spamassassin = callPackage ../servers/mail/spamassassin {
    inherit (perlPackages) HTMLParser NetDNS NetAddrIP DBFile
      HTTPDate MailDKIM LWP IOSocketSSL;
  };

  samba = callPackage ../servers/samba { };

  # A lightweight Samba, useful for non-Linux-based OSes.
  samba_light = lowPrio (callPackage ../servers/samba {
    pam = null;
    fam = null;
    cups = null;
    acl = null;
    openldap = null;
    # libunwind 1.0.1 is not ported to GNU/Hurd.
    libunwind = null;
  });

  shishi = callPackage ../servers/shishi { };

  sipwitch = callPackage ../servers/sip/sipwitch { };

  squids = recurseIntoAttrs( import ../servers/squid/squids.nix {
    inherit fetchurl stdenv perl lib composableDerivation
      openldap pam db4 cyrus_sasl kerberos libcap expat libxml2 libtool
      openssl;
  });
  squid = squids.squid31; # has ipv6 support

  tomcat5 = callPackage ../servers/http/tomcat/5.0.nix { };

  tomcat6 = callPackage ../servers/http/tomcat/6.0.nix { };

  tomcat_mysql_jdbc = callPackage ../servers/http/tomcat/jdbc/mysql { };

  axis2 = callPackage ../servers/http/tomcat/axis2 { };

  virtuoso = callPackage ../servers/sql/virtuoso { };

  vsftpd = callPackage ../servers/ftp/vsftpd { };

  xinetd = callPackage ../servers/xinetd { };

  xorg = recurseIntoAttrs (import ../servers/x11/xorg/default.nix {
    inherit fetchurl fetchsvn stdenv pkgconfig freetype fontconfig
      libxslt expat libdrm libpng zlib perl mesa
      xkeyboard_config dbus libuuid openssl gperf m4
      autoconf libtool xmlto asciidoc udev flex bison python mtdev;
    automake = automake110x;
  });

  xorgReplacements = callPackage ../servers/x11/xorg/replacements.nix { };

  xorgVideoUnichrome = callPackage ../servers/x11/xorg/unichrome/default.nix { };

  zabbix = recurseIntoAttrs (import ../servers/monitoring/zabbix {
    inherit fetchurl stdenv pkgconfig postgresql curl openssl zlib;
  });

  zabbix20 = recurseIntoAttrs (import ../servers/monitoring/zabbix/2.0.nix {
    inherit fetchurl stdenv pkgconfig postgresql curl openssl zlib gettext;
  });


  ### OS-SPECIFIC

  afuse = callPackage ../os-specific/linux/afuse { };

  amdUcode = callPackage ../os-specific/linux/firmware/amd-ucode { };

  autofs5 = callPackage ../os-specific/linux/autofs/autofs-v5.nix { };

  _915resolution = callPackage ../os-specific/linux/915resolution { };

  nfsUtils = callPackage ../os-specific/linux/nfs-utils { };

  acpi = callPackage ../os-specific/linux/acpi { };

  acpid = callPackage ../os-specific/linux/acpid { };

  acpitool = callPackage ../os-specific/linux/acpitool { };

  alsaLib = callPackage ../os-specific/linux/alsa-lib { };

  alsaPlugins = callPackage ../os-specific/linux/alsa-plugins {
    jackaudio = null;
  };

  alsaPluginWrapper = callPackage ../os-specific/linux/alsa-plugins/wrapper.nix { };

  alsaUtils = callPackage ../os-specific/linux/alsa-utils { };
  alsaOss = callPackage ../os-specific/linux/alsa-oss { };

  microcode2ucode = callPackage ../os-specific/linux/microcode/converter.nix { };

  microcodeIntel = callPackage ../os-specific/linux/microcode/intel.nix { };

  apparmor = callPackage ../os-specific/linux/apparmor {
    inherit (perlPackages) LocaleGettext TermReadKey RpcXML;
  };

  atop = callPackage ../os-specific/linux/atop { };

  b43Firmware_5_1_138 = callPackage ../os-specific/linux/firmware/b43-firmware/5.1.138.nix { };

  b43FirmwareCutter = callPackage ../os-specific/linux/firmware/b43-firmware-cutter { };

  bcm43xx = callPackage ../os-specific/linux/firmware/bcm43xx { };

  bluez = callPackage ../os-specific/linux/bluez { };

  beret = callPackage ../games/beret { };

  bridge_utils = callPackage ../os-specific/linux/bridge-utils { };

  busybox = callPackage ../os-specific/linux/busybox { };

  checkpolicy = callPackage ../os-specific/linux/checkpolicy { };

  cifs_utils = callPackage ../os-specific/linux/cifs-utils { };

  conky = callPackage ../os-specific/linux/conky { };

  cpufrequtils = callPackage ../os-specific/linux/cpufrequtils { };

  cryopid = callPackage ../os-specific/linux/cryopid { };

  cryptsetup = callPackage ../os-specific/linux/cryptsetup { };

  cramfsswap = callPackage ../os-specific/linux/cramfsswap { };

  devicemapper = lvm2;

  dmidecode = callPackage ../os-specific/linux/dmidecode { };

  dmtcp = callPackage ../os-specific/linux/dmtcp { };

  dietlibc = callPackage ../os-specific/linux/dietlibc { };

  directvnc = builderDefsPackage ../os-specific/linux/directvnc {
    inherit libjpeg pkgconfig zlib directfb;
    inherit (xlibs) xproto;
  };

  dmraid = callPackage ../os-specific/linux/dmraid { };

  drbd = callPackage ../os-specific/linux/drbd { };

  dstat = callPackage ../os-specific/linux/dstat { };

  libuuid =
    if crossSystem != null && crossSystem.config == "i586-pc-gnu"
    then (utillinux // {
      hostDrv = lib.overrideDerivation utillinux.hostDrv (args: {
        # `libblkid' fails to build on GNU/Hurd.
        configureFlags = args.configureFlags
          + " --disable-libblkid --disable-mount --disable-libmount"
          + " --disable-fsck --enable-static --disable-partx";
        doCheck = false;
        CPPFLAGS =                    # ugly hack for ugly software!
          lib.concatStringsSep " "
            (map (v: "-D${v}=4096")
                 [ "PATH_MAX" "MAXPATHLEN" "MAXHOSTNAMELEN" ]);
      });
    })
    else if stdenv.isLinux
    then utillinux
    else null;

  e3cfsprogs = callPackage ../os-specific/linux/e3cfsprogs { };

  ebtables = callPackage ../os-specific/linux/ebtables { };

  eject = callPackage ../os-specific/linux/eject { };

  ffado = callPackage ../os-specific/linux/ffado { };

  fbterm = callPackage ../os-specific/linux/fbterm { };

  fuse = callPackage ../os-specific/linux/fuse { };

  fxload = callPackage ../os-specific/linux/fxload { };

  gpm = callPackage ../servers/gpm { };

  hdparm = callPackage ../os-specific/linux/hdparm { };

  hibernate = callPackage ../os-specific/linux/hibernate { };

  hostapd = callPackage ../os-specific/linux/hostapd { };

  htop = callPackage ../os-specific/linux/htop { };

  # GNU/Hurd core packages.
  gnu = recurseIntoAttrs (callPackage ../os-specific/gnu {
    inherit platform crossSystem;
  });

  hwdata = callPackage ../os-specific/linux/hwdata { };

  i7z = callPackage ../os-specific/linux/i7z { };

  ifplugd = callPackage ../os-specific/linux/ifplugd { };

  iotop = callPackage ../os-specific/linux/iotop { };

  iproute = callPackage ../os-specific/linux/iproute { };

  iputils = callPackage ../os-specific/linux/iputils { };

  iptables = callPackage ../os-specific/linux/iptables { };

  ipw2100fw = callPackage ../os-specific/linux/firmware/ipw2100 { };

  ipw2200fw = callPackage ../os-specific/linux/firmware/ipw2200 { };

  iw = callPackage ../os-specific/linux/iw { };

  iwlwifi1000ucode = callPackage ../os-specific/linux/firmware/iwlwifi-1000-ucode { };

  iwlwifi2030ucode = callPackage ../os-specific/linux/firmware/iwlwifi-2030-ucode { };

  iwlwifi3945ucode = callPackage ../os-specific/linux/firmware/iwlwifi-3945-ucode { };

  iwlwifi4965ucodeV1 = callPackage ../os-specific/linux/firmware/iwlwifi-4965-ucode { };

  iwlwifi4965ucodeV2 = callPackage ../os-specific/linux/firmware/iwlwifi-4965-ucode/version-2.nix { };

  iwlwifi5000ucode = callPackage ../os-specific/linux/firmware/iwlwifi-5000-ucode { };

  iwlwifi5150ucode = callPackage ../os-specific/linux/firmware/iwlwifi-5150-ucode { };

  iwlwifi6000ucode = callPackage ../os-specific/linux/firmware/iwlwifi-6000-ucode { };

  iwlwifi6000g2aucode = callPackage ../os-specific/linux/firmware/iwlwifi-6000g2a-ucode { };

  iwlwifi6000g2bucode = callPackage ../os-specific/linux/firmware/iwlwifi-6000g2b-ucode { };

  jujuutils = callPackage ../os-specific/linux/jujuutils {
    linuxHeaders = linuxHeaders33;
  };

  kbd = callPackage ../os-specific/linux/kbd { };

  latencytop = callPackage ../os-specific/linux/latencytop { };

  libaio = callPackage ../os-specific/linux/libaio { };

  libatasmart = callPackage ../os-specific/linux/libatasmart { };

  libcgroup = callPackage ../os-specific/linux/libcgroup { };

  libnl = callPackage ../os-specific/linux/libnl { };

  linuxConsoleTools = callPackage ../os-specific/linux/consoletools { };

  linuxHeaders = callPackage ../os-specific/linux/kernel-headers { };

  linuxHeaders33 = callPackage ../os-specific/linux/kernel-headers/3.3.5.nix { };

  linuxHeaders26Cross = forceBuildDrv (import ../os-specific/linux/kernel-headers/2.6.32.nix {
    inherit stdenv fetchurl perl;
    cross = assert crossSystem != null; crossSystem;
  });

  linuxHeaders24Cross = forceBuildDrv (import ../os-specific/linux/kernel-headers/2.4.nix {
    inherit stdenv fetchurl perl;
    cross = assert crossSystem != null; crossSystem;
  });

  # We can choose:
  linuxHeadersCrossChooser = ver : if (ver == "2.4") then linuxHeaders24Cross
    else if (ver == "2.6") then linuxHeaders26Cross
    else throw "Unknown linux kernel version";

  linuxHeadersCross = assert crossSystem != null;
    linuxHeadersCrossChooser crossSystem.platform.kernelMajor;

  linuxHeaders_2_6_28 = callPackage ../os-specific/linux/kernel-headers/2.6.28.nix { };

  kernelPatches = callPackage ../os-specific/linux/kernel/patches.nix { };

  linux_2_6_15 = makeOverridable (import ../os-specific/linux/kernel/linux-2.6.15.nix) {
    inherit fetchurl perl mktemp module_init_tools;
    stdenv = overrideInStdenv stdenv [ gcc34 gnumake381 ];
    kernelPatches =
      [ kernelPatches.cifs_timeout_2_6_15
      ];
  };

  linux_2_6_32 = makeOverridable (import ../os-specific/linux/kernel/linux-2.6.32.nix) {
    inherit fetchurl stdenv perl mktemp module_init_tools ubootChooser;
    kernelPatches =
      [ kernelPatches.fbcondecor_2_6_31
        kernelPatches.sec_perm_2_6_24
        # kernelPatches.aufs2_2_6_32
        kernelPatches.cifs_timeout_2_6_29
        kernelPatches.no_xsave
        kernelPatches.dell_rfkill
      ];
  };

  linux_2_6_35 = makeOverridable (import ../os-specific/linux/kernel/linux-2.6.35.nix) {
    inherit fetchurl stdenv perl mktemp module_init_tools ubootChooser;
    kernelPatches =
      [ kernelPatches.fbcondecor_2_6_35
        kernelPatches.sec_perm_2_6_24
        # kernelPatches.aufs2_2_6_35
        kernelPatches.cifs_timeout_2_6_35
      ] ++ lib.optional (platform.kernelArch == "arm")
        kernelPatches.sheevaplug_modules_2_6_35;
  };

  linux_2_6_35_oldI686 = linux_2_6_35.override {
    extraConfig = ''
      HIGHMEM64G? n
      XEN? n
    '';
    extraMeta = {
      platforms = ["i686-linux"];
      maintainers = [lib.maintainers.raskin];
    };
  };

  linux_3_0 = makeOverridable (import ../os-specific/linux/kernel/linux-3.0.nix) {
    inherit fetchurl stdenv perl mktemp module_init_tools ubootChooser;
    kernelPatches =
      [ #kernelPatches.fbcondecor_2_6_38
        kernelPatches.sec_perm_2_6_24
        # kernelPatches.aufs3_0
      ];
  };

  linux_3_1 = makeOverridable (import ../os-specific/linux/kernel/linux-3.1.nix) {
    inherit fetchurl stdenv perl mktemp module_init_tools ubootChooser;
    kernelPatches =
      [ #kernelPatches.fbcondecor_2_6_38
        kernelPatches.sec_perm_2_6_24
        # kernelPatches.aufs3_1
      ];
  };

  linux_3_2 = makeOverridable (import ../os-specific/linux/kernel/linux-3.2.nix) {
    inherit fetchurl stdenv perl mktemp module_init_tools ubootChooser;
    kernelPatches =
      [ #kernelPatches.fbcondecor_2_6_38
        kernelPatches.sec_perm_2_6_24
        # kernelPatches.aufs3_2
        kernelPatches.cifs_timeout_2_6_38
      ];
  };

  linux_3_2_xen = linux_3_2.override {
    extraConfig = ''
      XEN_DOM0 y
    '';
  };

  linux_3_3 = makeOverridable (import ../os-specific/linux/kernel/linux-3.3.nix) {
    inherit fetchurl stdenv perl mktemp module_init_tools ubootChooser;
    kernelPatches =
      [ #kernelPatches.fbcondecor_2_6_38
        kernelPatches.sec_perm_2_6_24
        # kernelPatches.aufs3_3
      ];
  };

  linux_3_4 = makeOverridable (import ../os-specific/linux/kernel/linux-3.4.nix) {
    inherit fetchurl stdenv perl mktemp module_init_tools ubootChooser;
    kernelPatches =
      [ #kernelPatches.fbcondecor_2_6_38
        kernelPatches.sec_perm_2_6_24
        # kernelPatches.aufs3_4
      ] ++ lib.optionals (platform.kernelArch == "mips")
      [ kernelPatches.mips_fpureg_emu
        kernelPatches.mips_fpu_sigill
      ];
  };

  linux_3_5 = makeOverridable (import ../os-specific/linux/kernel/linux-3.5.nix) {
    inherit fetchurl stdenv perl mktemp module_init_tools ubootChooser;
    kernelPatches =
      [
        kernelPatches.sec_perm_2_6_24
        # kernelPatches.aufs3_5
        kernelPatches.perf3_5
        kernelPatches.cifs_timeout_3_5_7
      ] ++ lib.optionals (platform.kernelArch == "mips")
      [ kernelPatches.mips_fpureg_emu
        kernelPatches.mips_fpu_sigill
        kernelPatches.mips_ext3_n32
      ];
  };

  linux_3_6 = makeOverridable (import ../os-specific/linux/kernel/linux-3.6.nix) {
    inherit fetchurl stdenv perl mktemp module_init_tools ubootChooser;
    kernelPatches =
      [
        kernelPatches.sec_perm_2_6_24
        # kernelPatches.aufs3_6
      ] ++ lib.optionals (platform.kernelArch == "mips")
      [ kernelPatches.mips_fpureg_emu
        kernelPatches.mips_fpu_sigill
        kernelPatches.mips_ext3_n32
      ];
  };

  linux_3_7 = makeOverridable (import ../os-specific/linux/kernel/linux-3.7.nix) {
    inherit fetchurl stdenv perl mktemp module_init_tools ubootChooser;
    kernelPatches =
      [
        kernelPatches.sec_perm_2_6_24
        # kernelPatches.aufs3_7
      ] ++ lib.optionals (platform.kernelArch == "mips")
      [ kernelPatches.mips_fpureg_emu
        kernelPatches.mips_fpu_sigill
        kernelPatches.mips_ext3_n32
      ];
  };

  /* Linux kernel modules are inherently tied to a specific kernel.  So
     rather than provide specific instances of those packages for a
     specific kernel, we have a function that builds those packages
     for a specific kernel.  This function can then be called for
     whatever kernel you're using. */

  linuxPackagesFor = kernel: self: let callPackage = newScope self; in rec {

    inherit kernel;

    acpi_call = callPackage ../os-specific/linux/acpi-call {};

    bbswitch = callPackage ../os-specific/linux/bbswitch {};

    ati_drivers_x11 = callPackage ../os-specific/linux/ati-drivers { };

    aufs =
      if kernel.features ? aufs2 then
        callPackage ../os-specific/linux/aufs/2.nix { }
      else if kernel.features ? aufs3 then
        callPackage ../os-specific/linux/aufs/3.nix { }
      else null;

    aufs_util =
      if kernel.features ? aufs2 then
        callPackage ../os-specific/linux/aufs-util/2.nix { }
      else if kernel.features ? aufs3 then
        callPackage ../os-specific/linux/aufs-util/3.nix { }
      else null;

    blcr = callPackage ../os-specific/linux/blcr { };

    cryptodev = callPackage ../os-specific/linux/cryptodev { };

    e1000e = callPackage ../os-specific/linux/e1000e {};

    exmap = callPackage ../os-specific/linux/exmap { };

    frandom = callPackage ../os-specific/linux/frandom { };

    iscsitarget = callPackage ../os-specific/linux/iscsitarget { };

    iwlwifi = callPackage ../os-specific/linux/iwlwifi { };

    iwlwifi4965ucode =
      (if (builtins.compareVersions kernel.version "2.6.27" == 0)
          || (builtins.compareVersions kernel.version "2.6.27" == 1)
       then iwlwifi4965ucodeV2
       else iwlwifi4965ucodeV1);

    atheros = callPackage ../os-specific/linux/atheros/0.9.4.nix { };

    broadcom_sta = callPackage ../os-specific/linux/broadcom-sta/default.nix { };

    kernelHeaders = callPackage ../os-specific/linux/kernel-headers { };

    nvidia_x11 = callPackage ../os-specific/linux/nvidia-x11 { };

    nvidia_x11_legacy96 = callPackage ../os-specific/linux/nvidia-x11/legacy96.nix { };
    nvidia_x11_legacy173 = callPackage ../os-specific/linux/nvidia-x11/legacy173.nix { };
    nvidia_x11_legacy304 = callPackage ../os-specific/linux/nvidia-x11/legacy304.nix { };

    openafsClient = callPackage ../servers/openafs-client { };

    openiscsi = callPackage ../os-specific/linux/open-iscsi { };

    wis_go7007 = callPackage ../os-specific/linux/wis-go7007 { };

    kqemu = callPackage ../os-specific/linux/kqemu { };

    klibc = callPackage ../os-specific/linux/klibc {
      linuxHeaders = glibc.kernelHeaders;
    };

    splashutils = let hasFbConDecor = if kernel ? features
      then kernel.features ? fbConDecor
      else kernel.config.isEnabled "FB_CON_DECOR";
    in if hasFbConDecor then pkgs.splashutils else null;

    /* compiles but has to be integrated into the kernel somehow
      Let's have it uncommented and finish it..
    */
    ndiswrapper = callPackage ../os-specific/linux/ndiswrapper { };

    perf = callPackage ../os-specific/linux/kernel/perf.nix { };

    spl = callPackage ../os-specific/linux/spl/default.nix { };

    sysprof = callPackage ../development/tools/profiling/sysprof {
      inherit (gnome) libglade;
    };

    systemtap = callPackage ../development/tools/profiling/systemtap {
      linux = kernel;
      inherit (gnome) libglademm;
    };

    tp_smapi = callPackage ../os-specific/linux/tp_smapi { };

    v86d = callPackage ../os-specific/linux/v86d { };

    virtualbox = callPackage ../applications/virtualization/virtualbox {
      stdenv = stdenv_32bit;
      inherit (gnome) libIDL;
    };

    virtualboxGuestAdditions = callPackage ../applications/virtualization/virtualbox/guest-additions { };

    zfs = callPackage ../os-specific/linux/zfs/default.nix { };
  };

  # Build the kernel modules for the some of the kernels.
  linuxPackages_2_6_32 = recurseIntoAttrs (linuxPackagesFor linux_2_6_32 pkgs.linuxPackages_2_6_32);
  linuxPackages_2_6_35 = recurseIntoAttrs (linuxPackagesFor linux_2_6_35 pkgs.linuxPackages_2_6_35);
  linuxPackages_3_0 = recurseIntoAttrs (linuxPackagesFor linux_3_0 pkgs.linuxPackages_3_0);
  linuxPackages_3_1 = recurseIntoAttrs (linuxPackagesFor linux_3_1 pkgs.linuxPackages_3_1);
  linuxPackages_3_2 = recurseIntoAttrs (linuxPackagesFor pkgs.linux_3_2 pkgs.linuxPackages_3_2);
  linuxPackages_3_2_xen = recurseIntoAttrs (linuxPackagesFor pkgs.linux_3_2_xen pkgs.linuxPackages_3_2_xen);
  linuxPackages_3_3 = recurseIntoAttrs (linuxPackagesFor pkgs.linux_3_3 pkgs.linuxPackages_3_3);
  linuxPackages_3_4 = recurseIntoAttrs (linuxPackagesFor pkgs.linux_3_4 pkgs.linuxPackages_3_4);
  linuxPackages_3_5 = recurseIntoAttrs (linuxPackagesFor pkgs.linux_3_5 pkgs.linuxPackages_3_5);
  linuxPackages_3_6 = recurseIntoAttrs (linuxPackagesFor pkgs.linux_3_6 pkgs.linuxPackages_3_6);
  linuxPackages_3_7 = recurseIntoAttrs (linuxPackagesFor pkgs.linux_3_7 pkgs.linuxPackages_3_7);

  # The current default kernel / kernel modules.
  linux = linuxPackages.kernel;
  linuxPackages = linuxPackages_3_2;

  # A function to build a manually-configured kernel
  linuxManualConfig = import ../os-specific/linux/kernel/manual-config.nix {
    inherit (pkgs) stdenv runCommand nettools perl kmod writeTextFile;
  };

  keyutils = callPackage ../os-specific/linux/keyutils { };

  libselinux = callPackage ../os-specific/linux/libselinux { };

  libsemanage = callPackage ../os-specific/linux/libsemanage { };

  libraw1394 = callPackage ../development/libraries/libraw1394 { };

  libsexy = callPackage ../development/libraries/libsexy { };

  libsepol = callPackage ../os-specific/linux/libsepol { };

  libsmbios = callPackage ../os-specific/linux/libsmbios { };

  lm_sensors = callPackage ../os-specific/linux/lm-sensors { };

  lsiutil = callPackage ../os-specific/linux/lsiutil { };

  klibc = callPackage ../os-specific/linux/klibc {
    linuxHeaders = glibc.kernelHeaders;
  };

  klibcShrunk = callPackage ../os-specific/linux/klibc/shrunk.nix { };

  kmod = callPackage ../os-specific/linux/kmod { };

  kvm = qemu_kvm;

  libcap = callPackage ../os-specific/linux/libcap { };

  libcap_progs = callPackage ../os-specific/linux/libcap/progs.nix { };

  libcap_pam = callPackage ../os-specific/linux/libcap/pam.nix { };

  libcap_manpages = callPackage ../os-specific/linux/libcap/man.nix { };

  libnscd = callPackage ../os-specific/linux/libnscd { };

  libnotify = callPackage ../development/libraries/libnotify { };

  libvolume_id = callPackage ../os-specific/linux/libvolume_id { };

  lsscsi = callPackage ../os-specific/linux/lsscsi { };

  lvm2 = callPackage ../os-specific/linux/lvm2 { };

  mdadm = callPackage ../os-specific/linux/mdadm { };

  mingetty = callPackage ../os-specific/linux/mingetty { };

  module_init_tools = callPackage ../os-specific/linux/module-init-tools { };

  mountall = callPackage ../os-specific/linux/mountall { };

  aggregateModules = modules:
    import ../os-specific/linux/module-init-tools/aggregator.nix {
      inherit stdenv module_init_tools modules buildEnv;
    };

  multipath_tools = callPackage ../os-specific/linux/multipath-tools { };

  nettools = callPackage ../os-specific/linux/net-tools { };

  neverball = callPackage ../games/neverball { };

  numactl = callPackage ../os-specific/linux/numactl { };

  gogoclient = callPackage ../os-specific/linux/gogoclient { };

  nss_ldap = callPackage ../os-specific/linux/nss_ldap { };

  pam = callPackage ../os-specific/linux/pam { };

  # pam_bioapi ( see http://www.thinkwiki.org/wiki/How_to_enable_the_fingerprint_reader )

  pam_ccreds = callPackage ../os-specific/linux/pam_ccreds {
    db = db4;
  };

  pam_console = callPackage ../os-specific/linux/pam_console {
    libtool = libtool_1_5;
  };

  pam_devperm = callPackage ../os-specific/linux/pam_devperm { };

  pam_krb5 = callPackage ../os-specific/linux/pam_krb5 { };

  pam_ldap = callPackage ../os-specific/linux/pam_ldap { };

  pam_login = callPackage ../os-specific/linux/pam_login { };

  pam_ssh_agent_auth = callPackage ../os-specific/linux/pam_ssh_agent_auth { };

  pam_unix2 = callPackage ../os-specific/linux/pam_unix2 { };

  pam_usb = callPackage ../os-specific/linux/pam_usb { };

  pcmciaUtils = callPackage ../os-specific/linux/pcmciautils {
    firmware = config.pcmciaUtils.firmware or [];
    config = config.pcmciaUtils.config or null;
  };

  pmount = callPackage ../os-specific/linux/pmount { };

  pmutils = callPackage ../os-specific/linux/pm-utils { };

  pmtools = callPackage ../os-specific/linux/pmtools { };

  policycoreutils = callPackage ../os-specific/linux/policycoreutils { };

  powertop = callPackage ../os-specific/linux/powertop { };

  prayer = callPackage ../servers/prayer { };

  procps = callPackage ../os-specific/linux/procps { };

  "procps-ng" = callPackage ../os-specific/linux/procps-ng { };

  pwdutils = callPackage ../os-specific/linux/pwdutils { };

  qemu_kvm = callPackage ../os-specific/linux/qemu-kvm { };

  firmwareLinuxNonfree = callPackage ../os-specific/linux/firmware/firmware-linux-nonfree { };

  radeontools = callPackage ../os-specific/linux/radeontools { };

  radeonR700 = callPackage ../os-specific/linux/firmware/radeon-r700 { };
  radeonR600 = callPackage ../os-specific/linux/firmware/radeon-r600 { };
  radeonJuniper = callPackage ../os-specific/linux/firmware/radeon-juniper { };

  regionset = callPackage ../os-specific/linux/regionset { };

  rfkill = callPackage ../os-specific/linux/rfkill { };

  rfkill_udev = callPackage ../os-specific/linux/rfkill/udev.nix { };

  ralink_fw = callPackage ../os-specific/linux/firmware/ralink { };

  rt2860fw = callPackage ../os-specific/linux/firmware/rt2860 { };

  rt2870fw = callPackage ../os-specific/linux/firmware/rt2870 { };

  rtkit = callPackage ../os-specific/linux/rtkit { };

  rtl8192cfw = callPackage ../os-specific/linux/firmware/rtl8192c { };

  rtl8168e2fw = callPackage ../os-specific/linux/firmware/rtl8168e-2 { };

  sdparm = callPackage ../os-specific/linux/sdparm { };

  shadow = callPackage ../os-specific/linux/shadow { };

  splashutils = callPackage ../os-specific/linux/splashutils/default.nix { };

  statifier = builderDefsPackage (import ../os-specific/linux/statifier) { };

  sysfsutils = callPackage ../os-specific/linux/sysfsutils { };

  # Provided with sysfsutils.
  libsysfs = sysfsutils;
  systool = sysfsutils;

  sysklogd = callPackage ../os-specific/linux/sysklogd { };

  syslinux = callPackage ../os-specific/linux/syslinux { };

  sysstat = callPackage ../os-specific/linux/sysstat { };

  systemd = callPackage ../os-specific/linux/systemd { };

  sysvinit = callPackage ../os-specific/linux/sysvinit { };

  sysvtools = callPackage ../os-specific/linux/sysvinit {
    withoutInitTools = true;
  };

  # FIXME: `tcp-wrapper' is actually not OS-specific.
  tcp_wrappers = callPackage ../os-specific/linux/tcp-wrappers { };

  trackballs = callPackage ../games/trackballs {
    debug = false;
    guile = guile_1_8;
  };

  tunctl = callPackage ../os-specific/linux/tunctl { };

  ubootChooser = name : if (name == "upstream") then ubootUpstream
    else if (name == "sheevaplug") then ubootSheevaplug
    else if (name == "guruplug") then ubootGuruplug
    else if (name == "nanonote") then ubootNanonote
    else throw "Unknown uboot";

  ubootUpstream = callPackage ../misc/uboot { };

  ubootSheevaplug = callPackage ../misc/uboot/sheevaplug.nix { };

  ubootNanonote = callPackage ../misc/uboot/nanonote.nix { };

  ubootGuruplug = callPackage ../misc/uboot/guruplug.nix { };

  uclibc = callPackage ../os-specific/linux/uclibc { };

  uclibcCross = lowPrio (callPackage ../os-specific/linux/uclibc {
    inherit fetchurl stdenv libiconv;
    linuxHeaders = linuxHeadersCross;
    gccCross = gccCrossStageStatic;
    cross = assert crossSystem != null; crossSystem;
  });

  udev145 = callPackage ../os-specific/linux/udev/145.nix { };
  udev = pkgs.systemd;

  udisks = callPackage ../os-specific/linux/udisks { };

  untie = callPackage ../os-specific/linux/untie { };

  upower = callPackage ../os-specific/linux/upower { };

  upstart = callPackage ../os-specific/linux/upstart { };

  usbutils = callPackage ../os-specific/linux/usbutils { };

  utillinux = lowPrio (callPackage ../os-specific/linux/util-linux {
    ncurses = null;
    perl = null;
  });

  utillinuxCurses = utillinux.override {
    inherit ncurses perl;
  };

  v4l_utils = callPackage ../os-specific/linux/v4l-utils {
    withQt4 = true;
  };

  windows = rec {
    jom = callPackage ../os-specific/windows/jom { };

    w32api = callPackage ../os-specific/windows/w32api {
      gccCross = gccCrossStageStatic;
      binutilsCross = binutilsCross;
    };

    w32api_headers = w32api.override {
      onlyHeaders = true;
    };

    mingw_runtime = callPackage ../os-specific/windows/mingwrt {
      gccCross = gccCrossMingw2;
      binutilsCross = binutilsCross;
    };

    mingw_runtime_headers = mingw_runtime.override {
      onlyHeaders = true;
    };

    mingw_headers1 = buildEnv {
      name = "mingw-headers-1";
      paths = [ w32api_headers mingw_runtime_headers ];
    };

    mingw_headers2 = buildEnv {
      name = "mingw-headers-2";
      paths = [ w32api mingw_runtime_headers ];
    };

    mingw_headers3 = buildEnv {
      name = "mingw-headers-3";
      paths = [ w32api mingw_runtime ];
    };

    mingw_w64 = callPackage ../os-specific/windows/mingw-w64 {
      gccCross = gccCrossStageStatic;
      binutilsCross = binutilsCross;
    };

    mingw_w64_headers = callPackage ../os-specific/windows/mingw-w64 {
      onlyHeaders = true;
    };

    pthreads = callPackage ../os-specific/windows/pthread-w32 {
      mingw_headers = mingw_headers2;
    };

    wxMSW = callPackage ../os-specific/windows/wxMSW-2.8 { };
  };

  wesnoth = callPackage ../games/wesnoth {
    lua = lua5;
    boost = boost147;
  };

  wirelesstools = callPackage ../os-specific/linux/wireless-tools { };

  wpa_supplicant = callPackage ../os-specific/linux/wpa_supplicant { };

  wpa_supplicant_gui = callPackage ../os-specific/linux/wpa_supplicant/gui.nix { };

  xf86_input_mtrack = callPackage ../os-specific/linux/xf86-input-mtrack {
    inherit (xorg) utilmacros xproto inputproto xorgserver;
  };

  xf86_input_multitouch =
    callPackage ../os-specific/linux/xf86-input-multitouch { };

  xf86_input_wacom = callPackage ../os-specific/linux/xf86-input-wacom { };

  xf86_video_nested = callPackage ../os-specific/linux/xf86-video-nested {
    inherit (xorg) fontsproto renderproto utilmacros xorgserver;
  };

  xf86_video_nouveau = callPackage ../os-specific/linux/xf86-video-nouveau {
    inherit (xorg) xorgserver xproto fontsproto xf86driproto renderproto
      videoproto utilmacros;
  };

  xmoto = builderDefsPackage (import ../games/xmoto) {
    inherit chipmunk sqlite curl zlib bzip2 libjpeg libpng
      freeglut mesa SDL SDL_mixer SDL_image SDL_net SDL_ttf
      lua5 ode libxdg_basedir libxml2;
  };

  xorg_sys_opengl = callPackage ../os-specific/linux/opengl/xorg-sys { };

  zd1211fw = callPackage ../os-specific/linux/firmware/zd1211 { };

  ### DATA

  andagii = callPackage ../data/fonts/andagii {};

  anonymousPro = callPackage ../data/fonts/anonymous-pro {};

  arkpandora_ttf = builderDefsPackage (import ../data/fonts/arkpandora) { };

  bakoma_ttf = callPackage ../data/fonts/bakoma-ttf { };

  cacert = callPackage ../data/misc/cacert { };

  cantarell_fonts = callPackage ../data/fonts/cantarell-fonts { };

  corefonts = callPackage ../data/fonts/corefonts { };

  wrapFonts = paths : ((import ../data/fonts/fontWrap) {
    inherit fetchurl stdenv builderDefs paths;
    inherit (xorg) mkfontdir mkfontscale;
  });

  clearlyU = callPackage ../data/fonts/clearlyU { };

  cm_unicode = callPackage ../data/fonts/cm-unicode {};

  dejavu_fonts = callPackage ../data/fonts/dejavu-fonts {
    inherit (perlPackages) FontTTF;
  };

  docbook5 = callPackage ../data/sgml+xml/schemas/docbook-5.0 { };

  docbook_sgml_dtd_41 = callPackage ../data/sgml+xml/schemas/sgml-dtd/docbook/4.1.nix { };

  docbook_xml_dtd_412 = callPackage ../data/sgml+xml/schemas/xml-dtd/docbook/4.1.2.nix { };

  docbook_xml_dtd_42 = callPackage ../data/sgml+xml/schemas/xml-dtd/docbook/4.2.nix { };

  docbook_xml_dtd_43 = callPackage ../data/sgml+xml/schemas/xml-dtd/docbook/4.3.nix { };

  docbook_xml_dtd_45 = callPackage ../data/sgml+xml/schemas/xml-dtd/docbook/4.5.nix { };

  docbook_xml_ebnf_dtd = callPackage ../data/sgml+xml/schemas/xml-dtd/docbook-ebnf { };

  docbook_xml_xslt = docbook_xsl;

  docbook_xsl = callPackage ../data/sgml+xml/stylesheets/xslt/docbook-xsl { };

  docbook5_xsl = docbook_xsl_ns;

  docbook_xsl_ns = callPackage ../data/sgml+xml/stylesheets/xslt/docbook-xsl-ns { };

  dosemu_fonts = callPackage ../data/fonts/dosemu-fonts { };

  freefont_ttf = callPackage ../data/fonts/freefont-ttf { };

  gentium = callPackage ../data/fonts/gentium {};

  gnome_user_docs = callPackage ../data/documentation/gnome-user-docs { };

  gsettings_desktop_schemas = callPackage ../data/misc/gsettings-desktop-schemas {};

  hicolor_icon_theme = callPackage ../data/misc/hicolor-icon-theme { };

  inconsolata = callPackage ../data/fonts/inconsolata {};

  junicode = callPackage ../data/fonts/junicode { };

  liberation_ttf = callPackage ../data/fonts/redhat-liberation-fonts { };

  libertine = builderDefsPackage (import ../data/fonts/libertine) {
    inherit fetchurl fontforge lib;
  };

  lmmath = callPackage ../data/fonts/lmodern/lmmath.nix {};

  lmodern = callPackage ../data/fonts/lmodern { };

  manpages = callPackage ../data/documentation/man-pages { };

  miscfiles = callPackage ../data/misc/miscfiles { };

  mobile_broadband_provider_info = callPackage ../data/misc/mobile-broadband-provider-info { };

  mph_2b_damase = callPackage ../data/fonts/mph-2b-damase { };

  oldstandard = callPackage ../data/fonts/oldstandard { };

  posix_man_pages = callPackage ../data/documentation/man-pages-posix { };

  pthreadmanpages = callPackage ../data/documentation/pthread-man-pages { };

  shared_mime_info = callPackage ../data/misc/shared-mime-info { };

  shared_desktop_ontologies = callPackage ../data/misc/shared-desktop-ontologies { };

  stdmanpages = callPackage ../data/documentation/std-man-pages { };

  iana_etc = callPackage ../data/misc/iana-etc { };

  poppler_data = callPackage ../data/misc/poppler-data { };

  r3rs = callPackage ../data/documentation/rnrs/r3rs.nix { };

  r4rs = callPackage ../data/documentation/rnrs/r4rs.nix { };

  r5rs = callPackage ../data/documentation/rnrs/r5rs.nix { };

  themes = name: import (../data/misc/themes + ("/" + name + ".nix")) {
    inherit fetchurl;
  };

  theano = callPackage ../data/fonts/theano { };

  tempora_lgc = callPackage ../data/fonts/tempora-lgc { };

  terminus_font = callPackage ../data/fonts/terminus-font { };

  tipa = callPackage ../data/fonts/tipa { };

  ttf_bitstream_vera = callPackage ../data/fonts/ttf-bitstream-vera { };

  tzdata = callPackage ../data/misc/tzdata { };

  ubuntu_font_family = callPackage ../data/fonts/ubuntu-font-family { };

  ucsFonts = callPackage ../data/fonts/ucs-fonts { };

  unifont = callPackage ../data/fonts/unifont { };

  vistafonts = callPackage ../data/fonts/vista-fonts { };

  wqy_zenhei = callPackage ../data/fonts/wqy-zenhei { };

  xhtml1 = callPackage ../data/sgml+xml/schemas/xml-dtd/xhtml1 { };

  xkeyboard_config = callPackage ../data/misc/xkeyboard-config { };


  ### APPLICATIONS

  a2jmidid = callPackage ../applications/audio/a2jmidid { };

  aangifte2005 = callPackage_i686 ../applications/taxes/aangifte-2005 { };

  aangifte2006 = callPackage_i686 ../applications/taxes/aangifte-2006 { };

  aangifte2007 = callPackage_i686 ../applications/taxes/aangifte-2007 { };

  aangifte2008 = callPackage_i686 ../applications/taxes/aangifte-2008 { };

  aangifte2009 = callPackage_i686 ../applications/taxes/aangifte-2009 { };

  aangifte2010 = callPackage_i686 ../applications/taxes/aangifte-2010 { };

  aangifte2011 = callPackage_i686 ../applications/taxes/aangifte-2011 { };

  abcde = callPackage ../applications/audio/abcde {
    inherit (perlPackages) DigestSHA MusicBrainz MusicBrainzDiscID;
  };

  abiword = callPackage ../applications/office/abiword {
    inherit (gnome) libglade libgnomecanvas;
  };

  adobeReader = callPackage_i686 ../applications/misc/adobe-reader { };

  aewan = callPackage ../applications/editors/aewan { };

  amsn = callPackage ../applications/networking/instant-messengers/amsn { };

  antiword = callPackage ../applications/office/antiword {};

  ardour = callPackage ../applications/audio/ardour {
    inherit (gnome) libgnomecanvas;
  };

  ardour3 =  lowPrio (callPackage ../applications/audio/ardour/ardour3.nix {
    inherit (gnome) libgnomecanvas libgnomecanvasmm;
    boost = boost149;
  });

  arora = callPackage ../applications/networking/browsers/arora { };

  audacious = callPackage ../applications/audio/audacious { };

  audacity = callPackage ../applications/audio/audacity { };

  aumix = callPackage ../applications/audio/aumix {
    gtkGUI = false;
  };

  autopanosiftc = callPackage ../applications/graphics/autopanosiftc { };

  avidemux = callPackage ../applications/video/avidemux { };

  avogadro = callPackage ../applications/science/chemistry/avogadro {
    eigen = eigen2;
  };

  awesome = callPackage ../applications/window-managers/awesome {
    lua = lua5;
    cairo = cairo.override { xcbSupport = true; };
  };

  baresip = callPackage ../applications/networking/instant-messengers/baresip {};

  batik = callPackage ../applications/graphics/batik { };

  bazaar = callPackage ../applications/version-management/bazaar { };

  bazaarTools = builderDefsPackage (import ../applications/version-management/bazaar/tools.nix) {
    inherit bazaar;
  };

  beast = callPackage ../applications/audio/beast {
    inherit (gnome) libgnomecanvas libart_lgpl;
    guile = guile_1_8;
  };

  bibletime = callPackage ../applications/misc/bibletime { };

  bitcoin = callPackage ../applications/misc/bitcoin {
    db4 = db48;
  };

  bitlbee = callPackage ../applications/networking/instant-messengers/bitlbee {
    # For some reason, TLS support is broken when using GnuTLS 3.0 (can't
    # connect to jabber.org, for instance.)
    gnutls = gnutls2;
  };

  blender = callPackage  ../applications/misc/blender {
    python = python32;
  };

  bristol = callPackage ../applications/audio/bristol { };

  bvi = callPackage ../applications/editors/bvi { };

  calf = callPackage ../applications/audio/calf {
      inherit (gnome) libglade;
  };

  calibre = callPackage ../applications/misc/calibre { };

  carrier = builderDefsPackage (import ../applications/networking/instant-messengers/carrier/2.5.0.nix) {
    inherit fetchurl stdenv pkgconfig perl perlXMLParser libxml2 openssl nss
      gtkspell aspell gettext ncurses avahi dbus dbus_glib python
      libtool automake autoconf gstreamer;
    inherit gtk glib;
    inherit (gnome) startupnotification GConf ;
    inherit (xlibs) libXScrnSaver scrnsaverproto libX11 xproto kbproto;
  };
  funpidgin = carrier;

  cc1394 = callPackage ../applications/video/cc1394 { };

  cddiscid = callPackage ../applications/audio/cd-discid { };

  cdparanoia = cdparanoiaIII;

  cdparanoiaIII = callPackage ../applications/audio/cdparanoia { };

  cdrtools = callPackage ../applications/misc/cdrtools { };

  centerim = callPackage ../applications/networking/instant-messengers/centerim { };

  chatzilla = callPackage ../applications/networking/irc/chatzilla {
    xulrunner = firefox36Pkgs.xulrunner;
  };

  chromium = lowPrio (callPackage ../applications/networking/browsers/chromium {
    channel = "stable";
    gconf = gnome.GConf;
    pulseSupport = config.pulseaudio or false;
  });

  chromiumBeta = chromium.override { channel = "beta"; };
  chromiumBetaWrapper = wrapChromium chromiumBeta;

  chromiumDev = chromium.override { channel = "dev"; };
  chromiumDevWrapper = wrapChromium chromiumDev;

  chromiumWrapper = wrapChromium chromium;

  cinelerra = callPackage ../applications/video/cinelerra { };

  cmus = callPackage ../applications/audio/cmus { };

  compiz = callPackage ../applications/window-managers/compiz {
    inherit (gnome) GConf ORBit2;
    intltool = intltool_standalone;
  };

  coriander = callPackage ../applications/video/coriander {
    inherit (gnome) libgnomeui GConf;
  };

  csound = callPackage ../applications/audio/csound { };

  cinepaint = callPackage ../applications/graphics/cinepaint {
    fltk = fltk13;
    libpng = libpng12;
  };

  codeville = builderDefsPackage (import ../applications/version-management/codeville/0.8.0.nix) {
    inherit makeWrapper;
    python = pythonFull;
  };

  comical = callPackage ../applications/graphics/comical { };

  conkeror = callPackage ../applications/networking/browsers/conkeror { };

  cuneiform = builderDefsPackage (import ../tools/graphics/cuneiform) {
    inherit cmake patchelf;
    imagemagick = imagemagick;
  };

  cvs = callPackage ../applications/version-management/cvs { };

  cvsps = callPackage ../applications/version-management/cvsps { };

  cvs2svn = callPackage ../applications/version-management/cvs2svn { };

  d4x = callPackage ../applications/misc/d4x { };

  darcs = lib.setName "darcs-${haskellPackages.darcs.version}" haskellPackages.darcs;

  darktable = callPackage ../applications/graphics/darktable {
    inherit (gnome) GConf libglade;
  };

  "dd-agent" = callPackage ../tools/networking/dd-agent { };

  dia = callPackage ../applications/graphics/dia {
    inherit (pkgs.gnome) libart_lgpl libgnomeui;
  };

  distrho = callPackage ../applications/audio/distrho {};

  djvulibre = callPackage ../applications/misc/djvulibre { };

  djview = callPackage ../applications/graphics/djview { };
  djview4 = pkgs.djview;

  dmenu = callPackage ../applications/misc/dmenu {
    enableXft = config.dmenu.enableXft or false;
  };

  dmtx = builderDefsPackage (import ../tools/graphics/dmtx) {
    inherit libpng libtiff libjpeg imagemagick librsvg
      pkgconfig bzip2 zlib libtool freetype fontconfig
      ghostscript jasper xz;
    inherit (xlibs) libX11;
  };

  dvb_apps  = callPackage ../applications/video/dvb-apps { };

  dvdauthor = callPackage ../applications/video/dvdauthor { };

  dvswitch = callPackage ../applications/video/dvswitch { };

  dwm = callPackage ../applications/window-managers/dwm {
    patches = config.dwm.patches or [];
  };

  eaglemode = callPackage ../applications/misc/eaglemode { };

  eclipses = recurseIntoAttrs (callPackage ../applications/editors/eclipse { });

  ed = callPackage ../applications/editors/ed { };

  elinks = callPackage ../applications/networking/browsers/elinks { };

  elvis = callPackage ../applications/editors/elvis { };

  emacs = emacs24;

  emacs22 = callPackage ../applications/editors/emacs-22 {
    stdenv =
      if stdenv.isDarwin

      /* On Darwin, use Apple-GCC, otherwise:
           configure: error: C preprocessor "cc -E -no-cpp-precomp" fails sanity check */
      then overrideGCC stdenv gccApple

      /* Using cpp 4.5, we get:

           make[1]: Entering directory `/tmp/nix-build-dhbj8qqmqxwp3iw6sjcgafsrwlwrix1f-emacs-22.3.drv-0/emacs-22.3/lib-src'
           Makefile:148: *** recipe commences before first target.  Stop.

         Apparently, this is because `lib-src/Makefile' is generated by
         processing `lib-src/Makefile.in' with cpp, and the escaping rules for
         literal backslashes have changed.  */
      else overrideGCC stdenv gcc44;

    xaw3dSupport = config.emacs.xaw3dSupport or false;
    gtkGUI = config.emacs.gtkSupport or true;
  };

  emacs23 = callPackage ../applications/editors/emacs-23 {
    stdenv =
      if stdenv.isDarwin
      /* On Darwin, use Apple-GCC, otherwise:
           configure: error: C preprocessor "cc -E -no-cpp-precomp" fails sanity check */
      then overrideGCC stdenv gccApple
      else stdenv;

    # use override to select the appropriate gui toolkit
    libXaw = if stdenv.isDarwin then xlibs.libXaw else null;
    Xaw3d = null;
    gtk = if stdenv.isDarwin then null else gtk;
    # TODO: these packages don't build on Darwin.
    gconf = null /* if stdenv.isDarwin then null else gnome.GConf */;
    librsvg = null /* if stdenv.isDarwin then null else librsvg */;
  };

  emacs24 = callPackage ../applications/editors/emacs-24 {
    # use override to enable additional features
    libXaw = if stdenv.isDarwin then xlibs.libXaw else null;
    Xaw3d = null;
    gtk = if stdenv.isDarwin then null else gtk;
    gconf = null;
    librsvg = null;
    alsaLib = null;
    imagemagick = null;
  };

  emacsPackages = emacs: self: let callPackage = newScope self; in rec {
    inherit emacs;

    autoComplete = callPackage ../applications/editors/emacs-modes/auto-complete { };

    bbdb = callPackage ../applications/editors/emacs-modes/bbdb { };

    cedet = callPackage ../applications/editors/emacs-modes/cedet { };

    calfw = callPackage ../applications/editors/emacs-modes/calfw { };

    coffee = callPackage ../applications/editors/emacs-modes/coffee { };

    colorTheme = callPackage ../applications/editors/emacs-modes/color-theme { };

    cua = callPackage ../applications/editors/emacs-modes/cua { };

    ecb = callPackage ../applications/editors/emacs-modes/ecb { };

    jabber = callPackage ../applications/editors/emacs-modes/jabber { };

    emacsSessionManagement = callPackage ../applications/editors/emacs-modes/session-management-for-emacs { };

    emacsw3m = callPackage ../applications/editors/emacs-modes/emacs-w3m { };

    emms = callPackage ../applications/editors/emacs-modes/emms { };

    flymakeCursor = callPackage ../applications/editors/emacs-modes/flymake-cursor { };

    gh = callPackage ../applications/editors/emacs-modes/gh { };

    graphvizDot = callPackage ../applications/editors/emacs-modes/graphviz-dot { };

    gist = callPackage ../applications/editors/emacs-modes/gist { };

    jade = callPackage ../applications/editors/emacs-modes/jade { };

    jdee = callPackage ../applications/editors/emacs-modes/jdee {
      # Requires Emacs 23, for `avl-tree'.
    };

    js2 = callPackage ../applications/editors/emacs-modes/js2 { };

    stratego = callPackage ../applications/editors/emacs-modes/stratego { };

    haskellMode = callPackage ../applications/editors/emacs-modes/haskell { };

    ocamlMode = callPackage ../applications/editors/emacs-modes/ocaml { };

    hol_light_mode = callPackage ../applications/editors/emacs-modes/hol_light { };

    htmlize = callPackage ../applications/editors/emacs-modes/htmlize { };

    logito = callPackage ../applications/editors/emacs-modes/logito { };

    loremIpsum = callPackage ../applications/editors/emacs-modes/lorem-ipsum { };

    magit = callPackage ../applications/editors/emacs-modes/magit { };

    maudeMode = callPackage ../applications/editors/emacs-modes/maude { };

    notmuch = callPackage ../applications/networking/mailreaders/notmuch { };

    # This is usually a newer version of Org-Mode than that found in GNU Emacs, so
    # we want it to have higher precedence.
    org = hiPrio (callPackage ../applications/editors/emacs-modes/org { });

    org2blog = callPackage ../applications/editors/emacs-modes/org2blog { };

    pcache = callPackage ../applications/editors/emacs-modes/pcache { };

    phpMode = callPackage ../applications/editors/emacs-modes/php { };

    prologMode = callPackage ../applications/editors/emacs-modes/prolog { };

    proofgeneral = callPackage ../applications/editors/emacs-modes/proofgeneral {
      texLive = pkgs.texLiveAggregationFun {
        paths = [ pkgs.texLive pkgs.texLiveCMSuper ];
      };
    };

    quack = callPackage ../applications/editors/emacs-modes/quack { };

    rectMark = callPackage ../applications/editors/emacs-modes/rect-mark { };

    remember = callPackage ../applications/editors/emacs-modes/remember { };

    rudel = callPackage ../applications/editors/emacs-modes/rudel { };

    scalaMode = callPackage ../applications/editors/emacs-modes/scala-mode { };

    sunriseCommander = callPackage ../applications/editors/emacs-modes/sunrise-commander { };

    xmlRpc = callPackage ../applications/editors/emacs-modes/xml-rpc { };
  };

  emacs22Packages = emacsPackages emacs22 pkgs.emacs22Packages;
  emacs23Packages = emacsPackages emacs23 pkgs.emacs23Packages;
  emacs24Packages = recurseIntoAttrs (emacsPackages emacs24 pkgs.emacs24Packages);

  epdfview = callPackage ../applications/misc/epdfview { };

  espeak = callPackage ../applications/audio/espeak { };

  espeakedit = callPackage ../applications/audio/espeak/edit.nix { };

  esniper = callPackage ../applications/networking/esniper { };

  etherape = callPackage ../applications/networking/sniffers/etherape {
    inherit (gnome) gnomedocutils libgnome libglade libgnomeui scrollkeeper;
  };

  evopedia = callPackage ../applications/misc/evopedia { };

  keepassx = callPackage ../applications/misc/keepassx { };

  # FIXME: Evince and other GNOME/GTK+ apps (e.g., Viking) provide
  # `share/icons/hicolor/icon-theme.cache'.  Arbitrarily give this one a
  # higher priority.
  evince = hiPrio (callPackage ../applications/misc/evince {
    inherit (gnome) gnomedocutils gnomeicontheme libgnome
      libgnomeui libglade scrollkeeper;
  });

  evolution_data_server = newScope (gnome) ../servers/evolution-data-server { };

  exrdisplay = callPackage ../applications/graphics/exrdisplay {
    fltk = fltk20;
  };

  fbpanel = callPackage ../applications/window-managers/fbpanel { };

  fetchmail = import ../applications/misc/fetchmail {
    inherit stdenv fetchurl openssl;
  };

  fluidsynth = callPackage ../applications/audio/fluidsynth { };

  fossil = callPackage ../applications/version-management/fossil { };

  geany = callPackage ../applications/editors/geany { };

  goldendict = callPackage ../applications/misc/goldendict { };

  grass = import ../applications/misc/grass {
    inherit (xlibs) libXmu libXext libXp libX11 libXt libSM libICE libXpm
      libXaw libXrender;
    inherit config composableDerivation stdenv fetchurl
      lib flex bison cairo fontconfig
      gdal zlib ncurses gdbm proj pkgconfig swig
      blas liblapack libjpeg libpng mysql unixODBC mesa postgresql python
      readline sqlite tcl tk libtiff freetype ffmpeg makeWrapper wxGTK;
    fftw = fftwSinglePrec;
    motif = lesstif;
    opendwg = libdwg;
    wxPython = wxPython28;
  };

  grip = callPackage ../applications/misc/grip {
    inherit (gnome) libgnome libgnomeui vte;
  };

  wavesurfer = callPackage ../applications/misc/audio/wavesurfer { };

  wireshark = callPackage ../applications/networking/sniffers/wireshark { };

  wvdial = callPackage ../os-specific/linux/wvdial { };

  fbida = callPackage ../applications/graphics/fbida { };

  fdupes = callPackage ../tools/misc/fdupes { };

  feh = callPackage ../applications/graphics/feh { };

  filezilla = callPackage ../applications/networking/ftp/filezilla { };

  firefox = pkgs.firefoxPkgs.firefox;

  firefoxWrapper = wrapFirefox { browser = pkgs.firefox; };

  firefoxPkgs = pkgs.firefox18Pkgs;

  firefox36Pkgs = callPackage ../applications/networking/browsers/firefox/3.6.nix {
    inherit (gnome) libIDL;
  };

  firefox36Wrapper = wrapFirefox { browser = firefox36Pkgs.firefox; };

  firefox13Pkgs = callPackage ../applications/networking/browsers/firefox/13.0.nix {
    inherit (gnome) libIDL;
  };

  firefox13Wrapper = lowPrio (wrapFirefox { browser = firefox13Pkgs.firefox; });

  firefox18Pkgs = callPackage ../applications/networking/browsers/firefox/18.0.nix {
    inherit (gnome) libIDL;
    inherit (pythonPackages) pysqlite;
  };

  firefox18Wrapper = lowPrio (wrapFirefox { browser = firefox18Pkgs.firefox; });

  flac = callPackage ../applications/audio/flac { };

  flashplayer = callPackage ../applications/networking/browsers/mozilla-plugins/flashplayer-11 {
    debug = config.flashplayer.debug or false;
    # !!! Fix the dependency on two different builds of nss.
  };

  freecad = callPackage ../applications/graphics/freecad {
  };

  freemind = callPackage ../applications/misc/freemind {
    jdk = jdk;
    jre = jdk;
  };

  freepv = callPackage ../applications/graphics/freepv { };

  xfontsel = callPackage ../applications/misc/xfontsel { };
  xlsfonts = callPackage ../applications/misc/xlsfonts { };

  freerdp = callPackage ../applications/networking/remote/freerdp { };

  freerdpUnstable = callPackage ../applications/networking/remote/freerdp/unstable.nix { };

  freicoin = callPackage ../applications/misc/freicoin {
    db4 = db48;
  };

  fspot = callPackage ../applications/graphics/f-spot {
    inherit (gnome) libgnome libgnomeui;
    gtksharp = gtksharp1;
  };

  get_iplayer = callPackage ../applications/misc/get_iplayer {};

  gimp_2_6 = callPackage ../applications/graphics/gimp {
    inherit (gnome) libart_lgpl;
  };

  gimp_2_8 = callPackage ../applications/graphics/gimp/2.8.nix {
    inherit (gnome) libart_lgpl;
  };

  gimp = gimp_2_6;

  gimpPlugins = recurseIntoAttrs (import ../applications/graphics/gimp/plugins {
    inherit pkgs gimp;
  });

  gitAndTools = recurseIntoAttrs (import ../applications/version-management/git-and-tools {
    inherit pkgs;
  });
  git = gitAndTools.git;
  gitFull = gitAndTools.gitFull;
  gitSVN = gitAndTools.gitSVN;

  giv = callPackage ../applications/graphics/giv {
    pcre = pcre.override { unicodeSupport = true; };
  };

  gmrun = callPackage ../applications/misc/gmrun {};

  gnucash = callPackage ../applications/office/gnucash {
    inherit (gnome) libgnomeui libgtkhtml gtkhtml libbonoboui libgnomeprint;
    gconf = gnome.GConf;
    guile = guile_1_8;
    slibGuile = slibGuile.override { scheme = guile_1_8; };
  };

  libquvi = callPackage ../applications/video/quvi/library.nix { };

  praat = callPackage ../applications/audio/praat { };

  quvi = callPackage ../applications/video/quvi/tool.nix { };

  quvi_scripts = callPackage ../applications/video/quvi/scripts.nix { };

  qjackctl = callPackage ../applications/audio/qjackctl { };

  gkrellm = callPackage ../applications/misc/gkrellm { };

  gmu = callPackage ../applications/audio/gmu { };

  gnash = callPackage ../applications/video/gnash {
    xulrunner = firefoxPkgs.xulrunner;
    inherit (gnome) gtkglext;
  };

  gnome_mplayer = callPackage ../applications/video/gnome-mplayer {
    inherit (gnome) GConf;
  };

  gnumeric = callPackage ../applications/office/gnumeric {
    goffice = goffice_0_9;
    inherit (gnome) libglade scrollkeeper;
  };

  gnunet08 = callPackage ../applications/networking/p2p/gnunet/0.8.nix {
    inherit (gnome) libglade;
    guile = guile_1_8;
    gtkSupport = config.gnunet.gtkSupport or true;
  };

  gnunet = callPackage ../applications/networking/p2p/gnunet { };

  gocr = callPackage ../applications/graphics/gocr { };

  gobby5 = callPackage ../applications/editors/gobby {
    inherit (gnome) gtksourceview;
  };

  gphoto2 = callPackage ../applications/misc/gphoto2 { };

  gphoto2fs = builderDefsPackage ../applications/misc/gphoto2/gphotofs.nix {
    inherit libgphoto2 fuse pkgconfig glib;
  };

  graphicsmagick = callPackage ../applications/graphics/graphicsmagick { };

  graphicsmagick137 = callPackage ../applications/graphics/graphicsmagick/1.3.7.nix { };

  gtkpod = callPackage ../applications/audio/gtkpod {
    inherit (gnome) libglade;
  };

  jbidwatcher = callPackage ../applications/misc/jbidwatcher {
    java = if stdenv.isLinux then jre else jdk;
  };

  qrdecode = builderDefsPackage (import ../tools/graphics/qrdecode) {
    libpng = libpng12;
    opencv = opencv_2_1;
  };

  qrencode = callPackage ../tools/graphics/qrencode { };

  gecko_mediaplayer = callPackage ../applications/networking/browsers/mozilla-plugins/gecko-mediaplayer {
    inherit (gnome) GConf;
    browser = firefox;
  };

  geeqie = callPackage ../applications/graphics/geeqie { };

  gigedit = callPackage ../applications/audio/gigedit { };

  gqview = callPackage ../applications/graphics/gqview { };

  gmtk = callPackage ../applications/networking/browsers/mozilla-plugins/gmtk {
    inherit (gnome) GConf;
  };

  gnome_terminator = callPackage ../applications/misc/gnome_terminator {
    vte = gnome.vte.override { pythonSupport = true; };
  };

  googleearth = callPackage_i686 ../applications/misc/googleearth { };

  google_talk_plugin = callPackage ../applications/networking/browsers/mozilla-plugins/google-talk-plugin { };

  gosmore = builderDefsPackage ../applications/misc/gosmore {
    inherit fetchsvn curl pkgconfig libxml2 gtk;
  };

  gpsbabel = callPackage ../applications/misc/gpsbabel { };

  gpscorrelate = callPackage ../applications/misc/gpscorrelate { };

  gpsd = callPackage ../servers/gpsd { };

  guitone = callPackage ../applications/version-management/guitone { };

  gv = callPackage ../applications/misc/gv { };

  hello = callPackage ../applications/misc/hello/ex-2 { };

  hexedit = callPackage ../applications/editors/hexedit { };

  homebank = callPackage ../applications/office/homebank { };

  htmldoc = callPackage ../applications/misc/htmldoc {
    fltk = fltk13;
  };

  hugin = callPackage ../applications/graphics/hugin { };

  hydrogen = callPackage ../applications/audio/hydrogen { };

  i3 = callPackage ../applications/window-managers/i3 { };

  i3lock = callPackage ../applications/window-managers/i3/lock.nix {
    cairo = cairo.override { xcbSupport = true; };
  };

  i3status = callPackage ../applications/window-managers/i3/status.nix { };

  i810switch = callPackage ../os-specific/linux/i810switch { };

  icecat3 = lowPrio (callPackage ../applications/networking/browsers/icecat-3 {
    inherit (gnome) libIDL libgnomeui gnome_vfs;
    inherit (xlibs) pixman;
    inherit (pythonPackages) ply;
  });

  icecatXulrunner3 = lowPrio (callPackage ../applications/networking/browsers/icecat-3 {
    application = "xulrunner";
    inherit (gnome) libIDL libgnomeui gnome_vfs;
    inherit (xlibs) pixman;
    inherit (pythonPackages) ply;
  });

  icecat3Xul =
    (symlinkJoin "icecat-with-xulrunner-${icecat3.version}"
       [ icecat3 icecatXulrunner3 ])
    // { inherit (icecat3) gtk isFirefox3Like meta; };

  icecat3Wrapper = wrapFirefox { browser = icecat3Xul; browserName = "icecat"; desktopName = "IceCat"; };

  icewm = callPackage ../applications/window-managers/icewm { };

  id3v2 = callPackage ../applications/audio/id3v2 { };

  ii = callPackage ../applications/networking/irc/ii { };

  ikiwiki = callPackage ../applications/misc/ikiwiki {
    inherit (perlPackages) TextMarkdown URI HTMLParser HTMLScrubber
      HTMLTemplate TimeDate CGISession DBFile CGIFormBuilder LocaleGettext
      RpcXML XMLSimple PerlMagick YAML YAMLLibYAML HTMLTree Filechdir
      AuthenPassphrase NetOpenIDConsumer LWPxParanoidAgent CryptSSLeay;
  };

  imagemagick = callPackage ../applications/graphics/ImageMagick {
    tetex = null;
    librsvg = null;
  };

  imagemagickBig = lowPrio (callPackage ../applications/graphics/ImageMagick { });

  # Impressive, formerly known as "KeyJNote".
  impressive = callPackage ../applications/office/impressive {
    # XXX These are the PyOpenGL dependencies, which we need here.
    inherit (pythonPackages) pyopengl;
  };

  inkscape = callPackage ../applications/graphics/inkscape {
    inherit (pythonPackages) lxml;
  };

  ion3 = callPackage ../applications/window-managers/ion-3 {
    lua = lua5;
  };

  ipe = callPackage ../applications/graphics/ipe { };

  iptraf = callPackage ../applications/networking/iptraf { };

  irssi = callPackage ../applications/networking/irc/irssi { };

  bip = callPackage ../applications/networking/irc/bip { };

  jack_capture = callPackage ../applications/audio/jack-capture { };

  jackmeter = callPackage ../applications/audio/jackmeter { };

  jedit = callPackage ../applications/editors/jedit { };

  jigdo = callPackage ../applications/misc/jigdo { };

  joe = callPackage ../applications/editors/joe { };

  jbrout = callPackage ../applications/graphics/jbrout {
    inherit (pythonPackages) lxml;
  };

  jwm = callPackage ../applications/window-managers/jwm { };

  k3d = callPackage ../applications/graphics/k3d {
    inherit (pkgs.gnome) gtkglext;
  };

  keepnote = callPackage ../applications/office/keepnote {
    pygtk = pyGtkGlade;
  };

  kermit = callPackage ../tools/misc/kermit { };

  keymon = callPackage ../applications/video/key-mon { };

  kino = callPackage ../applications/video/kino {
    inherit (gnome) libglade;
  };

  lame = callPackage ../applications/audio/lame { };

  larswm = callPackage ../applications/window-managers/larswm { };

  lash = callPackage ../applications/audio/lash { };

  ladspaH = callPackage ../applications/audio/ladspa-plugins/ladspah.nix { };

  ladspaPlugins = callPackage ../applications/audio/ladspa-plugins {
    fftw = fftwSinglePrec;
  };

  lastwatch = callPackage ../applications/audio/lastwatch { };

  lci = callPackage ../applications/science/logic/lci {};

  ldcpp = callPackage ../applications/networking/p2p/ldcpp {
    inherit (gnome) libglade;
  };

  librecad = callPackage ../applications/misc/librecad { };

  librecad2 = callPackage ../applications/misc/librecad/2.0.nix { };

  libreoffice = callPackage ../applications/office/libreoffice {
    inherit (perlPackages) ArchiveZip CompressZlib;
    inherit (gnome) GConf ORBit2 gnome_vfs;
    zip = zip.override { enableNLS = false; };
    boost = boost149;
    jdk = openjdk;
    fontsConf = makeFontsConf {
      fontDirectories = [
        freefont_ttf xorg.fontmiscmisc xorg.fontbhttf
      ];
    };
  };

  lingot = callPackage ../applications/audio/lingot {
    inherit (gnome) libglade;
  };

  links = callPackage ../applications/networking/browsers/links { };

  ledger = callPackage ../applications/office/ledger/2.6.3.nix { };
  ledger3 = callPackage ../applications/office/ledger/3.0.nix {
    boost = boost149;
  };

  links2 = callPackage ../applications/networking/browsers/links2 { };

  linphone = callPackage ../applications/networking/instant-messengers/linphone {
    inherit (gnome) libglade;
  };

  linuxsampler = callPackage ../applications/audio/linuxsampler { };

  lmms = callPackage ../applications/audio/lmms { };

  lxdvdrip = callPackage ../applications/video/lxdvdrip { };

  lynx = callPackage ../applications/networking/browsers/lynx { };

  lyx = callPackage ../applications/misc/lyx { };

  makeself = callPackage ../applications/misc/makeself { };

  matchbox = callPackage ../applications/window-managers/matchbox { };

  meld = callPackage ../applications/version-management/meld {
    inherit (gnome) scrollkeeper;
    pygtk = pyGtkGlade;
  };

  mcomix = callPackage ../applications/graphics/mcomix { };

  mercurial = callPackage ../applications/version-management/mercurial {
    inherit (pythonPackages) curses docutils;
    guiSupport = false; # use mercurialFull to get hgk GUI
  };

  mercurialFull = lowPrio (appendToName "full" (pkgs.mercurial.override { guiSupport = true; }));

  merkaartor = callPackage ../applications/misc/merkaartor { };

  meshlab = callPackage ../applications/graphics/meshlab {
    qt = qt47;
  };

  mhwaveedit = callPackage ../applications/audio/mhwaveedit {};

  midori = builderDefsPackage (import ../applications/networking/browsers/midori) {
    inherit imagemagick intltool python pkgconfig webkit libxml2
      which gettext makeWrapper file libidn sqlite docutils libnotify
      vala dbus_glib;
    inherit gtk3 glib;
    inherit (gnome) gtksourceview;
    inherit (webkit.passthru.args) libsoup;
    inherit (xlibs) kbproto xproto libXScrnSaver scrnsaverproto;
  };

  midoriWrapper = wrapFirefox
    { browser = midori; browserName = "midori"; desktopName = "Midori";
      icon = "${midori}/share/icons/hicolor/22x22/apps/midori.png";
    };

  mikmod = callPackage ../applications/audio/mikmod { };

  minicom = callPackage ../tools/misc/minicom { };

  minidjvu = callPackage ../applications/graphics/minidjvu { };

  mirage = callPackage ../applications/graphics/mirage {};

  mmex = callPackage ../applications/office/mmex { };

  monodevelop = callPackage ../applications/editors/monodevelop {
    inherit (gnome) gnome_vfs libbonobo libglade libgnome GConf;
    mozilla = firefox;
    gtksharp = gtksharp2;
  };

  monodoc = callPackage ../applications/editors/monodoc {
    gtksharp = gtksharp1;
  };

  monotone = callPackage ../applications/version-management/monotone {
    lua = lua5;
  };

  monotoneViz = builderDefsPackage (import ../applications/version-management/monotone-viz/mtn-head.nix) {
    inherit ocaml graphviz pkgconfig autoconf automake libtool glib gtk;
    inherit (ocamlPackages) lablgtk;
    inherit (gnome) libgnomecanvas;
  };

  mozilla = callPackage ../applications/networking/browsers/mozilla {
    inherit (gnome) libIDL;
  };

  mozplugger = builderDefsPackage (import ../applications/networking/browsers/mozilla-plugins/mozplugger) {
    inherit firefox;
    inherit (xlibs) libX11 xproto;
  };

  easytag = callPackage ../applications/audio/easytag { };

  mp3info = callPackage ../applications/audio/mp3info { };

  mpc123 = callPackage ../applications/audio/mpc123 { };

  mpg123 = callPackage ../applications/audio/mpg123 { };

  mpg321 = callPackage ../applications/audio/mpg321 { };

  ncmpcpp = callPackage ../applications/audio/ncmpcpp { };

  mplayer = callPackage ../applications/video/mplayer {
    pulseSupport = config.pulseaudio or false;
  };

  mplayer2 = callPackage ../applications/video/mplayer2 {
    ffmpeg = ffmpeg_1_1;
  };

  MPlayerPlugin = browser:
    import ../applications/networking/browsers/mozilla-plugins/mplayerplug-in {
      inherit browser;
      inherit fetchurl stdenv pkgconfig gettext;
      inherit (xlibs) libXpm;
      # !!! should depend on MPlayer
    };

  mrxvt = callPackage ../applications/misc/mrxvt { };

  multisync = callPackage ../applications/misc/multisync {
    inherit (gnome) ORBit2 libbonobo libgnomeui GConf;
  };

  mumble = callPackage ../applications/networking/mumble {
    avahi = avahi.override {
      withLibdnssdCompat = true;
    };
    jackSupport = config.mumble.jackSupport or false;
  };

  mutt = callPackage ../applications/networking/mailreaders/mutt { };

  msmtp = callPackage ../applications/networking/msmtp { };

  mupdf = callPackage ../applications/misc/mupdf { };

  mythtv = callPackage ../applications/video/mythtv { };

  tvtime = callPackage ../applications/video/tvtime {
    kernel = linux;
  };

  nano = callPackage ../applications/editors/nano { };

  navipowm = callPackage ../applications/misc/navipowm { };

  navit = callPackage ../applications/misc/navit { };

  netbeans = callPackage ../applications/editors/netbeans { };

  ncdu = callPackage ../tools/misc/ncdu { };

  nedit = callPackage ../applications/editors/nedit {
    motif = lesstif;
  };

  netsurfBrowser = netsurf.browser;
  netsurf = recurseIntoAttrs (import ../applications/networking/browsers/netsurf { inherit pkgs; });

  notmuch = callPackage ../applications/networking/mailreaders/notmuch {
    # use emacsPackages.notmuch if you want emacs support
    emacs = null;
  };

  nova = callPackage ../applications/virtualization/nova { };

  novaclient = callPackage ../applications/virtualization/nova/client.nix { };

  nspluginwrapper = callPackage ../applications/networking/browsers/mozilla-plugins/nspluginwrapper {};

  nvi = callPackage ../applications/editors/nvi { };

  ocrad = callPackage ../applications/graphics/ocrad { };

  offrss = callPackage ../applications/networking/offrss { };

  ogmtools = callPackage ../applications/video/ogmtools { };

  oneteam = callPackage ../applications/networking/instant-messengers/oneteam {};

  openbox = callPackage ../applications/window-managers/openbox { };

  openjump = callPackage ../applications/misc/openjump { };

  openscad = callPackage ../applications/graphics/openscad {};

  opera = callPackage ../applications/networking/browsers/opera {
    inherit (pkgs.kde4) kdelibs;
  };

  opusTools = callPackage ../applications/audio/opus-tools { };

  pan = callPackage ../applications/networking/newsreaders/pan {
    spellChecking = false;
  };

  panotools = callPackage ../applications/graphics/panotools { };

  pavucontrol = callPackage ../applications/audio/pavucontrol {
    inherit (gnome) libglademm;
  };

  paraview = callPackage ../applications/graphics/paraview { };

  petrifoo = callPackage ../applications/audio/petrifoo {
    inherit (gnome) libgnomecanvas;
  };

  pdftk = callPackage ../tools/typesetting/pdftk { };

  pianobooster = callPackage ../applications/audio/pianobooster { };

  picard = callPackage ../applications/audio/picard { };

  picocom = callPackage ../tools/misc/picocom { };

  pidgin = callPackage ../applications/networking/instant-messengers/pidgin {
    openssl = if (config.pidgin.openssl or true) then openssl else null;
    gnutls = if (config.pidgin.gnutls or false) then gnutls else null;
    libgcrypt = if (config.pidgin.gnutls or false) then libgcrypt else null;
    inherit (gnome) startupnotification;
  };

  pidginlatex = callPackage ../applications/networking/instant-messengers/pidgin-plugins/pidgin-latex {
    imagemagick = imagemagickBig;
  };

  pidginlatexSF = builderDefsPackage
    (import ../applications/networking/instant-messengers/pidgin-plugins/pidgin-latex/pidgin-latex-sf.nix)
    {
      inherit pkgconfig pidgin texLive imagemagick which glib gtk;
    };

  pidginmsnpecan = callPackage ../applications/networking/instant-messengers/pidgin-plugins/msn-pecan { };

  pidginotr = callPackage ../applications/networking/instant-messengers/pidgin-plugins/otr { };

  pidginsipe = callPackage ../applications/networking/instant-messengers/pidgin-plugins/sipe { };

  pinfo = callPackage ../applications/misc/pinfo { };

  pinta = callPackage ../applications/graphics/pinta {
    gtksharp = gtksharp2;
  };

  pommed = callPackage ../os-specific/linux/pommed {
    inherit (xorg) libXpm;
  };

  pqiv = callPackage ../applications/graphics/pqiv { };

  qiv = callPackage ../applications/graphics/qiv { };

  # perhaps there are better apps for this task? It's how I had configured my preivous system.
  # And I don't want to rewrite all rules
  procmail = callPackage ../applications/misc/procmail { };

  pstree = callPackage ../applications/misc/pstree { };

  puredata = callPackage ../applications/audio/puredata { };

  pythonmagick = callPackage ../applications/graphics/PythonMagick { };

  qemu = callPackage ../applications/virtualization/qemu/0.15.nix { };

  qemu_1_0 = callPackage ../applications/virtualization/qemu/1.0.nix { };

  qemuImage = callPackage ../applications/virtualization/qemu/linux-img { };

  qsampler = callPackage ../applications/audio/qsampler { };

  qsynth = callPackage ../applications/audio/qsynth { };

  qtcreator = callPackage ../development/qtcreator { };

  qtpfsgui = callPackage ../applications/graphics/qtpfsgui { };

  qtractor = callPackage ../applications/audio/qtractor { };

  rakarrack = callPackage ../applications/audio/rakarrack {
    inherit (xorg) libXpm libXft;
    fltk = fltk13;
  };

  rapcad = callPackage ../applications/graphics/rapcad {};

  rapidsvn = callPackage ../applications/version-management/rapidsvn { };

  ratpoison = callPackage ../applications/window-managers/ratpoison { };

  rawtherapee = callPackage ../applications/graphics/rawtherapee { };

  rcs = callPackage ../applications/version-management/rcs { };

  rdesktop = callPackage ../applications/networking/remote/rdesktop { };

  recode = callPackage ../tools/text/recode { };

  retroshare = callPackage ../applications/networking/p2p/retroshare {
    qt = qt4;
  };

  rsync = callPackage ../applications/networking/sync/rsync {
    enableACLs = !(stdenv.isDarwin || stdenv.isSunOS);
    enableCopyDevicesPatch = (config.rsync.enableCopyDevicesPatch or false);
  };

  rxvt = callPackage ../applications/misc/rxvt { };

  # = urxvt
  rxvt_unicode = callPackage ../applications/misc/rxvt_unicode {
    perlSupport = false;
  };

  sakura = callPackage ../applications/misc/sakura {
    inherit (gnome) vte;
  };

  sbagen = callPackage ../applications/misc/sbagen { };

  scribus = callPackage ../applications/office/scribus {
    inherit (gnome) libart_lgpl;
  };

  seeks = callPackage ../tools/networking/p2p/seeks {
    opencv = opencv_2_1;
  };

  seg3d = callPackage ../applications/graphics/seg3d {
    wxGTK = wxGTK28.override { unicode = false; };
  };

  seq24 = callPackage ../applications/audio/seq24 { };

  siproxd = callPackage ../applications/networking/siproxd { };

  skype = callPackage_i686 ../applications/networking/instant-messengers/skype {
    usePulseAudio = config.pulseaudio or true;
  };

  st = callPackage ../applications/misc/st { };

  dropbox = callPackage ../applications/networking/dropbox { };

  slim = callPackage ../applications/display-managers/slim { };

  sndBase = builderDefsPackage (import ../applications/audio/snd) {
    inherit fetchurl stdenv stringsWithDeps lib fftw;
    inherit pkgconfig gmp gettext;
    inherit (xlibs) libXpm libX11;
    inherit gtk glib;
  };

  snd = sndBase.passthru.function {
    inherit mesa libtool jackaudio alsaLib;
    guile = guile_1_8;
  };

  sonic_visualiser = callPackage ../applications/audio/sonic-visualiser {
    inherit (pkgs.vamp) vampSDK;
    inherit (pkgs.xlibs) libX11;
    fftw = pkgs.fftwSinglePrec;
  };

  sox = callPackage ../applications/misc/audio/sox { };

  spotify = callPackage ../applications/audio/spotify { };

  libspotify = callPackage ../development/libraries/libspotify {
    apiKey = config.libspotify.apiKey or null;
  };

  stalonetray = callPackage ../applications/window-managers/stalonetray {};

  stumpwm = builderDefsPackage (import ../applications/window-managers/stumpwm) {
    inherit texinfo;
    clisp = clisp_2_44_1;
  };

  sublime = callPackage ../applications/editors/sublime { };

  subversion = callPackage ../applications/version-management/subversion/default.nix {
    neon = pkgs.neon029;
    bdbSupport = true;
    httpServer = false;
    httpSupport = true;
    sslSupport = true;
    pythonBindings = false;
    perlBindings = false;
    javahlBindings = false;
    saslSupport = false;
    compressionSupport = true;
    httpd = apacheHttpd;
    sasl = cyrus_sasl;
  };

  subversionClient = lowPrio (appendToName "client" (subversion.override {
    bdbSupport = false;
    perlBindings = true;
    pythonBindings = true;
  }));

  surf = callPackage ../applications/misc/surf {
    libsoup = gnome.libsoup;
    webkit = webkit_gtk2;
  };

  svk = perlPackages.SVK;

  swh_lv2 = callPackage ../applications/audio/swh-lv2 { };

  sylpheed = callPackage ../applications/networking/mailreaders/sylpheed {
    sslSupport = true;
    gpgSupport = true;
  };

  # linux only by now
  synergy = callPackage ../applications/misc/synergy { };

  tabbed = callPackage ../applications/window-managers/tabbed { };

  tahoelafs = callPackage ../tools/networking/p2p/tahoe-lafs {
    inherit (pythonPackages) twisted foolscap simplejson nevow zfec
      pycryptopp pysqlite darcsver setuptoolsTrial setuptoolsDarcs
      numpy pyasn1 mock;
  };

  tailor = builderDefsPackage (import ../applications/version-management/tailor) {
    inherit makeWrapper python;
  };

  tangogps = callPackage ../applications/misc/tangogps {
    gconf = gnome.GConf;
  };

  teamspeak_client = callPackage ../applications/networking/instant-messengers/teamspeak/client.nix { };

  taskjuggler = callPackage ../applications/misc/taskjuggler { };

  taskwarrior = callPackage ../applications/misc/taskwarrior { };

  telepathy_gabble = callPackage ../applications/networking/instant-messengers/telepathy/gabble {
    inherit (pkgs.gnome) libsoup;
  };

  telepathy_haze = callPackage ../applications/networking/instant-messengers/telepathy/haze {};

  telepathy_logger = callPackage ../applications/networking/instant-messengers/telepathy/logger {};

  telepathy_mission_control = callPackage ../applications/networking/instant-messengers/telepathy/mission-control { };

  telepathy_rakia = callPackage ../applications/networking/instant-messengers/telepathy/rakia { };

  telepathy_salut = callPackage ../applications/networking/instant-messengers/telepathy/salut {};

  tesseract = callPackage ../applications/graphics/tesseract { };

  thinkingRock = callPackage ../applications/misc/thinking-rock { };

  thunderbird = callPackage ../applications/networking/mailreaders/thunderbird {
    inherit (gnome) libIDL;
  };

  tig = gitAndTools.tig;

  timidity = callPackage ../tools/misc/timidity { };

  tkcvs = callPackage ../applications/version-management/tkcvs { };

  tla = callPackage ../applications/version-management/arch { };

  torchat = callPackage ../applications/networking/instant-messengers/torchat {
    wrapPython = pythonPackages.wrapPython;
  };

  transmission = callPackage ../applications/networking/p2p/transmission { };

  transmission_remote_gtk = callPackage ../applications/networking/p2p/transmission-remote-gtk {};

  trayer = callPackage ../applications/window-managers/trayer { };

  tree = callPackage ../tools/system/tree { };

  tribler = callPackage ../applications/networking/p2p/tribler { };

  twinkle = callPackage ../applications/networking/instant-messengers/twinkle {
    ccrtp = ccrtp_1_8;
    libzrtpcpp = libzrtpcpp_1_6;
  };

  umurmur = callPackage ../applications/networking/umurmur { };

  unison = callPackage ../applications/networking/sync/unison {
    inherit (ocamlPackages) lablgtk;
    enableX11 = config.unison.enableX11 or true;
  };

  uucp = callPackage ../tools/misc/uucp { };

  uwimap = callPackage ../tools/networking/uwimap { };

  uzbl = builderDefsPackage (import ../applications/networking/browsers/uzbl) {
    inherit pkgconfig webkit makeWrapper glib_networking python3;
    inherit glib pango cairo gdk_pixbuf atk;
    inherit (xlibs) libX11 kbproto;
    inherit (gnome) libsoup;
    gtk = gtk3;
  };

  vbindiff = callPackage ../applications/editors/vbindiff { };

  vdpauinfo = callPackage ../tools/X11/vdpauinfo { };

  veracity = callPackage ../applications/version-management/veracity {};

  viewMtn = builderDefsPackage (import ../applications/version-management/viewmtn/0.10.nix)
  {
    inherit monotone cheetahTemplate highlight ctags
      makeWrapper graphviz which python;
    flup = pythonPackages.flup;
  };

  vim = callPackage ../applications/editors/vim { };

  vimHugeX = vim_configurable;

  vim_configurable = import ../applications/editors/vim/configurable.nix {
    inherit (pkgs) fetchurl stdenv ncurses pkgconfig gettext composableDerivation lib config;
    inherit (pkgs.xlibs) libX11 libXext libSM libXpm libXt libXaw libXau libXmu libICE;
    inherit (pkgs) glib gtk;
    features = "huge"; # one of  tiny, small, normal, big or huge
    # optional features by passing
    # python
    # TODO mzschemeinterp perlinterp
    inherit (pkgs) python perl tcl ruby /*x11*/;
    lua = pkgs.lua5;
    # optional features by flags
    flags = [ "python" "X11" ]; # only flag "X11" by now
  };

  virtviewer = callPackage ../applications/virtualization/virt-viewer {};
  virtmanager = callPackage ../applications/virtualization/virt-manager {
    inherit (gnome) gnome_python;
  };

  virtinst = callPackage ../applications/virtualization/virtinst {};

  virtualgl = callPackage ../tools/X11/virtualgl { };

  bumblebee = callPackage ../tools/X11/bumblebee { };

  vkeybd = callPackage ../applications/audio/vkeybd {
    inherit (xlibs) libX11;
  };

  vlc = callPackage ../applications/video/vlc {
    ffmpeg = ffmpeg_1_1;
  };

  vnstat = callPackage ../applications/networking/vnstat { };

  vorbisTools = callPackage ../applications/audio/vorbis-tools { };

  vue = callPackage ../applications/misc/vue {};

  vwm = callPackage ../applications/window-managers/vwm { };

  w3m = callPackage ../applications/networking/browsers/w3m {
    graphicsSupport = false;
  };

  weechat = callPackage ../applications/networking/irc/weechat { };

  wings = callPackage ../applications/graphics/wings { };

  wmname = callPackage ../applications/misc/wmname { };

  # I'm keen on wmiimenu only  >wmii-3.5 no longer has it...
  wmiimenu = import ../applications/window-managers/wmii31 {
    libixp = libixp_for_wmii;
    inherit fetchurl /* fetchhg */ stdenv gawk;
    inherit (xlibs) libX11;
  };

  wmiiSnap = import ../applications/window-managers/wmii {
    libixp = libixp_for_wmii;
    inherit fetchurl /* fetchhg */ stdenv gawk;
    inherit (xlibs) libX11 xextproto libXt libXext;
    includeUnpack = config.stdenv.includeUnpack or false;
  };

  wordnet = callPackage ../applications/misc/wordnet { };

  wrapChromium = browser: wrapFirefox {
    inherit browser;
    browserName = browser.packageName;
    desktopName = "Chromium";
    icon = "${browser}/share/icons/hicolor/48x48/apps/${browser.packageName}.png";
  };

  wrapFirefox =
    { browser, browserName ? "firefox", desktopName ? "Firefox", nameSuffix ? ""
    , icon ? "${browser}/lib/${browser.name}/icons/mozicon128.png" }:
    import ../applications/networking/browsers/firefox/wrapper.nix {
      inherit stdenv makeWrapper makeDesktopItem browser browserName desktopName nameSuffix icon;
      plugins =
        let
          cfg = stdenv.lib.attrByPath [ browserName ] {} config;
          enableAdobeFlash = cfg.enableAdobeFlash or true;
          enableGnash = cfg.enableGnash or false;
        in
         assert !(enableGnash && enableAdobeFlash);
         ([ ]
          ++ lib.optional enableGnash gnash
          ++ lib.optional enableAdobeFlash flashplayer
          ++ lib.optional (cfg.enableDjvu or false) (djview4)
          ++ lib.optional (cfg.enableMPlayer or false) (MPlayerPlugin browser)
          ++ lib.optional (cfg.enableGeckoMediaPlayer or false) gecko_mediaplayer
          ++ lib.optional (supportsJDK && cfg.jre or false && jrePlugin ? mozillaPlugin) jrePlugin
          ++ lib.optional (cfg.enableGoogleTalkPlugin or false) google_talk_plugin
         );
      libs =
        if config.browserName.enableQuakeLive or false
        then with xlibs; [ stdenv.gcc libX11 libXxf86dga libXxf86vm libXext libXt alsaLib zlib ]
        else [ ];
    };

  x11vnc = callPackage ../tools/X11/x11vnc { };

  x2vnc = callPackage ../tools/X11/x2vnc { };

  xaos = builderDefsPackage (import ../applications/graphics/xaos) {
    inherit (xlibs) libXt libX11 libXext xextproto xproto;
    inherit gsl aalib zlib intltool gettext perl;
    libpng = libpng12;
  };

  xara = callPackage ../applications/graphics/xara { };

  xawtv = callPackage ../applications/video/xawtv { };

  xbindkeys = callPackage ../tools/X11/xbindkeys { };

  xcalib = callPackage ../tools/X11/xcalib { };

  xchat = callPackage ../applications/networking/irc/xchat { };

  xchm = callPackage ../applications/misc/xchm { };

  xcompmgr = callPackage ../applications/window-managers/xcompmgr { };

  compton = callPackage ../applications/window-managers/compton { };

  xdaliclock = callPackage ../tools/misc/xdaliclock {};

  xdg_utils = callPackage ../tools/X11/xdg-utils { };

  xdotool = callPackage ../tools/X11/xdotool { };

  xen = callPackage ../applications/virtualization/xen { };

  xfe = callPackage ../applications/misc/xfe { };

  xfig = callPackage ../applications/graphics/xfig { };

  xineUI = callPackage ../applications/video/xine-ui { };

  xneur_0_13 = callPackage ../applications/misc/xneur { };

  xneur_0_8 = callPackage ../applications/misc/xneur/0.8.nix { };

  xneur = xneur_0_13;

  gxneur = callPackage ../applications/misc/gxneur  {
    inherit (gnome) libglade GConf;
  };

  xournal = callPackage ../applications/graphics/xournal {
    inherit (gnome) libgnomeprint libgnomeprintui libgnomecanvas;
  };

  xpdf = callPackage ../applications/misc/xpdf {
    motif = lesstif;
    base14Fonts = "${ghostscript}/share/ghostscript/fonts";
  };

  xkb_switch = callPackage ../tools/X11/xkb-switch { };

  libxpdf = callPackage ../applications/misc/xpdf/libxpdf.nix { };

  xpra = callPackage ../tools/X11/xpra {
    inherit (pythonPackages) notify;
  };

  xscreensaver = callPackage ../misc/screensavers/xscreensaver {
    inherit (gnome) libglade;
  };

  xsynth_dssi = callPackage ../applications/audio/xsynth-dssi { };

  xterm = callPackage ../applications/misc/xterm { };

  xtrace = callPackage ../tools/X11/xtrace { };

  xlaunch = callPackage ../tools/X11/xlaunch { };

  xmacro = callPackage ../tools/X11/xmacro { };

  xmove = callPackage ../applications/misc/xmove { };

  xnee = callPackage ../tools/X11/xnee {
    # Work around "missing separator" error.
    stdenv = overrideInStdenv stdenv [ gnumake381 ];
  };

  xvidcap = callPackage ../applications/video/xvidcap {
    inherit (gnome) scrollkeeper libglade;
  };

  yate = callPackage ../applications/misc/yate { };

  qgis = callPackage ../applications/misc/qgis {};

  yoshimi = callPackage ../applications/audio/yoshimi {
    fltk = fltk13;
  };

  zathuraCollection = recurseIntoAttrs
    (let callPackage = newScope pkgs.zathuraCollection; in
      import ../applications/misc/zathura { inherit callPackage pkgs; });

  zathura = zathuraCollection.zathuraWrapper;

  girara = callPackage ../applications/misc/girara { };

  zgrviewer = callPackage ../applications/graphics/zgrviewer {};

  zynaddsubfx = callPackage ../applications/audio/zynaddsubfx { };

  ### GAMES

  alienarena = callPackage ../games/alienarena { };

  andyetitmoves = if stdenv.isLinux then callPackage ../games/andyetitmoves {} else null;

  anki = callPackage ../games/anki { };

  asc = callPackage ../games/asc {
    lua = lua5;
    libsigcxx = libsigcxx12;
  };

  atanks = callPackage ../games/atanks {};

  ballAndPaddle = callPackage ../games/ball-and-paddle {
    guile = guile_1_8;
  };

  bitsnbots = callPackage ../games/bitsnbots {
    lua = lua5;
  };

  blackshades = callPackage ../games/blackshades { };

  blackshadeselite = callPackage ../games/blackshadeselite { };

  blobby = callPackage ../games/blobby {};

  bsdgames = callPackage ../games/bsdgames { };

  btanks = callPackage ../games/btanks { };

  bzflag = callPackage ../games/bzflag { };

  castle_combat = callPackage ../games/castle-combat { };

  construoBase = lowPrio (callPackage ../games/construo {
    mesa = null;
    freeglut = null;
  });

  construo = construoBase.override {
    inherit mesa freeglut;
  };

  crack_attack = callPackage ../games/crack-attack { };

  crrcsim = callPackage ../games/crrcsim {};

  dwarf_fortress = callPackage_i686 ../games/dwarf-fortress { };

  eduke32 = callPackage ../games/eduke32 { };

  egoboo = callPackage ../games/egoboo { };

  exult = callPackage ../games/exult {
    stdenv = overrideGCC stdenv gcc42;
    libpng = libpng12;
  };

  flightgear = callPackage ../games/flightgear {};

  freeciv = callPackage ../games/freeciv { };

  freedink = callPackage ../games/freedink { };

  fsg = callPackage ../games/fsg {
    wxGTK = wxGTK28.override { unicode = false; };
  };

  gemrb = callPackage ../games/gemrb { };

  gl117 = callPackage ../games/gl-117 {};

  glestae = callPackage ../games/glestae {};

  globulation2 = callPackage ../games/globulation {};

  gltron = callPackage ../games/gltron { };

  gnuchess = callPackage ../games/gnuchess { };

  gnugo = callPackage ../games/gnugo { };

  gparted = callPackage ../tools/misc/gparted {
    parted = parted_2_3;
    inherit (gnome) gnomedocutils;
  };

  gsmartcontrol = callPackage ../tools/misc/gsmartcontrol {
    inherit (gnome) libglademm;
  };

  gtypist = callPackage ../games/gtypist { };

  hexen = callPackage ../games/hexen { };

  icbm3d = callPackage ../games/icbm3d { };

  instead = callPackage ../games/instead {
    lua = lua5;
  };

  kobodeluxe = callPackage ../games/kobodeluxe { };

  lincity = builderDefsPackage (import ../games/lincity) {
    inherit (xlibs) libX11 libXext xextproto
      libICE libSM xproto;
    inherit libpng zlib;
  };

  lincity_ng = callPackage ../games/lincity/ng.nix {};

  mars = callPackage ../games/mars { };

  micropolis = callPackage ../games/micropolis { };

  naev = callPackage ../games/naev { };

  njam = callPackage ../games/njam { };

  oilrush = callPackage ../games/oilrush { };

  openttd = callPackage ../games/openttd {
    zlib = zlibStatic;
  };

  opentyrian = callPackage ../games/opentyrian { };

  pingus = callPackage ../games/pingus {};

  pioneers = callPackage ../games/pioneers { };

  pong3d = callPackage ../games/pong3d { };

  prboom = callPackage ../games/prboom { };

  quake3demo = callPackage ../games/quake3/wrapper {
    name = "quake3-demo-${quake3game.name}";
    description = "Demo of Quake 3 Arena, a classic first-person shooter";
    game = quake3game;
    paks = [quake3demodata];
  };

  quake3demodata = callPackage ../games/quake3/demo { };

  quake3game = callPackage ../games/quake3/game { };

  racer = callPackage ../games/racer { };

  rigsofrods = callPackage ../games/rigsofrods {
    mygui = myguiSvn;
  };

  rili = callPackage ../games/rili { };

  rogue = callPackage ../games/rogue { };

  sauerbraten = callPackage ../games/sauerbraten {};

  scid = callPackage ../games/scid { };

  scummvm = callPackage ../games/scummvm { };

  scorched3d = callPackage ../games/scorched3d { };

  sgtpuzzles = builderDefsPackage (import ../games/sgt-puzzles) {
    inherit pkgconfig fetchsvn perl gtk;
    inherit (xlibs) libX11;
  };

  simutrans = callPackage ../games/simutrans { };

  soi = callPackage ../games/soi {};

  # You still can override by passing more arguments.
  spaceOrbit = callPackage ../games/orbit { };

  spring = callPackage ../games/spring { boost = boost149;};

  springLobby = callPackage ../games/spring/springlobby.nix { };

  stardust = callPackage ../games/stardust {};

  stuntrally = callPackage ../games/stuntrally { };

  superTux = callPackage ../games/super-tux { };

  superTuxKart = callPackage ../games/super-tux-kart { };

  tbe = callPackage ../games/the-butterfly-effect {};

  teetertorture = callPackage ../games/teetertorture { };

  teeworlds = callPackage ../games/teeworlds { };

  tennix = callPackage ../games/tennix { };

  tpm = callPackage ../games/thePenguinMachine { };

  tremulous = callPackage ../games/tremulous { };

  speed_dreams = callPackage ../games/speed-dreams {
    # Torcs wants to make shared libraries linked with plib libraries (it provides static).
    # i686 is the only platform I know than can do that linking without plib built with -fPIC
    plib = plib.override { enablePIC = if stdenv.isi686 then false else true; };
    libpng = libpng12;
  };

  torcs = callPackage ../games/torcs {
    # Torcs wants to make shared libraries linked with plib libraries (it provides static).
    # i686 is the only platform I know than can do that linking without plib built with -fPIC
    plib = plib.override { enablePIC = if stdenv.isi686 then false else true; };
  };

  trigger = callPackage ../games/trigger { };

  ufoai = callPackage ../games/ufoai { };

  ultimatestunts = callPackage ../games/ultimatestunts { };

  ultrastardx = callPackage ../games/ultrastardx {
    lua = lua5;
  };

  uqm = callPackage ../games/uqm { };

  urbanterror = callPackage ../games/urbanterror { };

  ut2004demo = callPackage ../games/ut2004demo { };

  vdrift = callPackage ../games/vdrift { };

  vectoroids = callPackage ../games/vectoroids { };

  vessel = callPackage_i686 ../games/vessel { };

  warmux = callPackage ../games/warmux { };

  warsow = callPackage ../games/warsow {
    libjpeg = libjpeg62;
  };

  warzone2100 = callPackage ../games/warzone2100 { };

  widelands = callPackage ../games/widelands {
    libpng = libpng12;
  };

  worldofgoo_demo = callPackage ../games/worldofgoo {
    demo = true;
  };

  worldofgoo = callPackage ../games/worldofgoo { };

  xboard =  callPackage ../games/xboard { };

  xconq = callPackage ../games/xconq {};

  # TODO: the corresponding nix file is missing
  # xracer = callPackage ../games/xracer { };

  xonotic = callPackage ../games/xonotic { };

  xsokoban = builderDefsPackage (import ../games/xsokoban) {
    inherit (xlibs) libX11 xproto libXpm libXt;
  };

  zdoom = callPackage ../games/zdoom { };

  zod = callPackage ../games/zod { };

  zoom = callPackage ../games/zoom { };

  keen4 = callPackage ../games/keen4 { };


  ### DESKTOP ENVIRONMENTS


  enlightenment = callPackage ../desktops/enlightenment { };

  # e17 = recurseIntoAttrs (
  #   let callPackage = newScope pkgs.e17; in
  #   import ../desktops/e17 { inherit callPackage pkgs; }
  # );

  gnome2 = callPackage ../desktops/gnome-2 {
    callPackage = pkgs.newScope pkgs.gnome2;
    self = pkgs.gnome2;
  }  // pkgs.gtkLibs // {
    # Backwards compatibility;
    inherit (pkgs) libsoup libwnck gtk_doc gnome_doc_utils;
  };

  gnome = recurseIntoAttrs gnome2;

  kde4 = recurseIntoAttrs pkgs.kde47;

  kde47 = kdePackagesFor (pkgs.kde47 // {
      boost = boost149;
      eigen = eigen2;
    }) ../desktops/kde-4.7;

  kde48 = kdePackagesFor (pkgs.kde48 // {
      boost = boost149;
      eigen = eigen2;
    }) ../desktops/kde-4.8;

  kdePackagesFor = self: dir:
    let callPackageOrig = callPackage; in
    let
      callPackage = newScope self;
      kde4 = callPackageOrig dir {
        inherit callPackage callPackageOrig;
      };
    in kde4 // {
      inherit kde4;

      recurseForRelease = true;

      akunambol = callPackage ../applications/networking/sync/akunambol { };

      amarok = callPackage ../applications/audio/amarok { };

      bangarang = callPackage ../applications/video/bangarang { };

      basket = callPackage ../applications/office/basket { };

      bluedevil = callPackage ../tools/bluetooth/bluedevil { };

      calligra = callPackage ../applications/office/calligra { };

      digikam = callPackage ../applications/graphics/digikam {
        boost = boost147;
      };

      k3b = callPackage ../applications/misc/k3b { };

      kadu = callPackage ../applications/networking/instant-messengers/kadu { };

      kbibtex = callPackage ../applications/office/kbibtex { };

      kbluetooth = callPackage ../tools/bluetooth/kbluetooth { };

      kde_wacomtablet = callPackage ../applications/misc/kde-wacomtablet { };

      kdenlive = callPackage ../applications/video/kdenlive { };

      kdesvn = callPackage ../applications/version-management/kdesvn { };

      kdevelop = callPackage ../applications/editors/kdevelop { };

      kdevplatform = callPackage ../development/libraries/kdevplatform { };

      kdiff3 = callPackage ../tools/text/kdiff3 { };

      kile = callPackage ../applications/editors/kile { };

      kmplayer = callPackage ../applications/video/kmplayer { };

      kmymoney = callPackage ../applications/office/kmymoney { };

      kipi_plugins = callPackage ../applications/graphics/kipi-plugins { };

      koffice = callPackage ../applications/office/koffice {
        boost = boost147;
      };

      konq_plugins = callPackage ../applications/networking/browsers/konq-plugins { };

      konversation = callPackage ../applications/networking/irc/konversation { };

      krename = callPackage ../applications/misc/krename { };

      krusader = callPackage ../applications/misc/krusader { };

      ksshaskpass = callPackage ../tools/security/ksshaskpass {};

      ktorrent = callPackage ../applications/networking/p2p/ktorrent { };

      kuickshow = callPackage ../applications/graphics/kuickshow { };

      libalkimia = callPackage ../development/libraries/libalkimia { };

      libktorrent = callPackage ../development/libraries/libktorrent { };

      libkvkontakte = callPackage ../development/libraries/libkvkontakte { };

      liblikeback = callPackage ../development/libraries/liblikeback { };

      networkmanagement = callPackage ../tools/networking/networkmanagement { };

      partitionManager = callPackage ../tools/misc/partition-manager { };

      polkit_kde_agent = callPackage ../tools/security/polkit-kde-agent { };

      psi = callPackage ../applications/networking/instant-messengers/psi { };

      quassel = callPackage ../applications/networking/irc/quassel { };

      quasselDaemon = appendToName "daemon" (self.quassel.override {
        monolithic = false;
        daemon = true;
      });

      quasselClient = appendToName "client" (self.quassel.override {
        monolithic = false;
        client = true;
      });

      rekonq = callPackage ../applications/networking/browsers/rekonq { };

      rsibreak = callPackage ../applications/misc/rsibreak { };

      semnotes = callPackage ../applications/misc/semnotes { };

      skrooge = callPackage ../applications/office/skrooge { };

      telepathy = callPackage ../applications/networking/instant-messengers/telepathy/kde {};

      yakuake = callPackage ../applications/misc/yakuake { };

      zanshin = callPackage ../applications/office/zanshin { };

      kwooty = callPackage ../applications/networking/newsreaders/kwooty { };
    };

  redshift = callPackage ../applications/misc/redshift {
    inherit (xorg) libX11 libXrandr libxcb randrproto libXxf86vm
      xf86vidmodeproto;
  };

  oxygen_gtk = callPackage ../misc/themes/gtk2/oxygen-gtk { };

  xfce = xfce48;

  xfce48 = recurseIntoAttrs
    (let callPackage = newScope pkgs.xfce48; in
     import ../desktops/xfce-4.8 { inherit callPackage pkgs; });


  ### SCIENCE

  celestia = callPackage ../applications/science/astronomy/celestia {
    lua = lua5_1;
    inherit (xlibs) libXmu;
    inherit (pkgs.gnome) gtkglext;
  };

  xplanet = callPackage ../applications/science/astronomy/xplanet { };

  gravit = callPackage ../applications/science/astronomy/gravit { };

  stellarium = callPackage ../applications/science/astronomy/stellarium { };

  ### SCIENCE/GEOMETRY

  drgeo = builderDefsPackage (import ../applications/science/geometry/drgeo) {
    inherit (gnome) libglade;
    inherit libxml2 perl intltool libtool pkgconfig gtk;
    guile = guile_1_8;
  };

  tetgen = callPackage ../applications/science/geometry/tetgen { };


  ### SCIENCE/BIOLOGY

  alliance = callPackage ../applications/science/electronics/alliance {
    motif = lesstif;
  };

  arb = callPackage ../applications/science/biology/arb {
    lesstif = lesstif93;
    stdenv = overrideGCC stdenv gcc42;
  };

  archimedes = callPackage ../applications/science/electronics/archimedes { };

  biolib = callPackage ../development/libraries/science/biology/biolib { };

  emboss = callPackage ../applications/science/biology/emboss { };

  mrbayes = callPackage ../applications/science/biology/mrbayes { };

  ncbiCTools = builderDefsPackage ../development/libraries/ncbi {
    inherit tcsh mesa lesstif;
    inherit (xlibs) libX11 libXaw xproto libXt libSM libICE
      libXmu libXext;
  };

  ncbi_tools = callPackage ../applications/science/biology/ncbi-tools { };

  paml = callPackage ../applications/science/biology/paml { };

  pal2nal = callPackage ../applications/science/biology/pal2nal { };


  ### SCIENCE/MATH

  atlas = callPackage ../development/libraries/science/math/atlas {
    # The build process measures CPU capabilities and optimizes the
    # library to perform best on that particular machine. That is a
    # great feature, but it's of limited use with pre-built binaries
    # coming from a central build farm.
    tolerateCpuTimingInaccuracy = true;
  };

  blas = callPackage ../development/libraries/science/math/blas { };

  content = builderDefsPackage ../applications/science/math/content {
    inherit mesa lesstif;
    inherit (xlibs) libX11 libXaw xproto libXt libSM libICE
      libXmu libXext libXcursor;
  };

  jags = callPackage ../applications/science/math/jags { };

  liblapack = callPackage ../development/libraries/science/math/liblapack { };

  openblas = callPackage ../development/libraries/science/math/openblas { };


  ### SCIENCE/MOLECULAR-DYNAMICS

  gromacs = callPackage ../applications/science/molecular-dynamics/gromacs {
    singlePrec = true;
    fftw = fftwSinglePrec;
    cmake = cmakeCurses;
  };

  gromacsDouble = lowPrio (callPackage ../applications/science/molecular-dynamics/gromacs {
    singlePrec = false;
    fftw = fftw;
    cmake = cmakeCurses;
  });

  ### SCIENCE/LOGIC

  coq = callPackage ../applications/science/logic/coq {
    inherit (ocamlPackages) findlib lablgtk;
    camlp5 = ocamlPackages.camlp5_transitional;
  };

  coq_8_3 = callPackage ../applications/science/logic/coq/8.3.nix {
    inherit (ocamlPackages) findlib lablgtk;
    camlp5 = ocamlPackages.camlp5_transitional;
  };

  cvc3 = callPackage ../applications/science/logic/cvc3 {};

  eprover = callPackage ../applications/science/logic/eprover {
    texLive = texLiveAggregationFun {
      paths = [
        texLive texLiveExtra
      ];
    };
  };

  ginac = callPackage ../applications/science/math/ginac { };

  hol = callPackage ../applications/science/logic/hol { };

  hol_light = callPackage ../applications/science/logic/hol_light {
    inherit (ocamlPackages) findlib;
    camlp5 = ocamlPackages.camlp5_strict;
  };

  isabelle = import ../applications/science/logic/isabelle {
    inherit (pkgs) stdenv fetchurl nettools perl polyml;
    inherit (pkgs.emacs24Packages) proofgeneral;
  };

  iprover = callPackage ../applications/science/logic/iprover {};

  leo2 = callPackage ../applications/science/logic/leo2 {};

  logisim = callPackage ../applications/science/logic/logisim {};

  matita = callPackage ../applications/science/logic/matita {
    ocaml = ocaml_3_11_2;
    inherit (ocamlPackages_3_11_2) findlib lablgtk ocaml_expat gmetadom ocaml_http
            lablgtkmathview ocaml_mysql ocaml_sqlite3 ocamlnet camlzip ocaml_pcre;
    ulex08 = ocamlPackages_3_11_2.ulex08.override { camlp5 = ocamlPackages_3_11_2.camlp5_5_transitional; };
  };

  matita_130312 = lowPrio (callPackage ../applications/science/logic/matita/130312.nix {
    inherit (ocamlPackages) findlib lablgtk ocaml_expat gmetadom ocaml_http
            ocaml_mysql ocamlnet ulex08 camlzip ocaml_pcre;
  });

  minisat = callPackage ../applications/science/logic/minisat {};

  opensmt = callPackage ../applications/science/logic/opensmt { };

  picosat = callPackage ../applications/science/logic/picosat {};

  prover9 = callPackage ../applications/science/logic/prover9 { };

  satallax = callPackage ../applications/science/logic/satallax {};

  spass = callPackage ../applications/science/logic/spass {};

  ssreflect = callPackage ../applications/science/logic/ssreflect {
    camlp5 = ocamlPackages.camlp5_transitional;
  };

  tptp = callPackage ../applications/science/logic/tptp {};

  ### SCIENCE / ELECTRONICS

  caneda = callPackage ../applications/science/electronics/caneda { };

  gtkwave = callPackage ../applications/science/electronics/gtkwave { };

  kicad = callPackage ../applications/science/electronics/kicad { };

  ngspice = callPackage ../applications/science/electronics/ngspice { };

  qucs = callPackage ../applications/science/electronics/qucs { };

  xoscope = callPackage ../applications/science/electronics/xoscope { };


  ### SCIENCE / MATH

  ecm = callPackage ../applications/science/math/ecm { };

  eukleides = callPackage ../applications/science/math/eukleides { };

  gap = callPackage ../applications/science/math/gap { };

  maxima = callPackage ../applications/science/math/maxima { };

  wxmaxima = callPackage ../applications/science/math/wxmaxima { };

  pari = callPackage ../applications/science/math/pari {};

  singular = callPackage ../applications/science/math/singular {};

  scilab = callPackage ../applications/science/math/scilab {
    withXaw3d = false;
    withTk = true;
    withGtk = false;
    withOCaml = true;
    withX = true;
  };

  msieve = callPackage ../applications/science/math/msieve { };

  yacas = callPackage ../applications/science/math/yacas { };

  ### SCIENCE / MISC

  boinc = callPackage ../applications/science/misc/boinc { };

  golly = callPackage ../applications/science/misc/golly { };

  simgrid = callPackage ../applications/science/misc/simgrid { };

  tulip = callPackage ../applications/science/misc/tulip { };

  vite = callPackage ../applications/science/misc/vite { };

  ### MISC

  atari800 = callPackage ../misc/emulators/atari800 { };

  ataripp = callPackage ../misc/emulators/atari++ { };

  auctex = callPackage ../tools/typesetting/tex/auctex { };

  cups = callPackage ../misc/cups { };

  cups_pdf_filter = callPackage ../misc/cups/pdf-filter.nix { };

  gutenprint = callPackage ../misc/drivers/gutenprint { };

  gutenprintBin = callPackage ../misc/drivers/gutenprint/bin.nix { };

  cupsBjnp = callPackage ../misc/cups/drivers/cups-bjnp { };

  darcnes = callPackage ../misc/emulators/darcnes { };

  dbacl = callPackage ../tools/misc/dbacl { };

  dblatex = callPackage ../tools/typesetting/tex/dblatex { };

  dosbox = callPackage ../misc/emulators/dosbox { };

  dpkg = callPackage ../tools/package-management/dpkg { };

  ekiga = newScope pkgs.gnome ../applications/networking/instant-messengers/ekiga { };

  electricsheep = callPackage ../misc/screensavers/electricsheep { };

  fakenes = callPackage ../misc/emulators/fakenes { };

  foldingathome = callPackage ../misc/foldingathome { };

  foo2zjs = callPackage ../misc/drivers/foo2zjs {};

  foomatic_filters = callPackage ../misc/drivers/foomatic-filters {};

  freestyle = callPackage ../misc/freestyle {
    #stdenv = overrideGCC stdenv gcc41;
  };

  gajim = builderDefsPackage (import ../applications/networking/instant-messengers/gajim) {
    inherit perl intltool pyGtkGlade gettext pkgconfig makeWrapper pygobject
      pyopenssl gtkspell libsexy pycrypto aspell pythonDBus pythonSexy
      docutils gtk farstream gst_plugins_bad gstreamer gst_ffmpeg gst_python;
    dbus = dbus.libs;
    inherit (gnome) libglade;
    inherit (xlibs) libXScrnSaver libXt xproto libXext xextproto libX11
      scrnsaverproto;
    inherit (pythonPackages) pyasn1;
    python = pythonFull;
  };

  gensgs = callPackage_i686 ../misc/emulators/gens-gs { };

  ghostscript = callPackage ../misc/ghostscript {
    x11Support = false;
    cupsSupport = config.ghostscript.cups or true;
    gnuFork = config.ghostscript.gnu or false;
  };

  ghostscriptX = appendToName "with-X" (ghostscript.override {
    x11Support = true;
  });

  gxemul = callPackage ../misc/gxemul { };

  hplip = callPackage ../misc/drivers/hplip { };

  # using the new configuration style proposal which is unstable
  jack1d = callPackage ../misc/jackaudio/jack1.nix { };

  jackaudio = callPackage ../misc/jackaudio { };

  keynav = callPackage ../tools/X11/keynav { };

  lazylist = callPackage ../tools/typesetting/tex/lazylist { };

  lilypond = callPackage ../misc/lilypond { };

  martyr = callPackage ../development/libraries/martyr { };

  maven = maven3;
  maven3 = callPackage ../misc/maven { jdk = openjdk; };

  mess = callPackage ../misc/emulators/mess {
    inherit (pkgs.gnome) GConf;
  };

  mupen64plus = callPackage ../misc/emulators/mupen64plus { };

  nix = nixStable;

  nixStable = callPackage ../tools/package-management/nix {
    storeDir = config.nix.storeDir or "/nix/store";
    stateDir = config.nix.stateDir or "/nix/var";
  };

  nixUnstable = callPackage ../tools/package-management/nix/unstable.nix {
    storeDir = config.nix.storeDir or "/nix/store";
    stateDir = config.nix.stateDir or "/nix/var";
  };

  nut = callPackage ../applications/misc/nut { };

  disnix = callPackage ../tools/package-management/disnix { };

  disnix_activation_scripts = callPackage ../tools/package-management/disnix/activation-scripts {
    enableApacheWebApplication = config.disnix.enableApacheWebApplication or false;
    enableAxis2WebService = config.disnix.enableAxis2WebService or false;
    enableEjabberdDump = config.disnix.enableEjabberdDump or false;
    enableMySQLDatabase = config.disnix.enableMySQLDatabase or false;
    enablePostgreSQLDatabase = config.disnix.enablePostgreSQLDatabase or false;
    enableSubversionRepository = config.disnix.enableSubversionRepository or false;
    enableTomcatWebApplication = config.disnix.enableTomcatWebApplication or false;
  };

  disnixos = callPackage ../tools/package-management/disnix/disnixos { };

  DisnixWebService = callPackage ../tools/package-management/disnix/DisnixWebService { };

  latex2html = callPackage ../tools/typesetting/tex/latex2html/default.nix {
    tex = tetex;
  };

  lkproof = callPackage ../tools/typesetting/tex/lkproof { };

  mysqlWorkbench = newScope gnome ../applications/misc/mysql-workbench {
    lua = lua5;
    inherit (pythonPackages) pexpect paramiko;
  };

  opkg = callPackage ../tools/package-management/opkg { };

  pgadmin = callPackage ../applications/misc/pgadmin { };

  pgf = pgf2;

  # Keep the old PGF since some documents don't render properly with
  # the new one.
  pgf1 = callPackage ../tools/typesetting/tex/pgf/1.x.nix { };

  pgf2 = callPackage ../tools/typesetting/tex/pgf/2.x.nix { };

  pgfplots = callPackage ../tools/typesetting/tex/pgfplots { };

  pjsip = callPackage ../applications/networking/pjsip { };

  polytable = callPackage ../tools/typesetting/tex/polytable { };

  uae = callPackage ../misc/emulators/uae { };

  putty = callPackage ../applications/networking/remote/putty { };

  rssglx = callPackage ../misc/screensavers/rss-glx { };

  xlockmore = callPackage ../misc/screensavers/xlockmore { };

  samsungUnifiedLinuxDriver = import ../misc/cups/drivers/samsung {
    inherit fetchurl stdenv;
    inherit cups ghostscript glibc patchelf;
    gcc = import ../development/compilers/gcc/4.4 {
      inherit stdenv fetchurl texinfo gmp mpfr noSysDirs gettext which;
      profiledCompiler = true;
    };
  };

  saneBackends = callPackage ../applications/graphics/sane/backends.nix {
    gt68xxFirmware = config.sane.gt68xxFirmware or null;
    hotplugSupport = config.sane.hotplugSupport or true;
  };

  saneBackendsGit = callPackage ../applications/graphics/sane/backends-git.nix {
    gt68xxFirmware = config.sane.gt68xxFirmware or null;
    hotplugSupport = config.sane.hotplugSupport or true;
  };

  saneFrontends = callPackage ../applications/graphics/sane/frontends.nix { };

  slock = callPackage ../misc/screensavers/slock { };

  sourceAndTags = import ../misc/source-and-tags {
    inherit pkgs stdenv unzip lib ctags;
    hasktags = haskellPackages.myhasktags;
  };

  splix = callPackage ../misc/cups/drivers/splix { };

  tetex = callPackage ../tools/typesetting/tex/tetex { libpng = libpng12; };

  tex4ht = callPackage ../tools/typesetting/tex/tex4ht { };

  texFunctions = import ../tools/typesetting/tex/nix pkgs;

  texLive = builderDefsPackage (import ../tools/typesetting/tex/texlive) {
    inherit builderDefs zlib bzip2 ncurses libpng ed lesstif
      gd t1lib freetype icu perl expat curl xz pkgconfig zziplib
      libjpeg bison python fontconfig flex poppler silgraphite;
    inherit (xlibs) libXaw libX11 xproto libXt libXpm
      libXmu libXext xextproto libSM libICE;
    ghostscript = ghostscriptX;
    ruby = ruby18;
  };

  texLiveFull = lib.setName "texlive-full" (texLiveAggregationFun {
    paths = [ texLive texLiveExtra lmodern texLiveCMSuper texLiveLatexXColor
              texLivePGF texLiveBeamer texLiveModerncv tipa ];
  });

  /* Look in configurations/misc/raskin.nix for usage example (around revisions
  where TeXLive was added)

  (texLiveAggregationFun {
    paths = [texLive texLiveExtra texLiveCMSuper
      texLiveBeamer
    ];
  })

  You need to use texLiveAggregationFun to regenerate, say, ls-R (TeX-related file list)
  Just installing a few packages doesn't work.
  */
  texLiveAggregationFun =
    (builderDefsPackage (import ../tools/typesetting/tex/texlive/aggregate.nix));

  texDisser = callPackage ../tools/typesetting/tex/disser {};

  texLiveContext = builderDefsPackage (import ../tools/typesetting/tex/texlive/context.nix) {
    inherit texLive;
  };

  texLiveExtra = builderDefsPackage (import ../tools/typesetting/tex/texlive/extra.nix) {
    inherit texLive xz;
  };

  texLiveCMSuper = builderDefsPackage (import ../tools/typesetting/tex/texlive/cm-super.nix) {
    inherit texLive;
  };

  texLiveLatexXColor = builderDefsPackage (import ../tools/typesetting/tex/texlive/xcolor.nix) {
    inherit texLive;
  };

  texLivePGF = builderDefsPackage (import ../tools/typesetting/tex/texlive/pgf.nix) {
    inherit texLiveLatexXColor texLive;
  };

  texLiveBeamer = builderDefsPackage (import ../tools/typesetting/tex/texlive/beamer.nix) {
    inherit texLiveLatexXColor texLivePGF texLive;
  };

  texLiveModerncv = builderDefsPackage (import ../tools/typesetting/tex/texlive/moderncv.nix) {
    inherit texLive unzip;
  };

  vice = callPackage ../misc/emulators/vice { };

  vimprobable2 = callPackage ../applications/networking/browsers/vimprobable2 {
    inherit (gnome) libsoup;
    webkit = webkit_gtk2;
  };

  vimprobable2Wrapper = wrapFirefox
    { browser = vimprobable2; browserName = "vimprobable2"; desktopName = "Vimprobable2";
    };

  VisualBoyAdvance = callPackage ../misc/emulators/VisualBoyAdvance { };

  # Wine cannot be built in 64-bit; use a 32-bit build instead.
  wine = callPackage_i686 ../misc/emulators/wine { };

  x2x = callPackage ../tools/X11/x2x { };

  xosd = callPackage ../misc/xosd { };

  xsane = callPackage ../applications/graphics/sane/xsane.nix {
    libpng = libpng12;
    saneBackends = saneBackends;
  };

  yafc = callPackage ../applications/networking/yafc { };

  myEnvFun = import ../misc/my-env {
    inherit substituteAll pkgs;
    inherit (stdenv) mkDerivation;
  };

  zsnes = callPackage_i686 ../misc/emulators/zsnes {
    libpng = libpng12;
  };

  misc = import ../misc/misc.nix { inherit pkgs stdenv; };

  bullet = callPackage ../development/libraries/bullet {};

}; in pkgs<|MERGE_RESOLUTION|>--- conflicted
+++ resolved
@@ -2406,18 +2406,11 @@
   # profiling and non-profiling versions; the final respects the user-configured
   # default setting.
   haskellPackages_ghc741              =                   haskell.packages_ghc741;
-<<<<<<< HEAD
-  haskellPackages_ghc742_no_profiling = recurseIntoAttrs (haskell.packages_ghc741.noProfiling);
-  haskellPackages_ghc742_profiling    = recurseIntoAttrs (haskell.packages_ghc741.profiling);
-  haskellPackages_ghc742              = recurseIntoAttrs (haskell.packages_ghc742.highPrio);
-  haskellPackages_ghc761              =                   haskell.packages_ghc761;
-=======
   haskellPackages_ghc742_no_profiling = recurseIntoAttrs (haskell.packages_ghc742.noProfiling);
   haskellPackages_ghc742_profiling    = recurseIntoAttrs (haskell.packages_ghc742.profiling);
   haskellPackages_ghc742              = recurseIntoAttrs (haskell.packages_ghc742.highPrio);
   haskellPackages_ghc761              =                   haskell.packages_ghc761;
   haskellPackages_ghc762              = recurseIntoAttrs (haskell.packages_ghc762);
->>>>>>> ac1d2a12
   # Reasonably current HEAD snapshot.
   haskellPackages_ghcHEAD             =                   haskell.packages_ghcHEAD;
 
@@ -4608,15 +4601,13 @@
 
   mesaSupported = lib.elem system lib.platforms.mesaPlatforms;
 
-<<<<<<< HEAD
   mesa_noglu = callPackage ../development/libraries/mesa { };
-  mesa = callPackage ../development/libraries/mesa-glu { }; # mesa *with* GL/glu.h
-=======
+  mesa = if stdenv.isDarwin then darwinX11AndOpenGL
+    else callPackage ../development/libraries/mesa-glu { }; # mesa *with* GL/glu.h
   darwinX11AndOpenGL = callPackage ../os-specific/darwin/native-x11-and-opengl { };
 
   mesa = if stdenv.isDarwin then darwinX11AndOpenGL else
     callPackage ../development/libraries/mesa { };
->>>>>>> ac1d2a12
 
   metaEnvironment = recurseIntoAttrs (let callPackage = newScope pkgs.metaEnvironment; in rec {
     sdfLibrary    = callPackage ../development/libraries/sdf-library { aterm = aterm28; };
