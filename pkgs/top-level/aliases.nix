lib: self: super:

with self;

let
  # Removing recurseForDerivation prevents derivations of aliased attribute
  # set to appear while listing all the packages available.
  removeRecurseForDerivations = alias: with lib;
    if alias.recurseForDerivations or false then
      removeAttrs alias ["recurseForDerivations"]
    else alias;

  # Disabling distribution prevents top-level aliases for non-recursed package
  # sets from building on Hydra.
  removeDistribute = alias: with lib;
    if isDerivation alias then
      dontDistribute alias
    else alias;

  # Make sure that we are not shadowing something from
  # all-packages.nix.
  checkInPkgs = n: alias: if builtins.hasAttr n super
                          then throw "Alias ${n} is still in all-packages.nix"
                          else alias;

  mapAliases = aliases:
    lib.mapAttrs (n: alias: removeDistribute
                             (removeRecurseForDerivations
                              (checkInPkgs n alias)))
                     aliases;
in

  ### Deprecated aliases - for backward compatibility

mapAliases ({
  _0x0 = throw "0x0 upstream is abandoned and no longer exists: https://gitlab.com/somasis/scripts/";
  PPSSPP = ppsspp; # added 2017-10-01
  QmidiNet = qmidinet;  # added 2016-05-22
  accounts-qt = libsForQt5.accounts-qt; # added 2015-12-19
  adobeReader = adobe-reader; # added 2013-11-04
  adobe_flex_sdk = apache-flex-sdk; # added 2018-06-01
  aesop = throw "aesop has been removed from nixpkgs, as it was unmaintained."; # added 2021-08-05
  ag = silver-searcher; # added 2018-04-25
  aircrackng = aircrack-ng; # added 2016-01-14
  airtame = throw "airtame has been removed due to being unmaintained."; # added 2022-01-19
  aleth = throw "aleth (previously packaged as cpp_ethereum) has been removed; abandoned upstream."; # added 2020-11-30
  alienfx = throw "alienfx has been removed."; # added 2019-12-08
  alsaLib = alsa-lib; # added 2021-06-09
  alsaOss = alsa-oss; # added 2021-06-10
  alsaPlugins = alsa-plugins; # added 2021-06-10
  alsaPluginWrapper = alsa-plugins-wrapper; # added 2021-06-10
  alsaTools = alsa-tools; # added 2021-06-10
  alsaUtils = alsa-utils; # added 2021-06-10
  amazon-glacier-cmd-interface = throw "amazon-glacier-cmd-interface has been removed due to it being unmaintained."; # added 2020-10-30
  aminal = throw "aminal was renamed to darktile."; # added 2021-09-28
  ammonite-repl = ammonite; # added 2017-05-02
  amsn = throw "amsn has been removed due to being unmaintained."; # added 2020-12-09
  angelfish = libsForQt5.plasmaMobileGear.angelfish; # added 2021-10-06
  antimicro = throw "antimicro has been removed as it was broken, see antimicrox instead."; # added 2020-08-06
  antimicroX = antimicrox; # added 2021-10-31
  arduino_core = arduino-core;  # added 2015-02-04
  ardour_5 = throw "ardour_5 has been removed. see https://github.com/NixOS/nixpkgs/issues/139549"; # added 2021-09-28
  arora = throw "arora has been removed."; # added 2020-09-09
  asciidocFull = asciidoc-full;  # added 2014-06-22
  asn1c = throw "asn1c has been removed: deleted by upstream"; # added 2022-01-07
  asterisk_15 = throw "asterisk_15: Asterisk 15 is end of life and has been removed."; # added 2020-10-07
  at_spi2_atk = at-spi2-atk; # added 2018-02-25
  at_spi2_core = at-spi2-core; # added 2018-02-25
  aucdtect = throw "aucdtect: Upstream no longer provides download urls."; # added 2020-12-26
  avldrums-lv2 = x42-avldrums; # added 2020-03-29
  avxsynth = throw "avxsynth was removed because it was broken"; # added 2021-05-18
  azureus = throw "azureus is now known as vuze and the version in nixpkgs was really outdated"; # added 2021-08-02
  badtouch = authoscope; # Project was renamed, added 20210626
  bar-xft = lemonbar-xft;  # added 2015-01-16
  bashburn = throw "bashburn has been removed: deleted by upstream"; # added 2022-01-07
  bashCompletion = bash-completion; # Added 2016-09-28
  bash_5 = bash; # added 2021-08-20
  bashInteractive_5 = bashInteractive; # added 2021-08-20
  batti = throw "batti has been removed from nixpkgs, as it was unmaintained"; # added 2019-12-10
  bazaar = throw "bazaar has been deprecated by breezy."; # added 2020-04-19
  bazaarTools = throw "bazaar has been deprecated by breezy."; # added 2020-04-19
  bcat = throw "bcat has been removed because upstream is dead"; # added 2021-08-22
  beegfs = throw "beegfs has been removed."; # added 2019-11-24
  beret = throw "beret has been removed"; # added 2021-11-16
  blastem = throw "blastem has been removed from nixpkgs as it would still require python2."; # added 2022-01-01
  bluezFull = bluez; # Added 2019-12-03
  bin_replace_string = throw "bin_replace_string has been removed: deleted by upstream"; # added 2022-01-07
  bpftool = bpftools; # Added 2021-05-03
  brackets = throw "brackets has been removed, it was unmaintained and had open vulnerabilities"; # added 2021-01-24
  bridge_utils = bridge-utils;  # added 2015-02-20
  bro = zeek; # added 2019-09-29
  bootchart = throw "bootchart has been removed from nixpkgs, as it is without a maintainer"; # added 2019-12-10
  bomi = throw "bomi has been removed from nixpkgs since it was broken and abandoned upstream"; # added 2020-12-10
  btrfsProgs = btrfs-progs; # added 2016-01-03
  bitsnbots = throw "bitsnbots has been removed because it was broken and upstream missing"; # added 2021-08-22

  # bitwarden_rs renamed to vaultwarden with release 1.21.0 (2021-04-30)
  bitwarden_rs = vaultwarden;
  bitwarden_rs-sqlite = vaultwarden-sqlite;
  bitwarden_rs-mysql = vaultwarden-mysql;
  bitwarden_rs-postgresql = vaultwarden-postgresql;
  bitwarden_rs-vault = vaultwarden-vault;

  blink = throw "blink has been removed from nixpkgs, it was unmaintained and required python2 at the time of removal."; # added 2022-01-12
  bs1770gain = throw "bs1770gain has been removed from nixpkgs, as it had no maintainer or reverse dependencies."; # added 2021-01-02
  bsod = throw "bsod has been removed: deleted by upstream"; # added 2022-01-07
  btc1 = throw "btc1 has been removed, it was abandoned by upstream"; # added 2020-11-03
  buildPerlPackage = perlPackages.buildPerlPackage; # added 2018-10-12
  buildkite-agent3 = buildkite-agent; # added 2018-09-26
  bundler_HEAD = bundler; # added 2015-11-15
  bunny = throw "bunny has been removed: deleted by upstream"; # added 2022-01-07
  bypass403 = throw "bypass403 has been removed: deleted by upstream"; # added 2022-01-07
  calibre-py2 = throw "calibre-py2 has been removed from nixpkgs, as calibre has upgraded to python 3. Please use calibre as replacement."; # added 2021-01-13
  calibre-py3 = throw "calibre-py3 has been removed from nixpkgs, as calibre's default python version is now 3. Please use calibre as replacement."; # added 2021-01-13
  caddy1 = throw "caddy 1.x has been removed from nixpkgs, as it's unmaintained: https://github.com/caddyserver/caddy/blob/master/.github/SECURITY.md#supported-versions"; # added 2020-10-02
  cantarell_fonts = cantarell-fonts; # added 2018-03-03
  cargo-tree = throw "cargo-tree has been removed, use the builtin `cargo tree` command instead."; # added 2020-08-20
  casperjs = throw "casperjs has been removed, it was abandoned by upstream and broken.";
  catfish = xfce.catfish; # added 2019-12-22
  ccnet = throw "ccnet has been removed because seafile does not depend on it anymore"; # added 2021-03-25
  cde-gtk-theme = throw "cde-gtk-theme has been removed from nixpkgs as it shipped with python2 scripts that didn't work anymore."; # added 2022-01-12
  cgmanager = throw "cgmanager was deprecated by lxc and therefore removed from nixpkgs."; # added 2020-06-05
  checkbashism = checkbashisms; # added 2016-08-16
  chronos = throw "chronos has been removed from nixpkgs, as it was unmaintained"; # added 2020-08-15
  chunkwm = throw "chunkwm has been removed: abandoned by upstream"; # added 2022-01-07
  cide = throw "cide was deprecated on 2019-09-11: abandoned by upstream";
  cinepaint = throw "cinepaint has been removed from nixpkgs, as it was unmaintained"; # added 2019-12-10
  cifs_utils = cifs-utils; # added 2016-08
  ckb = ckb-next; # added 2018-10-21
  creddump = throw "creddump has been removed from nixpkgs as the upstream has abandoned the project."; # added 2022-01-01

  # these are for convenience, not for backward compat and shouldn't expire
  clang5Stdenv = lowPrio llvmPackages_5.stdenv;
  clang6Stdenv = lowPrio llvmPackages_6.stdenv;
  clang7Stdenv = lowPrio llvmPackages_7.stdenv;
  clang8Stdenv = lowPrio llvmPackages_8.stdenv;
  clang9Stdenv = lowPrio llvmPackages_9.stdenv;
  clang10Stdenv = lowPrio llvmPackages_10.stdenv;
  clang11Stdenv = lowPrio llvmPackages_11.stdenv;
  clang12Stdenv = lowPrio llvmPackages_12.stdenv;

  clangAnalyzer = clang-analyzer;  # added 2015-02-20
  claws-mail-gtk3 = claws-mail; # added 2021-07-10
  clawsMail = claws-mail; # added 2016-04-29
  claws-mail-gtk2 = throw "claws-mail-gtk2 was removed to get rid of Python 2, please use claws-mail"; # added 2021-12-05
  clutter_gtk = clutter-gtk; # added 2018-02-25
  cmakeWithQt4Gui = throw "cmakeWithQt4Gui has been removed in favor of cmakeWithGui (Qt 5)"; # added 2021-05
  codimd = hedgedoc; # added 2020-11-29
  compton = picom; # added 2019-12-02
  compton-git = compton; # added 2019-05-20
  concurrencykit = libck; # added 2021-03
  conntrack_tools = conntrack-tools; # added 2018-05
  cool-old-term = cool-retro-term; # added 2015-01-31
  coprthr = throw "coprthr has been removed."; # added 2019-12-08
  couchdb = throw "couchdb was removed from nixpkgs, use couchdb3 instead"; # added 2021-03-03
  couchdb2 = throw "couchdb2 was removed from nixpkgs, use couchdb3 instead"; # added 2021-03-03
  coredumper = throw "coredumper has been removed: abandoned by upstream."; # added 2019-11-16
  corsmisc = throw "corsmisc has been removed (upstream is gone)"; # added 2022-01-24
  cpp_ethereum = throw "cpp_ethereum has been removed; abandoned upstream."; # added 2020-11-30
  cpuminer-multi = throw "cpuminer-multi has been removed: deleted by upstream"; # added 2022-01-07
  crafty = throw "crafty has been removed: deleted by upstream"; # 2022-01-07
  cryptol = throw "cryptol was removed due to prolonged broken build"; # added 2020-08-21
  cpp-gsl = microsoft_gsl; # added 2019-05-24
  cudatoolkit_6 = throw "cudatoolkit_6 has been removed in favor of newer versions"; # added 2021-02-14
  cudatoolkit_65 = throw "cudatoolkit_65 has been removed in favor of newer versions"; # added 2021-02-14
  cudatoolkit_7 = throw "cudatoolkit_7 has been removed in favor of newer versions"; # added 2021-02-14
  cudatoolkit_7_5 = throw "cudatoolkit_7_5 has been removed in favor of newer versions"; # added 2021-02-14
  cudatoolkit_8 = throw "cudatoolkit_8 has been removed in favor of newer versions"; # added 2021-02-14
  cudatoolkit_9 = throw "cudatoolkit_9 has been removed in favor of newer versions"; # added 2021-04-18
  cudatoolkit_9_0 = throw "cudatoolkit_9_0 has been removed in favor of newer versions"; # added 2021-04-18
  cudatoolkit_9_1 = throw "cudatoolkit_9_1 has been removed in favor of newer versions"; # added 2021-04-18
  cudatoolkit_9_2 = throw "cudatoolkit_9_2 has been removed in favor of newer versions"; # added 2021-04-18
  cudnn_cudatoolkit_7 = throw "cudnn_cudatoolkit_7 has been removed in favor of newer versions"; # added 2021-02-14
  cudnn_cudatoolkit_7_5 = throw "cudnn_cudatoolkit_7_5 has been removed in favor of newer versions"; # added 2021-02-14
  cudnn6_cudatoolkit_8 = throw "cudnn6_cudatoolkit_8 has been removed in favor of newer versions"; # added 2021-02-14
  cudnn_cudatoolkit_8 = throw "cudnn_cudatoolkit_8 has been removed in favor of newer versions"; # added 2021-02-14
  cudnn_cudatoolkit_9 = throw "cudnn_cudatoolkit_9 has been removed in favor of newer versions"; # added 2021-04-18
  cudnn_cudatoolkit_9_0 = throw "cudnn_cudatoolkit_9_0 has been removed in favor of newer versions"; # added 2021-04-18
  cudnn_cudatoolkit_9_1 = throw "cudnn_cudatoolkit_9_1 has been removed in favor of newer versions"; # added 2021-04-18
  cudnn_cudatoolkit_9_2 = throw "cudnn_cudatoolkit_9_2 has been removed in favor of newer versions"; # added 2021-04-18
  cupsBjnp = cups-bjnp; # added 2016-01-02
  cups_filters = cups-filters; # added 2016-08
  cups-googlecloudprint = throw "Google Cloudprint is officially discontinued since Jan 2021, more info https://support.google.com/chrome/a/answer/9633006";
  cloud-print-connector = throw "Google Cloudprint is officially discontinued since Jan 2021, more info https://support.google.com/chrome/a/answer/9633006";
  curaByDagoma = throw "curaByDagoma has been removed from nixpkgs, because it was unmaintained and dependent on python2 packages."; # added 2022-01-12
  curaLulzbot = throw "curaLulzbot has been removed due to insufficient upstream support for a modern dependency chain"; # added 2021-10-23
  cquery = throw "cquery has been removed because it is abandoned by upstream. Consider switching to clangd or ccls instead."; # added 2020-06-15
  cv = progress; # added 2015-09-06
  cvs_fast_export = cvs-fast-export; # added 2021-06-10
  d1x_rebirth = dxx-rebirth; # added 2018-04-25
  d2x_rebirth = dxx-rebirth; # added 2018-04-25
  dart_dev = throw "Non-stable versions of Dart have been removed."; # added 2020-01-15
  dart_old = throw "Non-stable versions of Dart have been removed."; # added 2020-01-15
  dart_stable = dart; # added 2020-01-15
  dat = nodePackages.dat;
  dbvisualizer = throw "dbvisualizer has been removed from nixpkgs, as it's unmaintained"; # added 2020-09-20
  dbus_daemon = dbus.daemon; # added 2018-04-25
  dbus_glib = dbus-glib; # added 2018-02-25
  dbus_libs = dbus; # added 2018-04-25
  diffuse = throw "diffuse has been removed from nixpkgs, as it's unmaintained"; # added 2019-12-10
  dbus_tools = dbus.out; # added 2018-04-25
  deadbeef-mpris2-plugin = deadbeefPlugins.mpris2; # added 2018-02-23
  deadpixi-sam = deadpixi-sam-unstable;
  debian_devscripts = debian-devscripts; # added 2016-03-23
  debugedit-unstable = debugedit; # added 2021-11-22
  deepin = throw "deepin was a work in progress and it has been canceled and removed https://github.com/NixOS/nixpkgs/issues/94870"; # added 2020-08-31
  deepspeech = throw "deepspeech was removed in favor of stt. https://github.com/NixOS/nixpkgs/issues/119496"; # added 2021-05-05
  deltachat-electron = deltachat-desktop; # added 2021-07-18
  deluge-1_x = throw ''
    Deluge 1.x (deluge-1_x) is no longer supported.
    Please use Deluge 2.x (deluge-2_x) instead, for example:

        services.deluge.package = pkgs.deluge-2_x;

    Note that it is NOT possible to switch back to Deluge 1.x after this change.
  ''; # added 2021-08-18
  demjson = with python3Packages; toPythonApplication demjson; # added 2022-01-18
  desktop_file_utils = desktop-file-utils; # added 2018-02-25
  devicemapper = lvm2; # added 2018-04-25
  digikam5 = digikam; # added 2017-02-18
  displaycal = throw "displaycal has been removed from nixpkgs, as it hasn't migrated to python3."; # added 2022-01-12
  dmtx = dmtx-utils; # added 2018-04-25
  dnnl = oneDNN; # added 2020-04-22
  docbook5_xsl = docbook_xsl_ns; # added 2018-04-25
  docbookrx = throw "docbookrx has been removed since it was unmaintained"; # added 2021-01-12
  docbook_xml_xslt = docbook_xsl; # added 2018-04-25
  dolphinEmu = dolphin-emu; # added 2021-11-10
  dolphinEmuMaster = dolphin-emu-beta; # added 2021-11-10
  dotnet-netcore = dotnet-runtime; # added 2021-10-07
  double_conversion = double-conversion; # 2017-11-22
  docker_compose = docker-compose; # 2018-11-10
  draftsight = throw "draftsight has been removed, no longer available as freeware"; # added 2020-08-14
  dvb_apps = throw "dvb_apps has been removed."; # added 2020-11-03
  dwarf_fortress = dwarf-fortress; # added 2016-01-23
  dwm-git = throw "dwm-git has been removed from nixpkgs, as it had no updates for 2 years not serving it's purpose."; # added 2021-02-07
  dylibbundler = macdylibbundler; # added 2021-04-24
  ec2_ami_tools = ec2-ami-tools; # added 2021-10-08
  ec2_api_tools = ec2-api-tools; # added 2021-10-08
  elasticmq = throw "elasticmq has been removed in favour of elasticmq-server-bin"; # added 2021-01-17
  elasticsearch7-oss = throw "elasticsearch7-oss has been removed, as the distribution is no longer provided by upstream. https://github.com/NixOS/nixpkgs/pull/114456"; # added 2021-06-09
  electron_3 = throw "electron_3 has been removed in favor of newer versions"; # added 2021-01-06
  electron_4 = throw "electron_4 has been removed in favor of newer versions"; # added 2021-01-06
  electron_5 = throw "electron_5 has been removed in favor of newer versions"; # added 2021-01-06
  electron_6 = throw "electron_6 has been removed in favor of newer versions"; # added 2021-01-06
  electrum-dash = throw "electrum-dash has been removed from nixpkgs as the project is abandoned."; # added 2022-01-01
  emacsPackagesGen = emacsPackagesFor; # added 2018-08-18
  emacsPackagesNgGen = emacsPackagesFor; # added 2018-08-18
  emacsPackagesNgFor = emacsPackagesFor; # added 2019-08-07
  emacsPackagesNg = emacs.pkgs; # added 2019-08-07
  emacs27Packages = emacs27.pkgs; # added 2020-12-18
  emacs27WithPackages = emacs27.pkgs.withPackages; # added 2020-12-18
  emacsWithPackages = emacs.pkgs.withPackages; # added 2020-12-18
  emacsPackages = emacs.pkgs; # added 2020-12-18
  enblendenfuse = enblend-enfuse; # 2015-09-30
  envelope = throw "envelope has been removed from nixpkgs, as it was unmaintained."; # added 2021-08-05
  epoxy = libepoxy; # 2021-11-11
  esniper = throw "esniper has been removed because upstream no longer maintains it (and it no longer works)"; # added 2021-04-12
  euca2tools = throw "euca2ools has been removed because it is unmaintained upstream and still uses python2."; # added 2022-01-01
  evolution_data_server = evolution-data-server; # added 2018-02-25
  etcdctl = etcd; # added 2018-04-25
  evilvte = throw "evilvte has been removed from nixpkgs for being unmaintained with security issues and dependant on an old version of vte which was removed."; # added 2022-01-14
  exfat-utils = exfat;                  # 2015-09-11
  facette = throw "facette has been removed."; # added 2020-01-06
  fast-neural-doodle = throw "fast-neural-doodle has been removed, as the upstream project has been abandoned"; # added 2020-03-28
  fastnlo = fastnlo_toolkit; # added 2021-04-24
  fedora-coreos-config-transpiler = throw "fedora-coreos-config-transpiler has been renamed to 'butane'."; # added 2021-04-13
  fetchFromGithub = throw "You meant fetchFromGitHub, with a capital H.";
  ffadoFull = ffado; # added 2018-05-01
  firefox-esr-68 = throw "Firefox 68 ESR reached end of life with its final release 68.12esr on 2020-08-25 and was therefore removed from nixpkgs";
  firefox-esr-wrapper = firefox-esr;  # 2016-01
  firefox-wrapper = firefox;          # 2016-01
  firefoxWrapper = firefox;           # 2015-09

  firestr = throw "firestr has been removed."; # added 2019-12-08
  firmwareLinuxNonfree = linux-firmware; # added 2022-01-09
  fish-foreign-env = throw "fish-foreign-env has been replaced with fishPlugins.foreign-env"; # added 2020-12-29, modified 2021-01-10
  flameGraph = flamegraph; # added 2018-04-25
  flashplayer = throw "flashplayer has been removed as Adobe Flash Player is now deprecated."; # added 2021-02-07
  flashplayer-standalone = throw "flashplayer-standalone has been removed as Adobe Flash Player is now deprecated."; # added 2021-02-07
  flashplayer-standalone-debugger = throw "flashplayer-standalone-debugger has been removed as Adobe Flash Player is now deprecated."; # added 2021-02-07
  flashtool = throw "flashtool was removed from nixpkgs, because the download is down for copyright reasons and the site looks very fishy"; # added 2021-06-31
  flink_1_5 = throw "flink_1_5 was removed, use flink instead"; # added 2021-01-25
  flutter-beta = throw "Non-stable versions of Flutter have been removed. You can use flutterPackages.mkFlutter to generate a package for other Flutter versions."; # added 2020-01-15
  flutter-dev = throw "Non-stable versions of Flutter have been removed. You can use flutterPackages.mkFlutter to generate a package for other Flutter versions."; # added 2020-01-15
  flvtool2 = throw "flvtool2 has been removed."; # added 2020-11-03
  fme = throw "fme was removed, because it is old and uses Glade, a discontinued library."; # added 2022-01-26
  foldingathome = fahclient; # added 2020-09-03
  font-awesome-ttf = font-awesome; # 2018-02-25
  # 2019-10-31
  fontconfig-ultimate = throw ''
    fontconfig-ultimate has been removed. The repository has been archived upstream and activity has ceased for several years.
    https://github.com/bohoomil/fontconfig-ultimate/issues/171.
  '';
  fontconfig-penultimate = throw ''
    fontconfig-penultimate has been removed.
    It was a fork of the abandoned fontconfig-ultimate.
  '';
  # 2020-07-21
  fontconfig_210 = throw ''
    fontconfig 2.10.x hasn't had a release in years, is vulnerable to CVE-2016-5384
    and has only been used for old fontconfig caches.
  '';
  foomatic_filters = foomatic-filters;  # 2016-08
  fscryptctl-experimental = throw "The package fscryptctl-experimental has been removed. Please switch to fscryptctl."; # 2021-11-07
  fsharp41 = throw "fsharp41 has been removed, please use dotnet-sdk_5 or later";
  fslint = throw "fslint has been removed: end of life. Upstream recommends using czkawka (https://qarmin.github.io/czkawka/) instead"; # 2022-01-15
  fuse_exfat = exfat;                   # 2015-09-11
  fuseki = apache-jena-fuseki; # added 2018-04-25
  fwupdate = throw "fwupdate was merged into fwupd"; # added 2020-05-19
  g4py = python3Packages.geant4; # added 2020-06-06
  gaia = throw "gaia has been removed because it seems abandoned upstream and uses no longer supported dependencies"; # added 2020-06-06
  gdal_1_11 = throw "gdal_1_11 was removed. Use gdal instead."; # added 2021-04-03
  gdb-multitarget = gdb; # added 2017-11-13
  gdk_pixbuf = gdk-pixbuf; # added 2019-05-22
  gettextWithExpat = gettext; # 2016-02-19
  getmail = throw "getmail has been removed from nixpkgs, migrate to getmail6."; # added 2022-01-12
<<<<<<< HEAD
  giblib = throw " giblib has been removed from nixpkgs because upstream is gone."; # added 2022-01-23
=======
  gfm = throw "gfm has been removed"; # 2021-01-15
>>>>>>> d05ca00a
  giflib_4_1 = throw "giflib_4_1 has been removed; use giflib instead"; # 2020-02-12
  git-bz = throw "giz-bz has been removed from nixpkgs as it is stuck on python2."; # added 2022-01-01
  gitAndTools = self // { # added 2021-01-14
    darcsToGit = darcs-to-git;
    gitAnnex = git-annex;
    gitBrunch = git-brunch;
    gitFastExport = git-fast-export;
    gitRemoteGcrypt = git-remote-gcrypt;
    svn_all_fast_export = svn-all-fast-export;
    topGit = top-git;
  };
  gitin = throw "gitin has been remove because it was unmaintained and depended on an insecure version of libgit2"; # added 2021-12-07
  gitinspector = throw "gitinspector has been removed because it doesn't work with python3."; # added 2022-01-12
  gksu = throw "gksu has been removed"; # added 2022-01-16
  glib_networking = glib-networking; # added 2018-02-25
  gmailieer = lieer; # added 2020-04-19
  gmvault = throw "gmvault has been removed because it is unmaintained, mostly broken, and insecure"; # added 2021-03-08
  gnome-mpv = celluloid; # added 2019-08-22
  gnome15 = throw "gnome15 has been removed from nixpkgs, as it's unmaintained and depends on deprecated libraries."; # added 2019-12-10
  gmic_krita_qt = gmic-qt-krita; # added 2019-09-07
  gnome-sharp = throw "gnome-sharp has been removed from nixpkgs"; # added 2022-01-15
  gnome-themes-standard = gnome-themes-extra; # added 2018-03-14
  gnome_doc_utils = gnome-doc-utils; # added 2018-02-25
  gnome_themes_standard = gnome-themes-standard; # added 2018-02-25
  gnunet_git = throw "gnunet_git was removed due to gnunet becoming stable"; # added 2019-05-27
  # Added 2020-10-16
  gnuradio-with-packages = gnuradio3_7.override {
    extraPackages = lib.attrVals [
      "osmosdr" "ais" "gsm" "nacl" "rds" "limesdr"
    ] gnuradio3_7Packages;
  };
  gnuradio-nacl = gnuradio3_7.pkgs.nacl; # added 2019-05-27, changed 2020-10-16
  gnuradio-gsm = gnuradio3_7.pkgs.gsm; # added 2019-05-27, changed 2020-10-16
  gnuradio-ais = gnuradio3_7.pkgs.ais; # added 2019-05-27, changed 2020-10-16
  gnuradio-limesdr = gnuradio3_7.pkgs.limesdr; # added 2019-05-27, changed 2020-10-16
  gnuradio-rds = gnuradio3_7.pkgs.rds; # added 2019-05-27, changed 2020-10-16
  gnuradio-osmosdr = gnuradio3_7.pkgs.osmosdr; # added 2019-05-27, changed 2020-10-16
  gnuradio3_7 = throw "gnuradio3_7 has been removed because it required Python 2"; # added 2022-01-16
  gr-nacl = gnuradio3_7.pkgs.nacl; # added 2019-05-27, changed 2020-10-16
  gr-gsm = gnuradio3_7.pkgs.gsm; # added 2019-05-27, changed 2020-10-16
  gr-ais = gnuradio3_7.pkgs.ais; # added 2019-05-27, changed 2020-10-16
  gr-limesdr = gnuradio3_7.pkgs.limesdr; # added 2019-05-27, changed 2020-10-16
  gr-rds = gnuradio3_7.pkgs.rds; # added 2019-05-27, changed 2020-10-16
  gr-osmosdr = gnuradio3_7.pkgs.osmosdr; # added 2019-05-27, changed 2020-10-16
  gnustep-make = gnustep.make; # added 2016-7-6
  gnupg20 = throw "gnupg20 has been removed from nixpkgs as upstream dropped support on 2017-12-31";# added 2020-07-12
  gnuvd = throw "gnuvd was removed because the backend service is missing"; # added 2020-01-14
  gmock = gtest; # moved from top-level 2021-03-14
  go-pup = pup; # added 2017-12-19
  gobby5 = gobby; # added 2021-02-01
  gobjectIntrospection = gobject-introspection; # added 2018-12-02
  goimports = gotools; # added 2018-09-16
  gometalinter = throw "gometalinter was abandoned by upstream. Consider switching to golangci-lint instead"; # added 2020-04-23
  google-gflags = gflags; # added 2019-07-25
  google-music-scripts = throw "google-music-scripts has been removed because Google Play Music was discontinued"; # added 2021-03-07
  google-musicmanager = throw "google-musicmanager has been removed because Google Play Music was discontinued"; # added 2021-03-07
  googleAuthenticator = google-authenticator; # added 2016-10-16
  googleearth = throw "the non-pro version of Google Earth was removed because it was discontinued and downloading it isn't possible anymore"; # added 2022-01-22
  grantlee5 = libsForQt5.grantlee;  # added 2015-12-19
  graalvm8 = throw "graalvm8-ce has been removed by upstream."; # added 2021-10-19
  graalvm8-ce = throw "graalvm8-ce has been removed by upstream."; # added 2021-10-19
  graalvm11 = graalvm11-ce;
  grib-api = throw "grib-api has been replaced by ecCodes => https://confluence.ecmwf.int/display/ECC/GRIB-API+migration"; # added 2022-01-05
  gsettings_desktop_schemas = gsettings-desktop-schemas; # added 2018-02-25
  gtk_doc = gtk-doc; # added 2018-02-25
  gtklick = throw "gtklick has been removed from nixpkgs as the project is stuck on python2"; # added 2022-01-01
  guileCairo = guile-cairo; # added 2017-09-24
  guileGnome = throw "guile-gnome has been removed"; # 2022-01-16
  guile-gnome = throw "guile-gnome has been removed"; # 2022-01-16
  gnome3 = gnome; # added 2021-05-07
  guileLint = guile-lint; # added 2017-09-27
  guile_lib = guile-lib; # added 2017-09-24
  guile_ncurses = guile-ncurses; # added 2017-09-24
  gupnp_av = gupnp-av; # added 2018-02-25
  gupnp_dlna = gupnp-dlna; # added 2018-02-25
  gupnp_igd = gupnp-igd; # added 2018-02-25
  gupnptools = gupnp-tools;  # added 2015-12-19
  gutenberg = zola;  # added 2018-11-17
  hawkthorne = throw "hawkthorne has been removed because it depended on a broken version of love"; # added 2022-01-15
  hal-flash = throw "hal-flash has been removed as Adobe Flash Player is now deprecated."; # added 2021-02-07
  heimdalFull = heimdal; # added 2018-05-01
  hepmc = hepmc2; # added 2019-08-05
  hexen = throw "hexen (SDL port) has been removed: abandoned by upstream."; # added 2019-12-11
  hicolor_icon_theme = hicolor-icon-theme; # added 2018-02-25
  holochain-go = throw "holochain-go was abandoned by upstream"; # added 2022-01-01
  ht-rust = xh; # added 2021-02-13
  htmlTidy = html-tidy;  # added 2014-12-06
  hydra-flakes = throw "hydra-flakes: Flakes support has been merged into Hydra's master. Please use `hydra-unstable` now."; # added 2020-04-06
  iana_etc = iana-etc;  # added 2017-03-08
  iasl = throw "iasl has been removed, use acpica-tools instead"; # added 2021-08-08
  icedtea8_web = adoptopenjdk-icedtea-web; # added 2019-08-21
  icedtea_web = adoptopenjdk-icedtea-web; # added 2019-08-21
  idea = jetbrains; # added 2017-04-03
  imagemagick7_light = imagemagick_light; # added 2021-02-22
  imagemagick7 = imagemagick; # added 2021-02-22
  imagemagick7Big = imagemagickBig; # added 2021-02-22
  impressive = throw "impressive has been removed due to lack of released python 2 support and maintainership in nixpkgs"; # added 2022-01-27
  inboxer = throw "inboxer has been removed as it is no longer maintained and no longer works as Google shut down the inbox service this package wrapped.";
  infiniband-diags = rdma-core; # added 2019-08-09
  inotifyTools = inotify-tools;
  inter-ui = inter; # added 2021-03-27
  iproute = iproute2; # moved from top-level 2021-03-14
  ipsecTools = throw "ipsecTools has benn removed, because it was no longer maintained upstream"; # added 2021-12-15
  i-score = throw "i-score has been removed: abandoned upstream."; # added 2020-11-21
  jack2Full = jack2; # moved from top-level 2021-03-14
  jamomacore = throw "jamomacore has been removed: abandoned upstream."; # added 2020-11-21
  jbidwatcher = throw "jbidwatcher was discontinued in march 2021"; # added 2021-03-15
  jbuilder = dune_1; # added 2018-09-09
  jikes = throw "jikes was deprecated on 2019-10-07: abandoned by upstream";
  joseki = apache-jena-fuseki; # added 2016-02-28
  journalbeat7 = throw "journalbeat has been removed upstream. Use filebeat with the journald input instead.";
  jvmci8 = throw "graalvm8 and its tools were deprecated in favor of graalvm8-ce"; # added 2021-10-15
  json_glib = json-glib; # added 2018-02-25
  kafkacat = kcat; # added 2021-10-07
  kdecoration-viewer = throw "kdecoration-viewer has been removed from nixpkgs, as there is no upstream activity"; # 2020-06-16
  keepnote = throw "keepnote has been removed from nixpkgs, as it is stuck on python2."; # added 2022-01-01
  k9copy = throw "k9copy has been removed from nixpkgs, as there is no upstream activity"; # 2020-11-06
  kibana7-oss = throw "kibana7-oss has been removed, as the distribution is no longer provided by upstream. https://github.com/NixOS/nixpkgs/pull/114456"; # added 2021-06-09
  kodiGBM = kodi-gbm;
  kodiPlain = kodi;
  kodiPlainWayland = kodi-wayland;
  ino = throw "ino has been removed from nixpkgs, the project is stuck on python2 and upstream has archived the project."; # added 2022-01-12
  jellyfin_10_5 = throw "Jellyfin 10.5 is no longer supported and contains a security vulnerability. Please upgrade to a newer version."; # added 2021-04-26
  julia_07 = throw "julia_07 has been deprecated in favor of the latest LTS version"; # added 2020-09-15
  julia_1 = throw "julia_1 has been deprecated in favor of julia_10 as it was ambiguous"; # added 2021-03-13
  julia_11 = throw "julia_11 has been deprecated in favor of the latest stable version"; # added 2020-09-15
  julia_13 = throw "julia_13 has been deprecated in favor of the latest stable version"; # added 2021-03-13
  julia_10-bin = throw "julia_10-bin has been deprecated in favor of the latest LTS version"; # added 2021-12-02
  k3d = throw "k3d has been removed because it was broken and has seen no release since 2016"; # added 2022-01-04
  kbdKeymaps = throw "kbdKeymaps is not needed anymore since dvp and neo are now part of kbd"; # added 2021-04-11
  kdeconnect = plasma5Packages.kdeconnect-kde; # added 2020-10-28
  kdiff3-qt5 = kdiff3; # added 2017-02-18
  keepass-keefox = keepass-keepassrpc; # backwards compatibility alias, added 2018-02
  keepassx-community = keepassxc; # added 2017-11
  keepassx-reboot = keepassx-community; # added 2017-02-01
  keepassx2-http = keepassx-reboot; # added 2016-10-17
  kexectools = kexec-tools; # added 2021-09-03
  keybase-go = keybase;  # added 2016-08-24
  keysmith = libsForQt5.plasmaMobileGear.keysmith; # added 2021-07-14
  kinetic-cpp-client = throw "kinetic-cpp-client has been removed from nixpkgs, as it's abandoned."; # 2020-04-28
  kicad-with-packages3d = kicad; # added 2019-11-25
  kindlegen = throw "kindlegen has been removed from nixpkgs, as it's abandoned and no longer available for download."; # 2021-03-09
  kino = throw "kino has been removed because it was broken and abandoned"; # added 2021-04-25
  knockknock = throw "knockknock has been removed from nixpkgs because the upstream project is abandoned."; # 2022-01-01
  krename-qt5 = krename; # added 2017-02-18
  kerberos = libkrb5; # moved from top-level 2021-03-14
  keymon = throw "keymon has been removed from nixpkgs, as it's abandoned and archived."; # added 2019-12-10
  kramdown-rfc2629 = rubyPackages.kramdown-rfc2629; # added 2021-03-23
  krita-beta = krita; # moved from top-level 2021-12-23
  kvm = qemu_kvm; # added 2018-04-25
  lastfmsubmitd = throw "lastfmsubmitd was removed from nixpkgs as the project is abandoned"; # added 2022-01-01
  latinmodern-math = lmmath;
  letsencrypt = certbot; # added 2016-05-16
  libaudit = audit; # added 2018-04-25
  libcanberra_gtk2 = libcanberra-gtk2; # added 2018-02-25
  libcanberra_gtk3 = libcanberra-gtk3; # added 2018-02-25
  libcap_manpages = libcap.doc; # added 2016-04-29
  libcap_pam = if stdenv.isLinux then libcap.pam else null; # added 2016-04-29
  libcroco = throw "libcroco has been removed as it's no longer used in any derivations."; # added 2020-03-04
  libindicate = throw "libindacate has been removed from nixpkgs, as it's abandoned and uses deprecated libraries"; # added 2019-12-10
  libindicate-gtk3 = throw "libindacate-gtk2 has been removed from nixpkgs, as it's abandoned and uses deprecated libraries"; # added 2019-12-10
  libindicate-gtk2 = throw "libindacate-gtk3 has been removed from nixpkgs, as it's abandoned and uses deprecated libraries"; # added 2019-12-10
  libcap_progs = libcap.out; # added 2016-04-29
  libco-canonical = throw "libco-canonical: Canonical deleted the repo, libco-canonical is not used anymore."; # added 2021-05-16
  libdbusmenu_qt5 = libsForQt5.libdbusmenu;  # added 2015-12-19
  libdbusmenu-glib = libdbusmenu; # added 2018-05-01
  liberation_ttf_v1_from_source = liberation_ttf_v1; # added 2018-12-12
  liberation_ttf_v2_from_source = liberation_ttf_v2; # added 2018-12-12
  liberationsansnarrow = liberation-sans-narrow; # added 2018-12-12
  libgksu = throw "libgksu has been removed"; # added 2022-01-16
  libgnome_keyring = libgnome-keyring; # added 2018-02-25
  libgnome_keyring3 = libgnome-keyring3; # added 2018-02-25
  libgpgerror = libgpg-error; # added 2021-09-04
  libgumbo = gumbo; # added 2018-01-21
  libgroove = throw "libgroove has been removed, because it depends on an outdated and insecure version of ffmpeg"; # added 2022-01-21
  libGL_driver = mesa.drivers; # added 2019-05-28
  libintlOrEmpty = lib.optional (!stdenv.isLinux || stdenv.hostPlatform.libc != "glibc") gettext; # added 2018-03-14
  libjpeg_drop = libjpeg_original; # added 2020-06-05
  libjson_rpc_cpp = libjson-rpc-cpp; # added 2017-02-28
  libkml = throw "libkml has been removed from nixpkgs, as it's abandoned and no package needed it."; # added 2021-11-09
  liblapackWithoutAtlas = lapack-reference; # added 2018-11-05
  liblastfm = libsForQt5.liblastfm; # added 2020-06-14
  liblrdf = lrdf; # added 2018-04-25
  libosmpbf = throw "libosmpbf was removed because it is no longer required by osrm-backend";
  libqrencode = qrencode;  # added 2019-01-01
  librdf = lrdf; # added 2020-03-22
  librecad2 = librecad;  # backwards compatibility alias, added 2015-10
  librsync_0_9 = throw "librsync_0_9 has been removed"; # added 2021-07-24
  libseat = seatd; # added 2021-06-24
  libsysfs = sysfsutils; # added 2018-04-25
  libtidy = html-tidy;  # added 2014-12-21
  libtxc_dxtn = throw "libtxc_dxtn was removed 2020-03-16, now integrated in Mesa";
  libtxc_dxtn_s2tc = throw "libtxc_dxtn_s2tc was removed 2020-03-16, now integrated in Mesa";
  libudev = udev; # added 2018-04-25
  libungif = giflib; # added 2020-02-12
  libusb = libusb1; # added 2020-04-28
  libsexy = throw "libsexy has been removed from nixpkgs, as it's abandoned and no package needed it."; # 2019-12-10
  libstdcxxHook = throw "libstdcxx hook has been removed because cc-wrapper is now directly aware of the c++ standard library intended to be used."; # 2020-06-22
  libqmatrixclient = throw "libqmatrixclient was renamed to libquotient"; # added 2020-04-09
  libwnck3 = libwnck;
  lilypond-unstable = lilypond; # added 2021-03-11
  lilyterm = throw "lilyterm has been removed from nixpkgs, because it was relying on a vte version that depended on python2."; # added 2022-01-14
  lilyterm-git = throw "lilyterm-git has been removed from nixpkgs, because it was relying on a vte version that depended on python2."; # added 2022-01-14
  links = links2; # added 2016-01-31
  linuxband = throw "linuxband has been removed from nixpkgs, as it's abandoned upstream."; # added 2021-12-09
  linux_rpi0 = linuxKernel.kernels.linux_rpi1;
  linuxPackages_rpi0 = linuxKernel.packages.linux_rpi1;
  linuxPackages_rt_5_4 = linuxKernel.packages.linux_rt_5_4;
  linuxPackages_rt_5_10 = linuxKernel.packages.linux_rt_5_10;
  linuxPackages_rpi1 = linuxKernel.packages.linux_rpi1;
  linuxPackages_rpi2 = linuxKernel.packages.linux_rpi2;
  linuxPackages_rpi3 = linuxKernel.packages.linux_rpi3;
  linuxPackages_rpi4 = linuxKernel.packages.linux_rpi4;
  linuxPackages_4_4 = linuxKernel.packages.linux_4_4;
  linuxPackages_4_9 = linuxKernel.packages.linux_4_9;
  linuxPackages_4_14 = linuxKernel.packages.linux_4_14;
  linuxPackages_hardkernel_4_14 = linuxKernel.packages.hardkernel_4_14;
  linuxPackages_4_19 = linuxKernel.packages.linux_4_19;
  linuxPackages_5_4 = linuxKernel.packages.linux_5_4;
  linuxPackages_5_10 = linuxKernel.packages.linux_5_10;
  linuxPackages_5_15 = linuxKernel.packages.linux_5_15;
  linuxPackages_5_16 = linuxKernel.packages.linux_5_16;

  linux_mptcp_95 = linuxKernel.kernels.linux_mptcp_95;
  linux_rpi1 = linuxKernel.kernels.linux_rpi1;
  linux_rpi2 = linuxKernel.kernels.linux_rpi2;
  linux_rpi3 = linuxKernel.kernels.linux_rpi3;
  linux_rpi4 = linuxKernel.kernels.linux_rpi4;
  linux_4_4 = linuxKernel.kernels.linux_4_4;
  linux_4_9 = linuxKernel.kernels.linux_4_9;
  linux_4_14 = linuxKernel.kernels.linux_4_14;
  linux_4_19 = linuxKernel.kernels.linux_4_19;
  linux_5_4 = linuxKernel.kernels.linux_5_4;
  linux-rt_5_4 = linuxKernel.kernels.linux_rt_5_4;
  linux_5_10 = linuxKernel.kernels.linux_5_10;
  linux-rt_5_10 = linuxKernel.kernels.linux_rt_5_10;
  linux_5_15 = linuxKernel.kernels.linux_5_15;
  linux_5_16 = linuxKernel.kernels.linux_5_16;

  # added 2020-04-04
  linuxPackages_testing_hardened = throw "linuxPackages_testing_hardened has been removed, please use linuxPackages_latest_hardened";
  linux_testing_hardened = throw "linux_testing_hardened has been removed, please use linux_latest_hardened";

  # added 2021-04-04
  linuxPackages_xen_dom0 = linuxPackages;
  linuxPackages_latest_xen_dom0 = linuxPackages_latest;
  linuxPackages_xen_dom0_hardened = linuxPackages_hardened;
  linuxPackages_latest_xen_dom0_hardened = linuxPackages_latest_hardened;

  # added 2021-08-16
  linuxPackages_latest_hardened = throw ''
    The attribute `linuxPackages_hardened_latest' was dropped because the hardened patches
    frequently lag behind the upstream kernel. In some cases this meant that this attribute
    had to refer to an older kernel[1] because the latest hardened kernel was EOL and
    the latest supported kernel didn't have patches.

    If you want to use a hardened kernel, please check which kernel minors are supported
    and use a versioned attribute, e.g. `linuxPackages_5_10_hardened'.

    [1] for more context: https://github.com/NixOS/nixpkgs/pull/133587
  '';
  linux_latest_hardened = linuxPackages_latest_hardened;

  linux-steam-integration = throw "linux-steam-integration has been removed, as the upstream project has been abandoned"; # added 2020-05-22
  loadcaffe = throw "loadcaffe has been removed, as the upstream project has been abandoned"; # added 2020-03-28
  lobster-two = google-fonts; # added 2021-07-22
  lprof = throw "lprof has been removed as it's unmaintained upstream and broken in nixpkgs since a while ago"; # added 2021-02-15
  lttngTools = lttng-tools;  # added 2014-07-31
  lttngUst = lttng-ust;  # added 2014-07-31
  lua5_1_sockets = lua51Packages.luasocket; # added 2017-05-02
  lua5_expat = luaPackages.luaexpat; # added 2017-05-02
  lua5_sec = luaPackages.luasec; # added 2017-05-02
  lumpy = throw "lumpy has been removed from nixpkgs, as it is stuck on python2."; # added 2022-01-12
  love_0_7 = throw "love_0_7 was removed because it is a very old version and no longer used by any package in nixpkgs"; # added 2022-01-15
  love_0_8 = throw "love_0_8 was removed because it is a very old version and no longer used by any package in nixpkgs"; # added 2022-01-15
  love_0_9 = throw "love_0_9 was removed because was broken for a long time and no longer used by any package in nixpkgs"; # added 2022-01-15
  lxappearance-gtk3 = throw "lxappearance-gtk3 has been removed. Use lxappearance instead, which now defaults to Gtk3";  # added 2020-06-03
  lzma = xz; # moved from top-level 2021-03-14
  m3d-linux = m33-linux; # added 2016-08-13
  mail-notification = throw "mail-notification has been removed from nixpkgs, as it's unmaintained and has dependencies on old gnome libraries we want to remove"; # added 2021-08-21
  mailpile = throw "mailpile was removed from nixpkgs, as it is stuck on python2."; # added 2022-01-12
  man_db = man-db; # added 2016-05
  manpages = man-pages; # added 2015-12-06
  marathon = throw "marathon has been removed from nixpkgs, as it's unmaintained"; # added 2020-08-15
  mysql = mariadb; # moved from top-level 2021-03-14
  mariadb-client = hiPrio mariadb.client; #added 2019.07.28
  matcha = throw "matcha was renamed to matcha-gtk-theme"; # added 2020-05-09
  mathics = throw "mathics has been removed from nixpkgs, as it's unmaintained"; # added 2020-08-15
  matrique = spectral; # added 2020-01-27
  mbedtls_1_3 = throw "mbedtls_1_3 is end of life, see https://tls.mbed.org/kb/how-to/upgrade-2.0"; # added 2019-12-08
  meme = meme-image-generator; # added 2021-04-21
  mess = mame; # added 2019-10-30
  metamorphose2 = throw "metamorphose2 has been removed from nixpkgs, as it was stuck on python2."; # added 2022-01-12
  mcgrid = throw "mcgrid has been removed from nixpkgs, as it's not compatible with rivet 3"; # added 2020-05-23
  mcomix = throw "mcomix has been removed from nixpkgs, as it's unmaintained; try mcomix3 a Python 3 fork"; # added 2019-12-10, modified 2020-11-25
  mididings = throw "mididings has been removed from nixpkgs as it doesn't support recent python3 versions and its upstream stopped maintaining it."; # added 2022-01-12
  mime-types = mailcap; # added 2022-01-21
  mimms = throw "mimms has been removed from nixpkgs as the upstream project is stuck on python2."; # added 2022-01-01
  mirage = throw "mirage has been removed from nixpkgs, as it's unmaintained"; # added 2019-12-10
  minergate = throw "minergate has been removed from nixpkgs, because the package is unmaintained and the site has a bad reputation"; # added 2021-08-13
  minergate-cli = throw "minergatecli has been removed from nixpkgs, because the package is unmaintained and the site has a bad reputation"; # added 2021-08-13
  minetime = throw "minetime has been removed from nixpkgs, because it was discontinued 2021-06-22"; # added 2021-10-14
  monero = monero-cli; # added 2021-11-28
  monodevelop = throw "monodevelop has been removed from nixpgks"; # added 2022-01-15
  mopidy-gmusic = throw "mopidy-gmusic has been removed because Google Play Music was discontinued"; # added 2021-03-07
  mopidy-local-images = throw "mopidy-local-images has been removed as it's unmaintained. Its functionality has been merged into the mopidy-local extension."; # added 2020-10-18
  mopidy-local-sqlite = throw "mopidy-local-sqlite has been removed as it's unmaintained. Its functionality has been merged into the mopidy-local extension."; # added 2020-10-18
  mysql-client = hiPrio mariadb.client;
  memtest86 = memtest86plus; # added 2019-05-08
  mercurial_4 = throw "mercurial_4 has been removed as it's unmaintained"; # added 2021-10-18
  mesa_noglu = mesa; # added 2019-05-28
  # NOTE: 2018-07-12: legacy alias:
  # grsecurity business is done: https://www.theregister.co.uk/2018/02/08/bruce_perens_grsecurity_anti_slapp/
  # floating point textures patents are expired,
  # so package reduced to alias
  mesa_drivers = mesa.drivers;
  mesos = throw "mesos has been removed from nixpkgs, as it's unmaintained"; # added 2020-08-15
  midoriWrapper = midori; # added 2015-01
  mist = throw "mist has been removed as the upstream project has been abandoned, see https://github.com/ethereum/mist#mist-browser-deprecated"; # added 2020-08-15
  mlt-qt5 = libsForQt5.mlt;  # added 2015-12-19
  mobile_broadband_provider_info = mobile-broadband-provider-info; # added 2018-02-25
  moby = throw "moby has been removed, merged into linuxkit in 2018.  Use linuxkit instead.";
  module_init_tools = kmod; # added 2016-04-22
  mozart = mozart2-binary; # added 2019-09-23
  mozart-binary = mozart2-binary; # added 2019-09-23
  mpc_cli = mpc-cli; # moved from top-level 2022-01-24
  mpd_clientlib = libmpdclient; # added 2021-02-11
  mpich2 = mpich;  # added 2018-08-06
  msf = metasploit; # added 2018-04-25
  libmsgpack = msgpack; # added 2018-08-17
  mssys = ms-sys; # added 2015-12-13
  mpv-with-scripts = self.wrapMpv self.mpv-unwrapped { }; # added 2020-05-22
  multipath_tools = multipath-tools;  # added 2016-01-21
  mumsi = throw "mumsi has been removed from nixpkgs, as it's unmaintained and does not build anymore"; # added 2021-11-18
  mupen64plus1_5 = mupen64plus; # added 2016-02-12
  mx = throw "graalvm8 and its tools were deprecated in favor of graalvm8-ce"; # added 2021-10-15
  mxisd = throw "mxisd has been removed from nixpkgs as it has reached end of life, see https://github.com/kamax-matrix/mxisd/blob/535e0a5b96ab63cb0ddef90f6f42c5866407df95/EOL.md#end-of-life-notice . ma1sd may be a suitable alternative."; # added 2021-04-15
  mysqlWorkbench = mysql-workbench; # added 2017-01-19
  nagiosPluginsOfficial = monitoring-plugins;
  navit = throw "navit has been removed from nixpkgs, due to being unmaintained"; # added 2021-06-07
  ncat = nmap;  # added 2016-01-26
  neap = throw "neap was removed from nixpkgs, as it relies on python2"; # added 2022-01-12
  netcat-openbsd = libressl.nc; # added 2018-04-25
  netease-cloud-music = throw "netease-cloud-music has been removed together with deepin"; # added 2020-08-31
  networkmanager_fortisslvpn = networkmanager-fortisslvpn; # added 2018-02-25
  networkmanager_iodine = networkmanager-iodine; # added 2018-02-25
  networkmanager_l2tp = networkmanager-l2tp; # added 2018-02-25
  networkmanager_openconnect = networkmanager-openconnect; # added 2018-02-25
  networkmanager_openvpn = networkmanager-openvpn; # added 2018-02-25
  networkmanager_vpnc = networkmanager-vpnc; # added 2018-02-25
  neutral-style = throw "neural-style has been removed, as the upstream project has been abandoned"; # added 2020-03-28
  nfsUtils = nfs-utils;  # added 2014-12-06
  nginxUnstable = nginxMainline; # added 2018-04-25
  nilfs_utils = nilfs-utils; # added 2018-04-25
  nix-direnv-flakes = nix-direnv;
  nix-review = nixpkgs-review; # added 2019-12-22
  nixFlakes = nixVersions.stable; # added 2021-05-21
  nixStable = nixVersions.stable; # added 2022-01-24
  nixUnstable = nixVersions.unstable; # added 2022-01-26
  nix_2_3 = nixVersions.nix_2_3;
  nix_2_4 = nixVersions.nix_2_4;
  nix_2_5 = nixVersions.nix_2_5;
  nix_2_6 = nixVersions.nix_2_6;
  nmap_graphical = nmap-graphical;  # added 2017-01-19
  nmap-unfree = nmap; # added 2021-04-06
  nologin = shadow; # added 2018-04-25
  nordic-polar = throw "nordic-polar was removed on 2021-05-27, now integrated in nordic"; # added 2021-05-27
  nottetris2 = throw "nottetris2 was removed because it is unmaintained by upstream and broken"; # added 2022-01-15
  noto-fonts-cjk = noto-fonts-cjk-sans; # added 2021-12-16
  now-cli = throw "now-cli has been replaced with nodePackages.vercel"; # added 2021-08-05
  nxproxy = nx-libs; # added 2019-02-15
  nylas-mail-bin = throw "nylas-mail-bin was deprecated on 2019-09-11: abandoned by upstream";
  oauth2_proxy = oauth2-proxy; # added 2021-04-18
  opencascade_oce = opencascade; # added 2018-04-25
  obconf = throw "obconf has been removed"; # added 2022-01-16
  oblogout = throw "oblogout has been removed from nixpkgs, as it's archived upstream."; # added 2019-12-10
  octoprint-plugins = throw "octoprint-plugins are now part of the octoprint.python.pkgs package set."; # added 2021-01-24
  ofp = throw "ofp is not compatible with odp-dpdk";
  olifant = throw "olifant has been removed from nixpkgs, as it was unmaintained."; # added 2021-08-05
  openbazaar = throw "openbazzar has been removed from nixpkgs as upstream has abandoned the project"; # added 2022-01-06
  openbazaar-client = throw "openbazzar-client has been removed from nixpkgs as upstream has abandoned the project"; # added 2022-01-06
  opencl-icd = ocl-icd; # added 2017-01-20
  openconnect_pa = throw "openconnect_pa fork has been discontinued, support for GlobalProtect is now available in openconnect"; # added 2021-05-21
  openelec-dvb-firmware = libreelec-dvb-firmware; # added 2021-05-10
  openexr_ctl = ctl; # added 2018-04-25
  openisns = open-isns; # added 2020-01-28
  openjpeg_1 = throw "openjpeg_1 has been removed, use openjpeg_2 instead"; # added 2021-01-24
  openjpeg_2 = openjpeg; # added 2021-01-25
  openmpt123 = libopenmpt; # added 2021-09-05
  opensans-ttf = open-sans; # added 2018-12-04
  openssh_with_kerberos = openssh; # added 2018-01-28
  orchis = orchis-theme; # added 2021-06-09
  onnxruntime = throw "onnxruntime has been removed due to poor maintainability"; # added 2020-12-04
  osquery = throw "osquery has been removed."; # added 2019-11-24
  osxfuse = macfuse-stubs; # added 2021-03-20
  otter-browser = throw "otter-browser has been removed from nixpkgs, as it was unmaintained"; # added 2020-02-02
  OVMF-CSM = throw "OVMF-CSM has been removed in favor of OVMFFull"; # added 2021-10-16
  OVMF-secureBoot = throw "OVMF-secureBoot has been removed in favor of OVMFFull"; # added 2021-10-16
  owncloudclient = owncloud-client;  # added 2016-08
  ocz-ssd-guru = throw "ocz-ssd-guru has been removed due to there being no source available"; # added 2021-07-12
  p11_kit = p11-kit; # added 2018-02-25
  packet-cli = metal-cli; # added 2021-10-25
  paperless = paperless-ng; # added 2021-06-06
  parity = openethereum; # added 2020-08-01
  parity-ui = throw "parity-ui was removed because it was broken and unmaintained by upstream"; # added 2022-01-10
  parquet-cpp = arrow-cpp; # added 2018-09-08
  pass-otp = pass.withExtensions (ext: [ext.pass-otp]); # added 2018-05-04
  pdfmod = throw "pdfmod has been removed"; # added 2022-01-15
  pdfread = throw "pdfread has been remove because it is unmaintained for years and the sources are no longer available"; # added 2021-07-22
  pdf-redact-tools = throw "pdf-redact-tools has been removed from nixpkgs because the upstream has abandoned the project."; # added 2022-01-01
  pdf2htmlEx = throw "pdf2htmlEx has been removed from nixpkgs, as it was unmaintained"; # added 2020-11-03
  perlXMLParser = perlPackages.XMLParser; # added 2018-10-12
  perlArchiveCpio = perlPackages.ArchiveCpio; # added 2018-10-12
  pgp-tools = signing-party; # added 2017-03-26
  pg_tmp = ephemeralpg; # added 2018-01-16

  # Obsolete PHP version aliases
  php73 = throw "php73 has been dropped due to the lack of maintanence from upstream for future releases."; # added 2021-06-03
  php73Packages = php73; # added 2021-06-03
  php73Extensions = php73; # added 2021-06-03

  php-embed = throw ''
    php*-embed has been dropped, you can build something similar
    with the following snippet:
    php74.override { embedSupport = true; apxs2Support = false; }
  ''; # added 2020-04-01
  php73-embed = php-embed; # added 2020-04-01
  php74-embed = php-embed; # added 2020-04-01

  phpPackages-embed = throw ''
    php*Packages-embed has been dropped, you can build something
    similar with the following snippet:
    (php74.override { embedSupport = true; apxs2Support = false; }).packages
  ''; # added 2020-04-01
  php73Packages-embed = phpPackages-embed;
  php74Packages-embed = phpPackages-embed;

  php-unit = throw ''
    php*-unit has been dropped, you can build something similar with
    the following snippet:
    php74.override {
      embedSupport = true;
      apxs2Support = false;
      systemdSupport = false;
      phpdbgSupport = false;
      cgiSupport = false;
      fpmSupport = false;
    }
  ''; # added 2020-04-01
  php73-unit = php-unit; # added 2020-04-01
  php74-unit = php-unit; # added 2020-04-01

  phpPackages-unit = throw ''
    php*Packages-unit has been dropped, you can build something
     similar with this following snippet:
    (php74.override {
      embedSupport = true;
      apxs2Support = false;
      systemdSupport = false;
      phpdbgSupport = false;
      cgiSupport = false;
      fpmSupport = false;
    }).packages
  ''; # added 2020-04-01
  php73Packages-unit = phpPackages-unit;
  php74Packages-unit = phpPackages-unit;

  pidgin-with-plugins = pidgin; # added 2016-06
  pidginlatex = pidgin-latex; # added 2018-01-08
  pidginlatexSF = pidgin-latex; # added 2014-11-02
  pidginmsnpecan = pidgin-msn-pecan; # added 2018-01-08
  pidginosd = pidgin-osd; # added 2018-01-08
  pidginotr = pidgin-otr; # added 2018-01-08
  pidginsipe = pidgin-sipe; # added 2018-01-08
  pidginwindowmerge = pidgin-window-merge; # added 2018-01-08
  pifi = throw "pifi has been removed from nixpkgs, as it is no longer developed."; # added 2022-01-19
  piwik = matomo; # added 2018-01-16
  pkgconfig = pkg-config; # added 2018-02-02, moved to aliases.nix 2021-01-18
  pkgconfigUpstream = pkg-configUpstream; # added 2018-02-02
  planner = throw "planner has been removed from nixpkgs, as it is no longer developed and still uses python2/PyGTK."; # added 2021-02-02
  pleroma-otp = pleroma; # added 2021-07-10
  pltScheme = racket; # just to be sure
  plexpy = tautulli; # plexpy got renamed to tautulli, added 2019-02-22
  pmtools = acpica-tools; # added 2018-11-01
  polarssl = mbedtls; # added 2018-04-25
  polysh = throw "polysh has been removed from nixpkgs as the upstream has abandoned the project."; # added 2022-01-01
  poppler_qt5 = libsForQt5.poppler;  # added 2015-12-19
  postgresql96 = postgresql_9_6;
  postgresql_9_6 = throw "postgresql_9_6 has been removed from nixpkgs, as this version is no longer supported by upstream"; # added 2021-12-03
  # postgresql plugins
  pgjwt = postgresqlPackages.pgjwt;
  pg_repack = postgresqlPackages.pg_repack;
  pgroonga = postgresqlPackages.pgroonga;
  pg_similarity = postgresqlPackages.pg_similarity;
  pgtap = postgresqlPackages.pgtap;
  plv8 = postgresqlPackages.plv8;
  tilp2 = throw "tilp2 has been removed"; # added 2022-01-15
  timekeeper = throw "timekeeper has been removed"; # added 2022-01-16
  timescaledb = postgresqlPackages.timescaledb;
  tlauncher = throw "tlauncher has been removed because there questionable practices and legality concerns";
  tsearch_extras = postgresqlPackages.tsearch_extras;
  cstore_fdw = postgresqlPackages.cstore_fdw;
  pg_hll = postgresqlPackages.pg_hll;
  pg_cron = postgresqlPackages.pg_cron;
  pg_topn = postgresqlPackages.pg_topn;
  pinentry_curses = pinentry-curses; # added 2019-10-14
  pinentry_emacs = pinentry-emacs; # added 2019-10-14
  pinentry_gtk2 = pinentry-gtk2; # added 2019-10-14
  pinentry_qt = pinentry-qt; # added 2019-10-14
  pinentry_gnome = pinentry-gnome; # added 2019-10-14
  pinentry_qt5 = pinentry-qt; # added 2020-02-11
  postgis = postgresqlPackages.postgis;
  # end
  privateer = throw "privateer was removed because it was broken"; # added 2021-05-18
  processing3 = processing; # added 2019-08-16
  procps-ng = procps; # added 2018-06-08
  proglodyte-wasm = throw "proglodyte-wasm has been removed from nixpkgs, because it is unmaintained since 5 years with zero github stars"; # added 2021-06-30
  proj_5 = throw "Proj-5 has been removed from nixpkgs, use proj instead."; # added 2021-04-12
  prometheus-cups-exporter = throw "outdated and broken by design; removed by developer."; # added 2021-03-16
  pygmentex = texlive.bin.pygmentex; # added 2019-12-15
  pyload = throw "pyload has been removed from nixpkgs, as it was unmaintained."; # added 2021-03-21
  pyo3-pack = maturin;
  pmenu = throw "pmenu has been removed from nixpkgs, as its maintainer is no longer interested in the package."; # added 2019-12-10
  pulseaudioLight = pulseaudio; # added 2018-04-25
  pulseeffects = throw "Use pulseeffects-legacy if you use PulseAudio and easyeffects if you use PipeWire."; # added 2021-02-13
  pulseeffects-pw = easyeffects; # added 2021-07-07
  phonon-backend-gstreamer = throw "phonon-backend-gstreamer: Please use libsForQt5.phonon-backend-gstreamer, as Qt4 support in this package has been removed."; # added 2019-11-22
  phonon-backend-vlc = throw "phonon-backend-vlc: Please use libsForQt5.phonon-backend-vlc, as Qt4 support in this package has been removed."; # added 2019-11-22
  phonon = throw "phonon: Please use libsForQt5.phonon, as Qt4 support in this package has been removed."; # added 2019-11-22
  pybind11 = throw "pybind11 was removed because pythonPackages.pybind11 for the appropriate version of Python should be used"; # added 2021-05-14
  pybitmessage = throw "pybitmessage was removed from nixpkgs as it is stuck on python2."; # added 2022-01-01
  pynagsystemd = throw "pynagsystemd was removed as it was unmaintained and incompatible with recent systemd versions. Instead use its fork check_systemd."; # added 2020-10-24
  pyrex = throw "pyrex has been removed from nixpkgs as the project is still stuck on python2."; # added 2022-01-12
  pyrex095 = throw "pyrex has been removed from nixpkgs as the project is still stuck on python2."; # added 2022-01-12
  pyrex096 = throw "pyrex has been removed from nixpkgs as the project is still stuck on python2."; # added 2022-01-12
  pyrit = throw "pyrit has been removed from nixpkgs as the project is still stuck on python2."; # added 2022-01-01
  python = python2; # added 2022-01-11
  python2nix = throw "python2nix has been removed as it is outdated. Use e.g. nixpkgs-pytools instead."; # added 2021-03-08
  python-swiftclient = swiftclient; # added 2021-09-09
  pythonFull = python2Full; # added 2022-01-11
  pythonPackages = python.pkgs; # added 2022-01-11
  quagga = throw "quagga is no longer maintained upstream"; # added 2021-04-22
  qca-qt5 = libsForQt5.qca-qt5;  # added 2015-12-19
  qcsxcad = libsForQt5.qcsxcad;  # added 2020-11-05
  qmk_firmware = throw "qmk_firmware has been removed because it was broken"; # added 2021-04-02
  qr-filetransfer = throw ''"qr-filetransfer" has been renamed to "qrcp"''; # added 2020-12-02
  qt5ct = libsForQt5.qt5ct; # added 2021-12-27
  quake3game = ioquake3; # added 2016-01-14
  quilter = throw "quilter has been removed from nixpkgs, as it was unmaintained."; # added 2021-08-03
  qvim = throw "qvim has been removed."; # added 2020-08-31
  qweechat = throw "qweechat has been removed because it was broken"; # added 2021-03-08
  qwt6 = libsForQt5.qwt;  # added 2015-12-19
  qtkeychain = throw "the qtkeychain attribute (qt4 version) has been removes, use the qt5 version: libsForQt5.qtkeychain"; # added 2021-08-04
  qtcurve = libsForQt5.qtcurve;  # added 2020-11-07
  quaternion-git = throw "quaternion-git has been removed in favor of the stable version 'quaternion'"; # added 2020-04-09
  raspberrypi-tools = throw "raspberrypi-tools has been removed in favor of identical 'libraspberrypi'"; # added 2020-12-24
  rawdog = throw "rawdog has been removed from nixpkgs as it still requires python2."; # added 2022-01-01
  rdf4store = throw "rdf4store has been removed from nixpkgs."; # added 2019-12-21
  rdiff_backup = rdiff-backup;  # added 2014-11-23
  rdmd = dtools;  # added 2017-08-19
  readline80 = throw "readline-8.0 is no longer supported in nixpkgs, please use 'readline' for main supported version or 'readline81' for most recent version"; # added 2021-04-22
  rng_tools = rng-tools; # added 2018-10-24
  robomongo = robo3t; #added 2017-09-28
  rocm-runtime-ext = throw "rocm-runtime-ext has been removed, since its functionality was added to rocm-runtime"; #added 2020-08-21
  rssglx = rss-glx; #added 2015-03-25
  rssh = throw "rssh has been removed from nixpkgs: no upstream releases since 2012, several known CVEs"; # added 2020-08-25
  # The alias for linuxPackages*.rtlwifi_new is defined in ./all-packages.nix,
  # due to it being inside the linuxPackagesFor function.
  rtlwifi_new-firmware = rtw88-firmware; # added 2021-03-14
  recordmydesktop = throw "recordmydesktop has been removed from nixpkgs, as it's unmaintained and uses deprecated libraries"; # added 2019-12-10
  residualvm = throw "residualvm was merged to scummvm code in 2018-06-15; consider using scummvm"; # added 2021-11-27
  retroshare06 = retroshare;
  gtk-recordmydesktop = throw "gtk-recordmydesktop has been removed from nixpkgs, as it's unmaintained and uses deprecated libraries"; # added 2019-12-10
  qt-recordmydesktop = throw "qt-recordmydesktop has been removed from nixpkgs, as it's abandoned and uses deprecated libraries"; # added 2019-12-10
  qt-3 = throw "qt-3 has been removed from nixpkgs, as it's unmaintained and insecure"; # added 2021-02-15
  rfkill = throw "rfkill has been removed, as it's included in util-linux"; # added 2020-08-23
  rimshot = throw "rimshot has been removed, because it is broken and no longer maintained upstream"; # added 2022-01-15
  riak-cs = throw "riak-cs is not maintained anymore"; # added 2020-10-14
  ring-daemon = jami-daemon; # added 2021-10-26
  radare2-cutter = cutter; # added 2021-03-30
  redkite = throw "redkite was archived by upstream"; # added 2021-04-12
  redshift-wlr = throw "redshift-wlr has been replaced by gammastep"; # added 2021-12-25
  renpy = throw "renpy has been removed from nixpkgs, it was unmaintained and the latest packaged version required python2."; # added 2022-01-12
  retroArchCores = throw "retroArchCores has been removed. Please use overrides instead, e.g.: `retroarch.override { cores = with libretro; [ ... ]; }`"; # added 2021-11-19
  rkt = throw "rkt was archived by upstream"; # added 2020-05-16
  rpiboot-unstable = rpiboot; # added 2021-07-30
  rtv = throw "rtv was archived by upstream. Consider using tuir, an actively maintained fork"; # added 2021-08-08
  rubygems = throw "rubygems was deprecated on 2016-03-02: rubygems is now bundled with ruby";
  rubyMinimal = throw "rubyMinimal was removed due to being unused";
  runCommandNoCC = runCommand;
  runCommandNoCCLocal = runCommandLocal;
  runwayml = throw "runwayml is now a webapp"; # added 2021-04-17
  rustracerd = throw "rustracerd has been removed because it is broken and unmaintained"; # added 2021-10-19
  rxvt_unicode-with-plugins = rxvt-unicode; # added 2020-02-02
  rxvt_unicode = rxvt-unicode-unwrapped; # added 2020-02-02
  subversion19 = throw "subversion19 has been removed as it has reached its end of life"; # added 2021-03-31
  thunderbird-68 = throw "Thunderbird 68 reached end of life with its final release 68.12.0 on 2020-08-25 and was therefore removed from nixpkgs";
  thunderbird-bin-68 = throw "Thunderbird 68 reached end of life with its final release 68.12.0 on 2020-08-25 and was therefore removed from nixpkgs";
  togglesg-download = throw "togglesg-download was removed 2021-04-30 as it's unmaintained";
  urxvt_autocomplete_all_the_things = rxvt-unicode-plugins.autocomplete-all-the-things; # added 2020-02-02
  urxvt_perl = rxvt-unicode-plugins.perl; # added 2020-02-02
  urxvt_perls = rxvt-unicode-plugins.perls; # added 2020-02-02
  urxvt_tabbedex = rxvt-unicode-plugins.tabbedex; # added 2020-02-02
  urxvt_font_size = rxvt-unicode-plugins.font-size; # added 2020-02-02
  urxvt_theme_switch = rxvt-unicode-plugins.theme-switch; # added 2020-02-02
  urxvt_vtwheel = rxvt-unicode-plugins.vtwheel; # added 2020-02-02
  urxvt_bidi = rxvt-unicode-plugins.bidi; # added 2020-02-02
  s2n = s2n-tls; # added 2021-03-03
  s6Dns = s6-dns; # added 2018-07-23
  s6Networking = s6-networking; # added 2018-07-23
  s6LinuxUtils = s6-linux-utils; # added 2018-07-23
  s6PortableUtils = s6-portable-utils; # added 2018-07-23
  sagemath = sage; # added 2018-10-27
  sam = deadpixi-sam; # added 2018-04-25
  samsungUnifiedLinuxDriver = samsung-unified-linux-driver; # added 2016-01-25
  saneBackends = sane-backends; # added 2016-01-02
  saneBackendsGit = sane-backends; # added 2016-01-02
  sane-backends-git = sane-backends; # added 2021-02-19
  saneFrontends = sane-frontends; # added 2016-01-02
  scaff = throw "scaff is deprecated - replaced by https://gitlab.com/jD91mZM2/inc (not in nixpkgs yet)"; # added 2020-03-01
  scim = sc-im; # added 2016-01-22
  scollector = bosun; # added 2018-04-25
  scyther = throw "scyther has been removed since it currently only supports Python 2, see https://github.com/cascremers/scyther/issues/20"; # added 2021-10-07
  sdlmame = mame; # added 2019-10-30
  seeks = throw "seeks has been removed from nixpkgs, as it was unmaintained"; # added 2020-06-21
  seg3d = throw "seg3d has been removed from nixpkgs (2019-11-10)";
  sepolgen = throw "sepolgen was merged into selinux-python"; # added 2021-11-11
  shared_mime_info = shared-mime-info; # added 2018-02-25
  sickbeard = throw "sickbeard has been removed from nixpkgs, as it was unmaintained."; # added 2022-01-01
  sickrage = throw "sickbeard has been removed from nixpkgs, as it was unmaintained."; # added 2022-01-01
  sigurlx = throw "sigurlx has been removed (upstream is gone)"; # added 2022-01-24
  skrooge2 = skrooge; # added 2017-02-18
  sky = throw "sky has been removed from nixpkgs (2020-09-16)";
  skype = skypeforlinux; # added 2017-07-27
  skype_call_recorder = throw "skype_call_recorder has been removed from nixpkgs, because it stopped working when classic Skype was retired."; # added 2020-10-31
  skype4pidgin = throw "skype4pidgin has been remove from nixpkgs, because it stopped working when classic Skype was retired."; # added 2021-07-14
  slack-dark = slack; # added 2020-03-27
  slic3r-prusa3d = prusa-slicer; # added 2019-05-21
  slurm-llnl = slurm; # renamed July 2017
  slurm-llnl-full = slurm-full; # renamed July 2017
  slurm-full = slurm; # added 2018-05-1
  smbclient = samba; # added 2018-04-25
  smugline = throw "smugline has been removed from nixpkgs, as it's unmaintained and depends on deprecated libraries."; # added 2020-11-04
  slim = throw "slim has been removed. Please use a different display-manager"; # added 2019-11-11
  slimThemes = throw "slimThemes has been removed because slim has been also"; # added 2019-11-11
  solr_8 = solr; # added 2021-01-30
  spectral = neochat; # added 2020-12-27
  sundials_3 = throw "sundials_3 was removed in 2020-02. outdated and no longer needed";

  # added 2020-02-10
  sourceHanSansPackages = {
    japanese = source-han-sans;
    korean = source-han-sans;
    simplified-chinese = source-han-sans;
    traditional-chinese = source-han-sans;
  };
  source-han-sans-japanese = source-han-sans;
  source-han-sans-korean = source-han-sans;
  source-han-sans-simplified-chinese = source-han-sans;
  source-han-sans-traditional-chinese = source-han-sans;
  sourceHanSerifPackages = {
    japanese = source-han-serif;
    korean = source-han-serif;
    simplified-chinese = source-han-serif;
    traditional-chinese = source-han-serif;
  };
  source-han-serif-japanese = source-han-serif;
  source-han-serif-korean = source-han-serif;
  source-han-serif-simplified-chinese = source-han-serif;
  source-han-serif-traditional-chinese = source-han-serif;
  source-sans-pro = source-sans; # added 2021-10-20
  source-serif-pro = source-serif; # added 2021-10-20

  net_snmp = net-snmp; # added 2019-12-21
  oracleXE = throw "oracleXE has been removed, as it's heavily outdated and unmaintained."; # added 2020-10-09
  spaceOrbit = space-orbit; # added 2016-05-23
  speech_tools = speech-tools; # added 2018-04-25
  speedtest_cli = speedtest-cli;  # added 2015-02-17
  spice_gtk = spice-gtk; # added 2018-02-25
  spice_protocol = spice-protocol; # added 2018-02-25
  spidermonkey_1_8_5 = throw "spidermonkey_1_8_5 has been removed, because it is based on Firefox 4.0 from 2011."; # added 2021-05-03
  spidermonkey_38 = throw "spidermonkey_38 has been removed. Please use spidermonkey_78 instead."; # added 2021-03-21
  spidermonkey_52 = throw "spidermonkey_52 has been removed. Please use spidermonkey_78 instead."; # added 2019-10-16
  spidermonkey_60 = throw "spidermonkey_60 has been removed. Please use spidermonkey_78 instead."; # added 2021-03-21
  spring-boot = spring-boot-cli; # added 2020-04-24
  sqlite3_analyzer = sqlite-analyzer; # added 2018-05-22
  sqliteInteractive = sqlite-interactive;  # added 2014-12-06
  squid4 = squid;  # added 2019-08-22
  sshfsFuse = sshfs-fuse; # added 2016-09
  stanchion = throw "Stanchion was part of riak-cs which is not maintained anymore"; # added 2020-10-14
  stumpwm-git = throw "stumpwm-git has been broken for a long time and lispPackages.stumpwm follows Quicklisp that is close to git version"; # added 2021-05-09
  surf-webkit2 = surf; # added 2017-04-02
  svgcleaner = throw "svgcleaner has been removed."; # added 2021-11-17
  swec = throw "swec has been removed; broken and abandoned upstream."; # added 2021-10-14
  swfdec = throw "swfdec has been removed as broken and unmaintained."; # added 2020-08-23
  swtpm-tpm2 = swtpm; # added 2021-02-26
  syncthing-cli = syncthing; # added 2021-04-06
  synology-drive = throw "synology-drive has been superseded by synology-drive-client"; # added 2021-11-26
  system_config_printer = system-config-printer;  # added 2016-01-03
  systemd-cryptsetup-generator = throw "systemd-cryptsetup-generator is now included in the systemd package"; # added 2020-07-12
  systemd_with_lvm2 = throw "systemd_with_lvm2 is obsolete, enabled by default via the lvm module"; # added 2020-07-12
  systool = sysfsutils; # added 2018-04-25
  tahoelafs = tahoe-lafs; # added 2018-03-26
  tangogps = foxtrotgps; # added 2020-01-26
  tdm = throw "tdm has been removed because nobody can figure out how to fix OpenAL integration. Use precompiled binary and `steam-run` instead.";
  telepathy_farstream = telepathy-farstream; # added 2018-02-25
  telepathy_gabble = telepathy-gabble; # added 2018-02-25
  telepathy_glib = telepathy-glib; # added 2018-02-25
  telepathy_haze = telepathy-haze; # added 2018-02-25
  telepathy_idle = telepathy-idle; # added 2018-02-25
  telepathy_logger = telepathy-logger; # added 2018-02-25
  telepathy_mission_control = telepathy-mission-control; # added 2018-02-25
  telepathy-qt = throw "telepathy-qt no longer supports Qt 4. Please use libsForQt5.telepathy instead."; # added 2020-07-02
  telepathy_qt = telepathy-qt; # added 2018-02-25
  telepathy_qt5 = libsForQt5.telepathy;  # added 2015-12-19
  telepathy_salut = telepathy-salut; # added 2018-02-25
  telnet = inetutils; # added 2018-05-15
  terminus = throw "terminus has been removed, it was unmaintained in nixpkgs"; # added 2021-08-21
  terraform_0_12 = throw "terraform_0_12 has been removed from nixpkgs on 2021/01";
  terraform_1_0_0 = throw "terraform_1_0_0 has been renamed to terraform_1"; # added 2021-06-15
  terraform_1_0 = throw "terraform_1_0 has been renamed to terraform_1"; # added 2021-12-08
  terraform-provider-ibm = terraform-providers.ibm; # added 2018-09-28
  terraform-provider-libvirt = terraform-providers.libvirt; # added 2018-09-28
  terraform-provider-lxd = terraform-providers.lxd; # added 2020-03-16
  tesseract_4 = tesseract4; # added 2018-12-19
  tex-gyre-bonum-math = tex-gyre-math.bonum; # added 2018-04-03
  tex-gyre-pagella-math = tex-gyre-math.pagella; # added 2018-04-03
  tex-gyre-schola-math = tex-gyre-math.schola; # added 2018-04-03
  tex-gyre-termes-math = tex-gyre-math.termes; # added 2018-04-03
  tftp_hpa = tftp-hpa; # added 2015-04-03
  timescale-prometheus = promscale; # added 2020-09-29
  timetable = throw "timetable has been removed, as the upstream project has been abandoned"; # added 2021-09-05
  tomboy = throw "tomboy is not actively developed anymore and was removed."; # added 2022-01-27
  tomcat7 = throw "tomcat7 has been removed from nixpkgs as it has reached end of life."; # added 2021-06-16
  tomcat8 = throw "tomcat8 has been removed from nixpkgs as it has reached end of life."; # added 2021-06-16
  tomcat85 = throw "tomcat85 has been removed from nixpkgs as it has reached end of life."; # added 2020-03-11
  tor-arm = throw "tor-arm has been removed from nixpkgs as the upstream project has been abandoned."; # added 2022-01-01
  torbrowser = tor-browser-bundle-bin; # added 2017-04-05
  torch = throw "torch has been removed, as the upstream project has been abandoned"; # added 2020-03-28
  torch-hdf5 = throw "torch-hdf5 has been removed, as the upstream project has been abandoned"; # added 2020-03-28
  torch-repl = throw "torch-repl has been removed, as the upstream project has been abandoned"; # added 2020-03-28
  torchPackages = throw "torchPackages has been removed, as the upstream project has been abandoned"; # added 2020-03-28
  trang = jing-trang; # added 2018-04-25
  transmission_gtk = transmission-gtk; # added 2018-01-06
  transmission_remote_gtk = transmission-remote-gtk; # added 2018-01-06
  transmission-remote-cli = "transmission-remote-cli has been removed, as the upstream project has been abandoned. Please use tremc instead"; # added 2020-10-14
  transporter = throw "transporter has been removed. It was archived upstream, so it's considered abandoned.";
  trebleshot = throw "trebleshot has been removed. It was archived upstream, so it's considered abandoned.";
  trilium = throw "trilium has been removed. Please use trilium-desktop instead."; # added 2020-04-29
  truecrypt = veracrypt; # added 2018-10-24
  tshark = wireshark-cli; # added 2018-04-25
  tuijam = throw "tuijam has been removed because Google Play Music was discontinued"; # added 2021-03-07
  turbo-geth = throw "turbo-geth has been renamed to erigon"; # added 2021-08-08
  typora = throw "Newer versions of typora use anti-user encryption and refuse to start. As such it has been removed."; # added 2021-09-11
  uberwriter = apostrophe; # added 2020-04-23
  ubootBeagleboneBlack = ubootAmx335xEVM; # added 2020-01-21
  ucsFonts = ucs-fonts; # added 2016-07-15
  ufraw = throw "ufraw is unmaintained and has been removed from nixpkgs. Its successor, nufraw, doesn't seem to be stable enough. Consider using Darktable for now."; # 2020-01-11
  ultrastardx-beta = ultrastardx; # added 2017-08-12
  unicorn-emu = unicorn; # added 2020-10-29
  unifiStable = unifi6; # added 2020-12-28
  untrunc = untrunc-anthwlock; # added 2021-02-01
  usb_modeswitch = usb-modeswitch; # added 2016-05-10
  usbguard-nox = usbguard; # added 2019-09-04
  utillinux = util-linux; # added 2020-11-24
  uzbl = throw "uzbl has been removed from nixpkgs, as it's unmaintained and uses insecure libraries";
  v4l_utils = v4l-utils; # added 2019-08-07
  v8_3_16_14 = throw "v8_3_16_14 was removed in 2019-11-01: no longer referenced by other packages";
  vapor = throw "vapor was removed because it was unmaintained and upstream service no longer exists";
  vamp = { vampSDK = vamp-plugin-sdk; }; # added 2020-03-26
  varnish62 = throw "varnish62 was removed from nixpkgs, because it is unmaintained upstream. Please switch to a different release."; # 2021-07-26
  varnish63 = throw "varnish63 was removed from nixpkgs, because it is unmaintained upstream. Please switch to a different release."; # 2021-07-26
  varnish65 = throw "varnish65 was removed from nixpkgs, because it is unmaintained upstream. Please switch to a different release."; # 2021-09-15
  venus = throw "venus has been removed from nixpkgs, as it's unmaintained"; # added 2021-02-05
  vdirsyncerStable  = vdirsyncer; # added 2020-11-08, see https://github.com/NixOS/nixpkgs/issues/103026#issuecomment-723428168
  vimbWrapper = vimb; # added 2015-01
  vimprobable2 = throw "vimprobable2 has been removed from nixpkgs. It relied on webkitgtk24x that has been removed."; # added 2019-12-05
  vimprobable2-unwrapped = vimprobable2; # added 2019-12-05
  virtviewer = virt-viewer; # added 2015-12-24
  virtmanager = virt-manager; # added 2019-10-29
  virtmanager-qt = virt-manager-qt; # added 2019-10-29
  virtinst = throw "virtinst has been removed, as it's included in virt-manager"; # added 2021-07-21
  vorbisTools = vorbis-tools; # added 2016-01-26
  vtun = throw "vtune has been removed as it's unmaintained upstream."; # added 2021-10-29
  way-cooler = throw "way-cooler is abandoned by its author: https://way-cooler.org/blog/2020/01/09/way-cooler-post-mortem.html"; # added 2020-01-13
  webkit = webkitgtk; # added 2019-03-05
  webkitgtk24x-gtk3 = throw "webkitgtk24x-gtk3 has been removed because it's insecure. Please use webkitgtk."; # added 2019-12-05
  webkitgtk24x-gtk2 = throw "webkitgtk24x-gtk2 has been removed because it's insecure. Please use webkitgtk."; # added 2019-12-05
  weechat-matrix-bridge = weechatScripts.weechat-matrix-bridge; # added 2018-09-06
  wicd = throw "wicd has been removed as it is abandoned."; # added 2021-09-11
  wineStaging = wine-staging; # added 2018-01-08
  wineWayland = wine-wayland;
  winusb = woeusb; # added 2017-12-22
  winswitch = throw "winswitch has been removed from nixpkgs."; # added 2019-12-10
  wireshark-gtk = throw "wireshark-gtk is not supported anymore. Use wireshark-qt or wireshark-cli instead."; # added 2019-11-18
  wireguard = wireguard-tools; # added 2018-05-19
  wxmupen64plus = throw "wxmupen64plus was removed because the upstream disappeared."; # 2022-01-31
  morituri = whipper; # added 2018-09-13
  xbmc-retroarch-advanced-launchers = kodi-retroarch-advanced-launchers; # added 2021-11-19
  xp-pen-g430 = pentablet-driver; # added 2020-05-03
  xdg_utils = xdg-utils; # added 2021-02-01
  xfceUnstable = xfce4-14; # added 2019-09-17
  xfce4-14 = xfce;
  xfce4-12 = throw "xfce4-12 has been replaced by xfce4-14"; # added 2020-03-14
  x11 = xlibsWrapper; # added 2015-09
  xara = throw "xara has been removed from nixpkgs. Unmaintained since 2006"; # added 2020-06-24
  xbmc = kodi; # added 2018-04-25
  xbmcPlain = kodiPlain; # added 2018-04-25
  xbmcPlugins = kodiPackages; # added 2018-04-25
  kodiPlugins = kodiPackages; # added 2021-03-09;
  xineLib = xine-lib; # added 2021-04-27
  xineUI = xine-ui; # added 2021-04-27
  xmonad_log_applet_gnome3 = xmonad_log_applet; # added 2018-05-01
  xmpppy = throw "xmpppy has been removed from nixpkgs as it is unmaintained and python2-only";
  pyIRCt = throw "pyIRCt has been removed from nixpkgs as it is unmaintained and python2-only";
  pyMAILt = throw "pyMAILt has been removed from nixpkgs as it is unmaintained and python2-only";
  xf86_video_nouveau = xorg.xf86videonouveau; # added 2015-09
  xf86_input_mtrack = throw ("xf86_input_mtrack has been removed from nixpkgs as it hasn't been maintained"
    + "and is broken. Working alternatives are libinput and synaptics.");
  xf86_input_multitouch = throw "xf86_input_multitouch has been removed from nixpkgs."; # added 2020-01-20
  xlibs = xorg; # added 2015-09
  xpraGtk3 = xpra; # added 2018-09-13
  xv = xxv; # added 2020-02-22
  xvfb_run = xvfb-run; # added 2021-05-07
  yacc = bison; # moved from top-level 2021-03-14
  yarssr = throw "yarssr has been removed as part of the python2 deprecation"; # added 2022-01-15
  youtubeDL = youtube-dl;  # added 2014-10-26
  ytop = throw "ytop has been abandoned by upstream. Consider switching to bottom instead";
  yubikey-neo-manager = throw "yubikey-neo-manager has been removed because it was broken. Use yubikey-manager-qt instead."; # added 2021-03-08
  yuzu = yuzu-mainline; # added 2021-01-25
  zabbix30 = throw "Zabbix 3.0.x is end of life, see https://www.zabbix.com/documentation/5.0/manual/installation/upgrade/sources for a direct upgrade path to 5.0.x"; # added 2021-04-07
  zimreader = throw "zimreader has been removed from nixpkgs as it has been replaced by kiwix-serve and stopped working with modern zimlib versions."; # added 2021-03-28
  zdfmediathk = mediathekview; # added 2019-01-19

  gnome_user_docs = gnome-user-docs; # added 2019-11-20
  # spidermonkey is not ABI upwards-ompatible, so only allow this for nix-shell
  spidermonkey = spidermonkey_78; # added 2020-10-09
  libtorrentRasterbar = libtorrent-rasterbar; # added 2020-12-20
  libtorrentRasterbar-2_0_x = libtorrent-rasterbar-2_0_x; # added 2020-12-20
  libtorrentRasterbar-1_2_x = libtorrent-rasterbar-1_2_x; # added 2020-12-20
  libtorrentRasterbar-1_1_x = libtorrent-rasterbar-1_1_x; # added 2020-12-20

  # TODO(ekleog): add ‘wasm’ alias to ‘ocamlPackages.wasm’ after 19.03
  # branch-off

  # added 2017-05-27
  wineMinimal = winePackages.minimal;
  wineFull = winePackages.full;
  wineStable = winePackages.stable;
  wineUnstable = winePackages.unstable;

  # added 2018-03-26
  libva-full = libva;
  libva1-full = libva1;

  # forceSystem should not be used directly in Nixpkgs.
  # added 2018-07-16
  forceSystem = system: _:
    (import self.path { localSystem = { inherit system; }; });
  callPackage_i686 = pkgsi686Linux.callPackage;

  inherit (ocaml-ng) # added 2016-09-14
    ocamlPackages_4_00_1 ocamlPackages_4_01_0 ocamlPackages_4_02
    ocamlPackages_4_03
    ocamlPackages_latest;

  mumble_git = pkgs.mumble; # added 2019-08-01
  murmur_git = pkgs.murmur; # added 2019-08-01
  zabbix44 = throw "zabbix44: Zabbix 4.4 is end of life, see https://www.zabbix.com/documentation/current/manual/installation/upgrade_notes_500 for details on upgrading to Zabbix 5.0."; # added 2020-08-17

  # added 2019-09-06
  zeroc_ice = pkgs.zeroc-ice;

  # added 2020-06-22
  zeromq3 = throw "zeromq3 has been deprecated by zeromq4.";
  jzmq = throw "jzmq has been removed from nixpkgs, as it was unmaintained";
} // (with ocaml-ng; { # added 2016-09-14
  ocaml_4_00_1 = ocamlPackages_4_00_1.ocaml;
  ocaml_4_01_0 = ocamlPackages_4_01_0.ocaml;
  ocaml_4_02   = ocamlPackages_4_02.ocaml;
  ocaml_4_03   = ocamlPackages_4_03.ocaml;
}) // {

  gnatsd = nats-server; # added 2019-10-28
  tor-browser-bundle = throw "tor-browser-bundle was removed because it was out of date and inadequately maintained. Please use tor-browser-bundle-bin instead. See #77452."; # added 2020-01-10
  tor-browser-unwrapped = throw "tor-browser-unwrapped was removed because it was out of date and inadequately maintained. Please use tor-browser-bundle-bin instead. See #77452."; # added 2020-01-10
  dina-font-pcf = dina-font; # added 2020-02-09

  /* Cleanup before 20.09 */
  oraclejdk8psu = throw ''
    oraclejdk8psu: The *psu versions of oraclejdk aren't provided by upstream anymore and were therefore removed!
  '';
  oraclejre8psu = oraclejdk8psu;
  oraclejdk8psu_distro = oraclejdk8psu;

  dnscrypt-proxy = throw "dnscrypt-proxy has been removed. Please use dnscrypt-proxy2."; # added 2020-02-02
  sqldeveloper_18 = throw "sqldeveloper_18 is not maintained anymore!"; # added 2020-02-04
  gcc-snapshot = throw "gcc-snapshot: Marked as broken for >2 years, additionally this 'snapshot' pointed to a fairly old one from gcc7.";
  todolist = throw "todolist is now ultralist."; # added 2020-12-27

  /* Cleanup before 21.05 */
  riot-desktop = throw "riot-desktop is now element-desktop!";
  riot-web = throw "riot-web is now element-web";

  ant-dracula-theme = throw "ant-dracula-theme is now dracula-theme, and theme name is Dracula instead of Ant-Dracula.";

  /* Added 2021-01-02 */
  ttyrec = ovh-ttyrec;

  tt-rss-plugin-tumblr-gdpr = throw "tt-rss-plugin-tumblr-gdpr was removed because tumblr does not require gdpr acceptance to fetch rss feeds anymore"; # added 2012-06-12

  zplugin = zinit; # Added 2021-01-30

  posix_man_pages = man-pages-posix; # Added 2021-04-15

  /* Cleanup before 21.11, Added 2021-05-07 */
  avian = throw ''
    The package doesn't compile anymore on NixOS and both development
    & maintenance is abandoned by upstream.
  '';

  # Added 2021-06-01
  obs-gstreamer = throw ''
    obs-gstreamer has been converted into a plugin for use with wrapOBS.
    Its new location is obs-studio-plugins.obs-gstreamer.
  '';

  # Added 2021-06-01
  obs-move-transition = throw ''
    obs-move-transition has been converted into a plugin for use with wrapOBS.
    Its new location is obs-studio-plugins.obs-move-transition.
  '';

  # Added 2021-06-01
  obs-multi-rtmp = throw ''
    obs-multi-rtmp has been converted into a plugin for use with wrapOBS.
    Its new location is obs-studio-plugins.obs-multi-rtmp.
  '';

  # Added 2021-06-01
  obs-ndi = throw ''
    obs-ndi has been converted into a plugin for use with wrapOBS.
    Its new location is obs-studio-plugins.obs-ndi.
  '';

  obs-v4l2sink = throw "obs-v4l2sink is integrated into upstream OBS since version 26.1";  # Added 2021-06-01

  # Added 2021-06-01
  obs-wlrobs = throw ''
    wlrobs has been converted into a plugin for use with wrapOBS.
    Its new location is obs-studio-plugins.wlrobs.
  '';

  multimc = throw "multimc was removed from nixpkgs; use polymc instead"; # Added 2022-01-08

  /* If these are in the scope of all-packages.nix, they cause collisions
  between mixed versions of qt. See:
  https://github.com/NixOS/nixpkgs/pull/101369 */

  inherit (plasma5Packages) breeze-icons oxygen-icons5;
  inherit (plasma5Packages)
    akonadi akregator ark
    bomber bovo
    dolphin dragon
    elisa
    ffmpegthumbs filelight
    granatier gwenview
    k3b
    kaddressbook kalzium kapptemplate kapman kate katomic
    kblackbox kblocks kbounce
    kcachegrind kcalc kcharselect kcolorchooser
    kdenlive kdf kdialog kdiamond
    keditbookmarks
    kfind kfloppy
    kget kgpg
    khelpcenter
    kig kigo killbots kitinerary
    kleopatra klettres klines
    kmag kmail kmines kmix kmplot
    knavalbattle knetwalk knights
    kollision kolourpaint kompare konsole kontact korganizer
    kpkpass
    krdc kreversi krfb
    kshisen ksquares ksystemlog
    kteatime ktimer ktouch kturtle
    kwalletmanager kwave
    marble minuet
    okular
    picmi
    spectacle
    yakuake
  ;
  inherit (plasma5Packages)
    bluedevil breeze-gtk breeze-qt5 breeze-grub breeze-plymouth
    discover
    kactivitymanagerd
    kde-cli-tools kde-gtk-config kdeplasma-addons
    kgamma5
    kinfocenter
    kmenuedit
    kscreen kscreenlocker ksshaskpass
    kwallet-pam kwayland-integration kwin kwrited
    milou
    oxygen
    plasma-browser-integration
    plasma-desktop
    plasma-integration
    plasma-nm
    plasma-pa
    plasma-systemmonitor
    plasma-thunderbolt
    plasma-vault
    plasma-workspace plasma-workspace-wallpapers
    polkit-kde-agent powerdevil
    qqc2-breeze-style
    sddm-kcm systemsettings
    xdg-desktop-portal-kde
    plasma-phone-components
    plasma-nano
  ;
  inherit (plasma5Packages.thirdParty)
    plasma-applet-caffeine-plus
    plasma-applet-virtual-desktop-bar
    kwin-dynamic-workspaces
    kwin-tiling
    krohnkite
    krunner-symbols
  ;
  inherit (libsForQt5)
    sddm
  ;

  # LLVM packages for (integration) testing that should not be used inside Nixpkgs:
  llvmPackages_git = recurseIntoAttrs (callPackage ../development/compilers/llvm/git {
    inherit (stdenvAdapters) overrideCC;
    buildLlvmTools = buildPackages.llvmPackages_git.tools;
    targetLlvmLibraries = targetPackages.llvmPackages_git.libraries;
  });

  inherit (stdenv.hostPlatform) system; # added 2021-10-22

})<|MERGE_RESOLUTION|>--- conflicted
+++ resolved
@@ -314,11 +314,8 @@
   gdk_pixbuf = gdk-pixbuf; # added 2019-05-22
   gettextWithExpat = gettext; # 2016-02-19
   getmail = throw "getmail has been removed from nixpkgs, migrate to getmail6."; # added 2022-01-12
-<<<<<<< HEAD
+  gfm = throw "gfm has been removed"; # 2021-01-15
   giblib = throw " giblib has been removed from nixpkgs because upstream is gone."; # added 2022-01-23
-=======
-  gfm = throw "gfm has been removed"; # 2021-01-15
->>>>>>> d05ca00a
   giflib_4_1 = throw "giflib_4_1 has been removed; use giflib instead"; # 2020-02-12
   git-bz = throw "giz-bz has been removed from nixpkgs as it is stuck on python2."; # added 2022-01-01
   gitAndTools = self // { # added 2021-01-14
