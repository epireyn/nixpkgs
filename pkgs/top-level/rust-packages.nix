--- conflicted
+++ resolved
@@ -7,24 +7,15 @@
 { runCommand, fetchFromGitHub, git }:
 
 let
-<<<<<<< HEAD
-  version = "2016-06-10";
-  rev = "18a44fdb7bd193c4cf62a0f3a9b807daf8620546";
-=======
   version = "2016-06-26";
   rev = "eb6b06424a5cdc5dd0f41f06cda69714b3a0577b";
->>>>>>> b571a1a3
 
   src = fetchFromGitHub {
       inherit rev;
 
       owner = "rust-lang";
       repo = "crates.io-index";
-<<<<<<< HEAD
-      sha256 = "0jrawwdw1znw7z4hxivlssc3g90h05f3zmwm10ap4qhjpy4rrc1z";
-=======
       sha256 = "0iyqyyd5070whfgsg74bqk0f6rk7d2r4spb2ih9jy594ds2qinv4";
->>>>>>> b571a1a3
   };
 
 in
