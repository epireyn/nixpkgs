/*
  This file composes a single bootstrapping stage of the Nix Packages
  collection. That is, it imports the functions that build the various
  packages, and calls them with appropriate arguments. The result is a set of
  all the packages in the Nix Packages collection for some particular platform
  for some particular stage.

  Default arguments are only provided for bootstrapping
  arguments. Normal users should not import this directly but instead
  import `pkgs/default.nix` or `default.nix`.
*/

let
  # An overlay to auto-call packages in ../by-name.
  # By defining it at the top of the file,
  # this value gets reused even if this file is imported multiple times,
  # thanks to Nix's import-value cache.
  autoCalledPackages = import ./by-name-overlay.nix ../by-name;
in

{
  ## Misc parameters kept the same for all stages
  ##

  # Utility functions, could just import but passing in for efficiency
  lib,

  # Use to reevaluate Nixpkgs
  nixpkgsFun,

  ## Other parameters
  ##

  # Either null or an object in the form:
  #
  #   {
  #     pkgsBuildBuild = ...;
  #     pkgsBuildHost = ...;
  #     pkgsBuildTarget = ...;
  #     pkgsHostHost = ...;
  #     # pkgsHostTarget skipped on purpose.
  #     pkgsTargetTarget ...;
  #   }
  #
  # These are references to adjacent bootstrapping stages. The more familiar
  # `buildPackages` and `targetPackages` are defined in terms of them. If null,
  # they are instead defined internally as the current stage. This allows us to
  # avoid expensive splicing. `pkgsHostTarget` is skipped because it is always
  # defined as the current stage.
  adjacentPackages,

  # The standard environment to use for building packages.
  stdenv,

  # `stdenv` without a C compiler. Passing in this helps avoid infinite
  # recursions, and may eventually replace passing in the full stdenv.
<<<<<<< HEAD
  stdenvNoCC ? (
    stdenv.override {
      cc = null;
      hasCC = false;
    }
    # Darwin doesn’t need an SDK in `stdenvNoCC`.  Dropping it shrinks the closure
    # size down from ~1 GiB to ~83 MiB, which is a considerable reduction.
    // lib.optionalAttrs stdenv.hostPlatform.isDarwin { extraBuildInputs = [ ]; }
  )
=======
  stdenvNoCC ? stdenv.override {
    cc = null;
    hasCC = false;
  },
>>>>>>> a02c6ca8

  # This is used because stdenv replacement and the stdenvCross do benefit from
  # the overridden configuration provided by the user, as opposed to the normal
  # bootstrapping stdenvs.
  allowCustomOverrides,

  # Non-GNU/Linux OSes are currently "impure" platforms, with their libc
  # outside of the store.  Thus, GCC, GFortran, & co. must always look for files
  # in standard system directories (/usr/include, etc.)
  noSysDirs ?
    stdenv.buildPlatform.system != "x86_64-solaris"
    && stdenv.buildPlatform.system != "x86_64-kfreebsd-gnu",

  # The configuration attribute set
  config,

  # A list of overlays (Additional `self: super: { .. }` customization
  # functions) to be fixed together in the produced package set
  overlays,
}@args:

let
  # This is a function from parsed platforms (like
  # stdenv.hostPlatform.parsed) to parsed platforms.
  makeMuslParsedPlatform =
    parsed:
    # The following line guarantees that the output of this function
    # is a well-formed platform with no missing fields.  It will be
    # uncommented in a separate PR, in case it breaks the build.
    #(x: lib.trivial.pipe x [ (x: builtins.removeAttrs x [ "_type" ]) lib.systems.parse.mkSystem ])
    (
      parsed
      // {
        abi =
          {
            gnu = lib.systems.parse.abis.musl;
            gnueabi = lib.systems.parse.abis.musleabi;
            gnueabihf = lib.systems.parse.abis.musleabihf;
            gnuabin32 = lib.systems.parse.abis.muslabin32;
            gnuabi64 = lib.systems.parse.abis.muslabi64;
            gnuabielfv2 = lib.systems.parse.abis.musl;
            gnuabielfv1 = lib.systems.parse.abis.musl;
            # The following two entries ensure that this function is idempotent.
            musleabi = lib.systems.parse.abis.musleabi;
            musleabihf = lib.systems.parse.abis.musleabihf;
            muslabin32 = lib.systems.parse.abis.muslabin32;
            muslabi64 = lib.systems.parse.abis.muslabi64;
          }
          .${parsed.abi.name} or lib.systems.parse.abis.musl;
      }
    );

  makeLLVMParsedPlatform =
    parsed:
    (
      parsed
      // {
        abi = lib.systems.parse.abis.llvm;
      }
    );

  stdenvAdapters =
    self: super:
    let
      res = import ../stdenv/adapters.nix {
        inherit lib config;
        pkgs = self;
      };
    in
    res
    // {
      stdenvAdapters = res;
    };

  trivialBuilders =
    self: super:
    import ../build-support/trivial-builders {
      inherit lib;
      inherit (self) config;
      inherit (self) runtimeShell stdenv stdenvNoCC;
      inherit (self.pkgsBuildHost) jq shellcheck-minimal;
      inherit (self.pkgsBuildHost.xorg) lndir;
    };

  stdenvBootstappingAndPlatforms =
    self: super:
    let
      withFallback =
        thisPkgs:
        (if adjacentPackages == null then self else thisPkgs) // { recurseForDerivations = false; };
    in
    {
      # Here are package sets of from related stages. They are all in the form
      # `pkgs{theirHost}{theirTarget}`. For example, `pkgsBuildHost` means their
      # host platform is our build platform, and their target platform is our host
      # platform. We only care about their host/target platforms, not their build
      # platform, because the the former two alone affect the interface of the
      # final package; the build platform is just an implementation detail that
      # should not leak.
      pkgsBuildBuild = withFallback adjacentPackages.pkgsBuildBuild;
      pkgsBuildHost = withFallback adjacentPackages.pkgsBuildHost;
      pkgsBuildTarget = withFallback adjacentPackages.pkgsBuildTarget;
      pkgsHostHost = withFallback adjacentPackages.pkgsHostHost;
      pkgsHostTarget = self // {
        recurseForDerivations = false;
      }; # always `self`
      pkgsTargetTarget = withFallback adjacentPackages.pkgsTargetTarget;

      # Older names for package sets. Use these when only the host platform of the
      # package set matter (i.e. use `buildPackages` where any of `pkgsBuild*`
      # would do, and `targetPackages` when any of `pkgsTarget*` would do (if we
      # had more than just `pkgsTargetTarget`).)
      buildPackages = self.pkgsBuildHost;
      pkgs = self.pkgsHostTarget;
      targetPackages = self.pkgsTargetTarget;

      inherit stdenv stdenvNoCC;
    };

  splice = self: super: import ./splice.nix lib self (adjacentPackages != null);

  allPackages =
    self: super:
    let
      res = import ./all-packages.nix {
        inherit
          lib
          noSysDirs
          config
          overlays
          ;
      } res self super;
    in
    res;

  aliases = self: super: lib.optionalAttrs config.allowAliases (import ./aliases.nix lib self super);

  # stdenvOverrides is used to avoid having multiple of versions
  # of certain dependencies that were used in bootstrapping the
  # standard environment.
  stdenvOverrides = self: super: (super.stdenv.overrides or (_: _: { })) self super;

  # Allow packages to be overridden globally via the `packageOverrides'
  # configuration option, which must be a function that takes `pkgs'
  # as an argument and returns a set of new or overridden packages.
  # The `packageOverrides' function is called with the *original*
  # (un-overridden) set of packages, allowing packageOverrides
  # attributes to refer to the original attributes (e.g. "foo =
  # ... pkgs.foo ...").
  configOverrides =
    self: super:
    lib.optionalAttrs allowCustomOverrides ((config.packageOverrides or (super: { })) super);

  # Convenience attributes for instantitating package sets. Each of
  # these will instantiate a new version of allPackages. Currently the
  # following package sets are provided:
  #
  # - pkgsCross.<system> where system is a member of lib.systems.examples
  # - pkgsMusl
  # - pkgsi686Linux
  otherPackageSets = self: super: {
    # This maps each entry in lib.systems.examples to its own package
    # set. Each of these will contain all packages cross compiled for
    # that target system. For instance, pkgsCross.raspberryPi.hello,
    # will refer to the "hello" package built for the ARM6-based
    # Raspberry Pi.
    pkgsCross = lib.mapAttrs (n: crossSystem: nixpkgsFun { inherit crossSystem; }) lib.systems.examples;

    pkgsLLVM = nixpkgsFun {
      overlays = [
        (self': super': {
          pkgsLLVM = super';
        })
      ] ++ overlays;
      # Bootstrap a cross stdenv using the LLVM toolchain.
      # This is currently not possible when compiling natively,
      # so we don't need to check hostPlatform != buildPlatform.
      crossSystem = stdenv.hostPlatform // {
        useLLVM = true;
        linker = "lld";
      };
    };

    pkgsLLVMLibc = nixpkgsFun {
      overlays = [
        (self': super': {
          pkgsLLVMLibc = super';
        })
      ] ++ overlays;
      # Bootstrap a cross stdenv using LLVM libc.
      # This is currently not possible when compiling natively,
      # so we don't need to check hostPlatform != buildPlatform.
      crossSystem = stdenv.hostPlatform // {
        config = lib.systems.parse.tripleFromSystem (makeLLVMParsedPlatform stdenv.hostPlatform.parsed);
        libc = "llvm";
      };
    };

    pkgsArocc = nixpkgsFun {
      overlays = [
        (self': super': {
          pkgsArocc = super';
        })
      ] ++ overlays;
      # Bootstrap a cross stdenv using the Aro C compiler.
      # This is currently not possible when compiling natively,
      # so we don't need to check hostPlatform != buildPlatform.
      crossSystem = stdenv.hostPlatform // {
        useArocc = true;
        linker = "lld";
      };
    };

    pkgsZig = nixpkgsFun {
      overlays = [
        (self': super': {
          pkgsZig = super';
        })
      ] ++ overlays;
      # Bootstrap a cross stdenv using the Zig toolchain.
      # This is currently not possible when compiling natively,
      # so we don't need to check hostPlatform != buildPlatform.
      crossSystem = stdenv.hostPlatform // {
        useZig = true;
        linker = "lld";
      };
    };

    # All packages built with the Musl libc. This will override the
    # default GNU libc on Linux systems. Non-Linux systems are not
    # supported. 32-bit is also not supported.
    pkgsMusl =
      if stdenv.hostPlatform.isLinux && stdenv.buildPlatform.is64bit then
        nixpkgsFun {
          overlays = [
            (self': super': {
              pkgsMusl = super';
            })
          ] ++ overlays;
          ${if stdenv.hostPlatform == stdenv.buildPlatform then "localSystem" else "crossSystem"} = {
            config = lib.systems.parse.tripleFromSystem (makeMuslParsedPlatform stdenv.hostPlatform.parsed);
          };
        }
      else
        throw "Musl libc only supports 64-bit Linux systems.";

    # All packages built for i686 Linux.
    # Used by wine, firefox with debugging version of Flash, ...
    pkgsi686Linux =
      if stdenv.hostPlatform.isLinux && stdenv.hostPlatform.isx86 then
        nixpkgsFun {
          overlays = [
            (self': super': {
              pkgsi686Linux = super';
            })
          ] ++ overlays;
          ${if stdenv.hostPlatform == stdenv.buildPlatform then "localSystem" else "crossSystem"} = {
            config = lib.systems.parse.tripleFromSystem (
              stdenv.hostPlatform.parsed
              // {
                cpu = lib.systems.parse.cpuTypes.i686;
              }
            );
          };
        }
      else
        throw "i686 Linux package set can only be used with the x86 family.";

    # x86_64-darwin packages for aarch64-darwin users to use with Rosetta for incompatible packages
    pkgsx86_64Darwin =
      if stdenv.hostPlatform.isDarwin then
        nixpkgsFun {
          overlays = [
            (self': super': {
              pkgsx86_64Darwin = super';
            })
          ] ++ overlays;
          localSystem = {
            config = lib.systems.parse.tripleFromSystem (
              stdenv.hostPlatform.parsed
              // {
                cpu = lib.systems.parse.cpuTypes.x86_64;
              }
            );
          };
        }
      else
        throw "x86_64 Darwin package set can only be used on Darwin systems.";

    # If already linux: the same package set unaltered
    # Otherwise, return a natively built linux package set for the current cpu architecture string.
    # (ABI and other details will be set to the default for the cpu/os pair)
    pkgsLinux =
      if stdenv.hostPlatform.isLinux then
        self
      else
        nixpkgsFun {
          localSystem = lib.systems.elaborate "${stdenv.hostPlatform.parsed.cpu.name}-linux";
        };

    # Extend the package set with zero or more overlays. This preserves
    # preexisting overlays. Prefer to initialize with the right overlays
    # in one go when calling Nixpkgs, for performance and simplicity.
    appendOverlays =
      extraOverlays:
      if extraOverlays == [ ] then self else nixpkgsFun { overlays = args.overlays ++ extraOverlays; };

    # NOTE: each call to extend causes a full nixpkgs rebuild, adding ~130MB
    #       of allocations. DO NOT USE THIS IN NIXPKGS.
    #
    # Extend the package set with a single overlay. This preserves
    # preexisting overlays. Prefer to initialize with the right overlays
    # in one go when calling Nixpkgs, for performance and simplicity.
    # Prefer appendOverlays if used repeatedly.
    extend = f: self.appendOverlays [ f ];

    # Fully static packages.
    # Currently uses Musl on Linux (couldn’t get static glibc to work).
    pkgsStatic = nixpkgsFun ({
      overlays = [
        (self': super': {
          pkgsStatic = super';
        })
      ] ++ overlays;
      crossSystem = {
        isStatic = true;
        config = lib.systems.parse.tripleFromSystem (
          if stdenv.hostPlatform.isLinux then
            makeMuslParsedPlatform stdenv.hostPlatform.parsed
          else
            stdenv.hostPlatform.parsed
        );
        gcc =
          lib.optionalAttrs (stdenv.hostPlatform.system == "powerpc64-linux") { abi = "elfv2"; }
          // stdenv.hostPlatform.gcc or { };
      };
    });

    # Full package set with rocm on cuda off
    # Mostly useful for asserting pkgs.pkgsRocm.torchWithRocm == pkgs.torchWithRocm and similar
    pkgsRocm = nixpkgsFun ({
      config = super.config // {
        cudaSupport = false;
        rocmSupport = true;
      };
    });

    pkgsExtraHardening = nixpkgsFun {
      overlays = [
        (
          self': super':
          {
            pkgsExtraHardening = super';
            stdenv = super'.withDefaultHardeningFlags (
              super'.stdenv.cc.defaultHardeningFlags
              ++ [
                "shadowstack"
                "pacret"
                "trivialautovarinit"
              ]
            ) super'.stdenv;
            glibc = super'.glibc.override rec {
              enableCET = if self'.stdenv.hostPlatform.isx86_64 then "permissive" else false;
              enableCETRuntimeDefault = enableCET != false;
            };
          }
          // lib.optionalAttrs (with super'.stdenv.hostPlatform; isx86_64 && isLinux) {
            # causes shadowstack disablement
            pcre = super'.pcre.override { enableJit = false; };
            pcre-cpp = super'.pcre-cpp.override { enableJit = false; };
            pcre16 = super'.pcre16.override { enableJit = false; };
          }
        )
      ] ++ overlays;
    };
  };

  # The complete chain of package set builders, applied from top to bottom.
  # stdenvOverlays must be last as it brings package forward from the
  # previous bootstrapping phases which have already been overlayed.
  toFix = lib.foldl' (lib.flip lib.extends) (self: { }) (
    [
      stdenvBootstappingAndPlatforms
      stdenvAdapters
      trivialBuilders
      splice
      autoCalledPackages
      allPackages
      otherPackageSets
      aliases
      configOverrides
    ]
    ++ overlays
    ++ [
      stdenvOverrides
    ]
  );

in
# Return the complete set of packages.
lib.fix toFix<|MERGE_RESOLUTION|>--- conflicted
+++ resolved
@@ -54,7 +54,6 @@
 
   # `stdenv` without a C compiler. Passing in this helps avoid infinite
   # recursions, and may eventually replace passing in the full stdenv.
-<<<<<<< HEAD
   stdenvNoCC ? (
     stdenv.override {
       cc = null;
@@ -63,13 +62,7 @@
     # Darwin doesn’t need an SDK in `stdenvNoCC`.  Dropping it shrinks the closure
     # size down from ~1 GiB to ~83 MiB, which is a considerable reduction.
     // lib.optionalAttrs stdenv.hostPlatform.isDarwin { extraBuildInputs = [ ]; }
-  )
-=======
-  stdenvNoCC ? stdenv.override {
-    cc = null;
-    hasCC = false;
-  },
->>>>>>> a02c6ca8
+  ),
 
   # This is used because stdenv replacement and the stdenvCross do benefit from
   # the overridden configuration provided by the user, as opposed to the normal
