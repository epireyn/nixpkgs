--- conflicted
+++ resolved
@@ -4,15 +4,6 @@
 }:
 
 let
-<<<<<<< HEAD
-  dfVersion = "0.44.02";
-  version = "${dfVersion}-alpha1";
-  rev = "refs/tags/${version}";
-  sha256 = "1cdp2jwhxl54ym92jm58xyrz942ajp6idl31qrmzcqzawp2fl620";
-
-  # revision of library/xml submodule
-  xmlRev = "e2e256066cc4a5c427172d9d27db25b7823e4e86";
-=======
   dfVersion = "0.44.03";
   version = "${dfVersion}-beta1";
   rev = "refs/tags/${version}";
@@ -20,7 +11,6 @@
 
   # revision of library/xml submodule
   xmlRev = "7e23a328fd81e3d6db794c0c18b8b2e7bd235649";
->>>>>>> 9d4de1ea
 
   arch =
     if stdenv.system == "x86_64-linux" then "64"
