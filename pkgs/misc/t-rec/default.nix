--- conflicted
+++ resolved
@@ -39,12 +39,8 @@
     wrapProgram "$out/bin/t-rec" --prefix PATH : "${binPath}"
   '';
 
-<<<<<<< HEAD
   useFetchCargoVendor = true;
-  cargoHash = "sha256-2ErXqQ1vRsPMJPFqdAlrmdPTuEC/h5L+DvGJf2K0ziw=";
-=======
-  cargoHash = "sha256-fjq4Bys7KnSu6kV74CZJ95oov4HXY59VltjcAuXGMPg=";
->>>>>>> ac808b6b
+  cargoHash = "sha256-f//1/mLciJ3EDfHkZtg1c2W8qtfUY2DF4x31qqDExMI=";
 
   meta = with lib; {
     description = "Blazingly fast terminal recorder that generates animated gif images for the web written in rust";
