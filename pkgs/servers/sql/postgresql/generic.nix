let

  generic =
      # utils
      { stdenv
      , fetchpatch
      , fetchurl
      , lib
      , substituteAll
      , writeShellScriptBin
<<<<<<< HEAD

      # source specification
      , hash
      , muslPatches ? {}
      , version

      # runtime dependencies
      , darwin
      , glibc
      , libuuid
      , libxml2
      , lz4
      , openssl
      , readline
      , tzdata
      , zlib
      , zstd

      # build dependencies
      , bison
      , docbook-xsl-nons
      , docbook_xml_dtd_45
      , flex
      , libxslt
      , makeWrapper
      , pkg-config
      , removeReferencesTo

      # passthru
      , buildEnv
      , newScope
      , nixosTests
      , postgresqlTestHook
      , self
      , stdenvNoCC
      , testers

      # bonjour
      , bonjourSupport ? false

      # GSSAPI
      , gssSupport ? with stdenv.hostPlatform; !isWindows && !isStatic
      , libkrb5

      # icu
      , icuSupport ? true
      , icu

      # JIT
      , jitSupport # not default on purpose, this is set via "_jit or not" attributes
      , llvmPackages
      , nukeReferences
      , overrideCC

      # LDAP
      , ldapSupport ? false
      , openldap

=======

      # source specification
      , hash
      , muslPatches ? {}
      , version

      # runtime dependencies
      , darwin
      , glibc
      , libuuid
      , libxml2
      , lz4
      , openssl
      , readline
      , tzdata
      , zlib
      , zstd

      # build dependencies
      , bison
      , docbook-xsl-nons
      , docbook_xml_dtd_45
      , flex
      , libxslt
      , makeWrapper
      , pkg-config
      , removeReferencesTo

      # passthru
      , buildEnv
      , newScope
      , nixosTests
      , postgresqlTestHook
      , self
      , stdenvNoCC
      , testers

      # bonjour
      , bonjourSupport ? false

      # GSSAPI
      , gssSupport ? with stdenv.hostPlatform; !isWindows && !isStatic
      , libkrb5

      # icu
      # Building with icu in pkgsStatic gives tons of "undefined reference" errors like this:
      #   /nix/store/452lkaak37d3mzzn3p9ak7aa3wzhdqaj-icu4c-74.2-x86_64-unknown-linux-musl/lib/libicuuc.a(chariter.ao):
      #    (.data.rel.ro._ZTIN6icu_7417CharacterIteratorE[_ZTIN6icu_7417CharacterIteratorE]+0x0):
      #    undefined reference to `vtable for __cxxabiv1::__si_class_type_info'
      , icuSupport ? !stdenv.hostPlatform.isStatic
      , icu

      # JIT
      , jitSupport # not default on purpose, this is set via "_jit or not" attributes
      , llvmPackages
      , nukeReferences
      , overrideCC

      # LDAP
      , ldapSupport ? false
      , openldap

>>>>>>> 32128d87
      # NLS
      , nlsSupport ? false
      , gettext

      # PAM
<<<<<<< HEAD
      , pamSupport ? stdenv.hostPlatform.isLinux
=======
      # Building with linux-pam in pkgsStatic gives a few "undefined reference" errors like this:
      #   /nix/store/3s55icpsbc36sgn7sa8q3qq4z6al6rlr-linux-pam-static-x86_64-unknown-linux-musl-1.6.1/lib/libpam.a(pam_audit.o):
      #     in function `pam_modutil_audit_write':(.text+0x571):
      #     undefined reference to `audit_close'
      , pamSupport ? stdenv.hostPlatform.isLinux && !stdenv.hostPlatform.isStatic
>>>>>>> 32128d87
      , linux-pam

      # PL/Perl
      , perlSupport ? false
      , perl

      # PL/Python
      , pythonSupport ? false
      , python3

      # PL/Tcl
      , tclSupport ? false
      , tcl

      # SELinux
      , selinuxSupport ? false
      , libselinux

      # Systemd
      , systemdSupport ? lib.meta.availableOn stdenv.hostPlatform systemdLibs
      , systemdLibs
    } @args:
  let
    atLeast = lib.versionAtLeast version;
    olderThan = lib.versionOlder version;
    lz4Enabled = atLeast "14";
    zstdEnabled = atLeast "15";

    dlSuffix = if olderThan "16" then ".so" else stdenv.hostPlatform.extensions.sharedLibrary;

    pname = "postgresql";

    stdenv' =
      if jitSupport && !stdenv.cc.isClang then
        overrideCC llvmPackages.stdenv (llvmPackages.stdenv.cc.override {
          # LLVM bintools are not used by default, but are needed to make -flto work below.
          bintools = llvmPackages.bintools;
        })
      else
        stdenv;

    pg_config = writeShellScriptBin "pg_config" (builtins.readFile ./pg_config.sh);
  in stdenv'.mkDerivation (finalAttrs: {
    inherit version;
    pname = pname + lib.optionalString jitSupport "-jit";

    src = fetchurl {
      url = "mirror://postgresql/source/v${version}/${pname}-${version}.tar.bz2";
      inherit hash;
    };

    __structuredAttrs = true;

    hardeningEnable = lib.optionals (!stdenv'.cc.isClang) [ "pie" ];

    outputs = [ "out" "dev" "doc" "lib" "man" ];
    outputChecks.out = {
      disallowedReferences = [ "dev" "doc" "man" ];
      disallowedRequisites = [
        stdenv'.cc
        llvmPackages.llvm.out
      ] ++ (
        map lib.getDev (builtins.filter (drv: drv ? "dev") finalAttrs.buildInputs)
      );
    };
    outputChecks.lib = {
      disallowedReferences = [ "out" "dev" "doc" "man" ];
      disallowedRequisites = [
        stdenv'.cc
        llvmPackages.llvm.out
      ] ++ (
        map lib.getDev (builtins.filter (drv: drv ? "dev") finalAttrs.buildInputs)
      );
    };

    strictDeps = true;

    buildInputs = [
      zlib
      readline
      openssl
      (libxml2.override {enableHttp = true;})
      libuuid
    ]
      ++ lib.optionals icuSupport [ icu ]
      ++ lib.optionals jitSupport [ llvmPackages.llvm ]
      ++ lib.optionals lz4Enabled [ lz4 ]
      ++ lib.optionals zstdEnabled [ zstd ]
      ++ lib.optionals systemdSupport [ systemdLibs ]
      ++ lib.optionals pythonSupport [ python3 ]
      ++ lib.optionals gssSupport [ libkrb5 ]
      ++ lib.optionals pamSupport [ linux-pam ]
      ++ lib.optionals perlSupport [ perl ]
      ++ lib.optionals ldapSupport [ openldap ]
      ++ lib.optionals tclSupport [ tcl ]
      ++ lib.optionals selinuxSupport [ libselinux ]
      ++ lib.optionals nlsSupport [ gettext ];

    nativeBuildInputs = [
      libxml2
      makeWrapper
      pkg-config
      removeReferencesTo
    ]
      ++ lib.optionals jitSupport [ llvmPackages.llvm.dev nukeReferences ]
      ++ lib.optionals (atLeast "17") [ bison flex perl docbook_xml_dtd_45 docbook-xsl-nons libxslt ];

    enableParallelBuilding = true;

    separateDebugInfo = true;

    buildFlags = [ "world" ];

    # libpgcommon.a and libpgport.a contain all paths returned by pg_config and are linked
    # into all binaries. However, almost no binaries actually use those paths. The following
    # flags will remove unused sections from all shared libraries and binaries - including
    # those paths. This avoids a lot of circular dependency problems with different outputs,
    # and allows splitting them cleanly.
    env.CFLAGS = "-fdata-sections -ffunction-sections"
      + (if stdenv'.cc.isClang then " -flto" else " -fmerge-constants -Wl,--gc-sections");

    configureFlags = let inherit (lib) withFeature; in [
      "--with-openssl"
      "--with-libxml"
      (withFeature icuSupport "icu")
      "--sysconfdir=/etc"
      "--with-system-tzdata=${tzdata}/share/zoneinfo"
      "--enable-debug"
      (lib.optionalString systemdSupport "--with-systemd")
      "--with-uuid=e2fs"
    ] ++ lib.optionals lz4Enabled [ "--with-lz4" ]
      ++ lib.optionals zstdEnabled [ "--with-zstd" ]
      ++ lib.optionals gssSupport [ "--with-gssapi" ]
      ++ lib.optionals pythonSupport [ "--with-python" ]
      ++ lib.optionals jitSupport [ "--with-llvm" ]
      ++ lib.optionals pamSupport [ "--with-pam" ]
<<<<<<< HEAD
      # This could be removed once the upstream issue is resolved:
      # https://postgr.es/m/flat/427c7c25-e8e1-4fc5-a1fb-01ceff185e5b%40technowledgy.de
      ++ lib.optionals (stdenv'.hostPlatform.isDarwin && atLeast "16") [ "LDFLAGS_EX_BE=-Wl,-export_dynamic" ]
=======
      # This can be removed once v17 is removed. v18+ ships with it.
      ++ lib.optionals (stdenv'.hostPlatform.isDarwin && atLeast "16" && olderThan "18") [ "LDFLAGS_EX_BE=-Wl,-export_dynamic" ]
>>>>>>> 32128d87
      ++ lib.optionals (atLeast "17" && !perlSupport) [ "--without-perl" ]
      ++ lib.optionals ldapSupport [ "--with-ldap" ]
      ++ lib.optionals tclSupport [ "--with-tcl" ]
      ++ lib.optionals selinuxSupport [ "--with-selinux" ]
      ++ lib.optionals nlsSupport [ "--enable-nls" ]
      ++ lib.optionals bonjourSupport [ "--with-bonjour" ];

    patches = [
      (if atLeast "16" then ./patches/relative-to-symlinks-16+.patch else ./patches/relative-to-symlinks.patch)
      (if atLeast "15" then ./patches/empty-pg-config-view-15+.patch else ./patches/empty-pg-config-view.patch)
      ./patches/less-is-more.patch
      ./patches/paths-for-split-outputs.patch
      ./patches/paths-with-postgresql-suffix.patch

      (substituteAll {
        src = ./patches/locale-binary-path.patch;
        locale = "${if stdenv.hostPlatform.isDarwin then darwin.adv_cmds else lib.getBin stdenv.cc.libc}/bin/locale";
      })
    ] ++ lib.optionals stdenv'.hostPlatform.isMusl (
      # Using fetchurl instead of fetchpatch on purpose: https://github.com/NixOS/nixpkgs/issues/240141
      map fetchurl (lib.attrValues muslPatches)
    ) ++ lib.optionals stdenv'.hostPlatform.isLinux [
    ./patches/socketdir-in-run-13+.patch
    ] ++ lib.optionals (stdenv'.hostPlatform.isDarwin && olderThan "16") [
      ./patches/export-dynamic-darwin-15-.patch
    ];

    installTargets = [ "install-world" ];

    postPatch = ''
      substituteInPlace "src/Makefile.global.in" --subst-var out
      # Hardcode the path to pgxs so pg_config returns the path in $dev
      substituteInPlace "src/common/config_info.c" --subst-var dev
    '';

    postInstall =
      ''
        moveToOutput "bin/ecpg" "$dev"
        moveToOutput "lib/pgxs" "$dev"

        # Pretend pg_config is located in $out/bin to return correct paths, but
        # actually have it in -dev to avoid pulling in all other outputs. See the
        # pg_config.sh script's comments for details.
        moveToOutput "bin/pg_config" "$dev"
        install -c -m 755 "${pg_config}"/bin/pg_config "$out/bin/pg_config"
        wrapProgram "$dev/bin/pg_config" --argv0 "$out/bin/pg_config"

        # postgres exposes external symbols get_pkginclude_path and similar. Those
        # can't be stripped away by --gc-sections/LTO, because they could theoretically
        # be used by dynamically loaded modules / extensions. To avoid circular dependencies,
        # references to -dev, -doc and -man are removed here. References to -lib must be kept,
        # because there is a realistic use-case for extensions to locate the /lib directory to
        # load other shared modules.
        remove-references-to -t "$dev" -t "$doc" -t "$man" "$out/bin/postgres"
      '' + lib.optionalString (!stdenv'.hostPlatform.isStatic) ''
        if [ -z "''${dontDisableStatic:-}" ]; then
          # Remove static libraries in case dynamic are available.
          for i in $lib/lib/*.a; do
            name="$(basename "$i")"
            ext="${stdenv'.hostPlatform.extensions.sharedLibrary}"
            if [ -e "$lib/lib/''${name%.a}$ext" ] || [ -e "''${i%.a}$ext" ]; then
              rm "$i"
            fi
          done
        fi
      '' + ''
        # The remaining static libraries are libpgcommon.a, libpgport.a and related.
        # Those are only used when building e.g. extensions, so go to $dev.
        moveToOutput "lib/*.a" "$dev"
      '' + lib.optionalString jitSupport ''
        # In the case of JIT support, prevent useless dependencies on header files
        find "$out/lib" -iname '*.bc' -type f -exec nuke-refs '{}' +

        # Stop lib depending on the -dev output of llvm
        remove-references-to -t ${llvmPackages.llvm.dev} "$out/lib/llvmjit${dlSuffix}"
      '' + lib.optionalString stdenv'.hostPlatform.isDarwin ''
        # The darwin specific Makefile for PGXS contains a reference to the postgres
        # binary. Some extensions (here: postgis), which are able to set bindir correctly
        # to their own output for installation, will then fail to find "postgres" during linking.
        substituteInPlace "$dev/lib/pgxs/src/Makefile.port" \
          --replace-fail '-bundle_loader $(bindir)/postgres' "-bundle_loader $out/bin/postgres"
      '';

    postFixup = lib.optionalString stdenv'.hostPlatform.isGnu
      ''
        # initdb needs access to "locale" command from glibc.
        wrapProgram $out/bin/initdb --prefix PATH ":" ${glibc.bin}/bin
      '';

    # Running tests as "install check" to work around SIP issue on macOS:
    # https://www.postgresql.org/message-id/flat/4D8E1BC5-BBCF-4B19-8226-359201EA8305%40gmail.com
    # Also see <nixpkgs>/doc/stdenv/platform-notes.chapter.md
    doCheck = false;
    # Tests just get stuck on macOS 14.x for v13 and v14
<<<<<<< HEAD
    doInstallCheck = !(stdenv'.hostPlatform.isDarwin && olderThan "15");
=======
    doInstallCheck = !(stdenv'.hostPlatform.isDarwin && olderThan "15") && !(stdenv'.hostPlatform.isStatic);
>>>>>>> 32128d87
    installCheckTarget = "check-world";

    passthru = let
      this = self.callPackage generic args;
      jitToggle = this.override {
        jitSupport = !jitSupport;
      };
    in
    {
      inherit dlSuffix;

      psqlSchema = lib.versions.major version;

      withJIT = if jitSupport then this else jitToggle;
      withoutJIT = if jitSupport then jitToggle else this;

      pkgs = let
        scope = {
          inherit jitSupport;
          inherit (llvmPackages) llvm;
          postgresql = this;
          stdenv = stdenv';
          postgresqlTestExtension = { finalPackage, withPackages ? [], ... } @ extraArgs:
            stdenvNoCC.mkDerivation ({
              name = "${finalPackage.name}-test-extension";
              dontUnpack = true;
              doCheck = true;
              nativeCheckInputs = [
                postgresqlTestHook
                (this.withPackages (ps: [ finalPackage ] ++ (map (p: ps."${p}") withPackages)))
              ];
              failureHook = "postgresqlStop";
              postgresqlTestUserOptions = "LOGIN SUPERUSER";
              passAsFile = [ "sql" ];
              checkPhase = ''
                runHook preCheck
                psql -a -v ON_ERROR_STOP=1 -f "$sqlPath"
                runHook postCheck
              '';
              installPhase = "touch $out";
            } // extraArgs);
          buildPostgresqlExtension = newSuper.callPackage ./buildPostgresqlExtension.nix {};
        };
        newSelf = self // scope;
        newSuper = { callPackage = newScope (scope // this.pkgs); };
      in import ./ext newSelf newSuper;

      withPackages = postgresqlWithPackages {
                       inherit buildEnv;
                       postgresql = this;
                     };

      tests = {
        postgresql = nixosTests.postgresql.postgresql.passthru.override finalAttrs.finalPackage;
        postgresql-tls-client-cert = nixosTests.postgresql.postgresql-tls-client-cert.passthru.override finalAttrs.finalPackage;
        postgresql-wal-receiver = nixosTests.postgresql.postgresql-wal-receiver.passthru.override finalAttrs.finalPackage;
        pkg-config = testers.testMetaPkgConfig finalAttrs.finalPackage;
      } // lib.optionalAttrs jitSupport {
        postgresql-jit = nixosTests.postgresql.postgresql-jit.passthru.override finalAttrs.finalPackage;
      };
    };

    meta = with lib; {
      homepage    = "https://www.postgresql.org";
      description = "Powerful, open source object-relational database system";
      license     = licenses.postgresql;
      changelog   = "https://www.postgresql.org/docs/release/${finalAttrs.version}/";
      maintainers = with maintainers; teams.postgres.members;
      pkgConfigModules = [ "libecpg" "libecpg_compat" "libpgtypes" "libpq" ];
      platforms   = platforms.unix;

      # JIT support doesn't work with cross-compilation. It is attempted to build LLVM-bytecode
      # (`%.bc` is the corresponding `make(1)`-rule) for each sub-directory in `backend/` for
      # the JIT apparently, but with a $(CLANG) that can produce binaries for the build, not the
      # host-platform.
      #
      # I managed to get a cross-build with JIT support working with
      # `depsBuildBuild = [ llvmPackages.clang ] ++ buildInputs`, but considering that the
      # resulting LLVM IR isn't platform-independent this doesn't give you much.
      # In fact, I tried to test the result in a VM-test, but as soon as JIT was used to optimize
      # a query, postgres would coredump with `Illegal instruction`.
      broken = jitSupport && !stdenv.hostPlatform.canExecute stdenv.buildPlatform;
    };
  });

  postgresqlWithPackages = { postgresql, buildEnv }: f: let
    installedExtensions = f postgresql.pkgs;
  in buildEnv {
    name = "${postgresql.pname}-and-plugins-${postgresql.version}";
    paths = installedExtensions ++ [
        postgresql
        postgresql.man   # in case user installs this into environment
    ];

    pathsToLink = ["/"];

    passthru = {
      inherit installedExtensions;
      inherit (postgresql)
        psqlSchema
        version
      ;

      withJIT = postgresqlWithPackages {
        inherit buildEnv;
        postgresql = postgresql.withJIT;
      } f;
      withoutJIT = postgresqlWithPackages {
        inherit buildEnv;
        postgresql = postgresql.withoutJIT;
      } f;
    };
  };

in
# passed by <major>.nix
versionArgs:
# passed by default.nix
{ self, ... } @defaultArgs:
self.callPackage generic (defaultArgs // versionArgs)<|MERGE_RESOLUTION|>--- conflicted
+++ resolved
@@ -8,7 +8,6 @@
       , lib
       , substituteAll
       , writeShellScriptBin
-<<<<<<< HEAD
 
       # source specification
       , hash
@@ -54,65 +53,6 @@
       , libkrb5
 
       # icu
-      , icuSupport ? true
-      , icu
-
-      # JIT
-      , jitSupport # not default on purpose, this is set via "_jit or not" attributes
-      , llvmPackages
-      , nukeReferences
-      , overrideCC
-
-      # LDAP
-      , ldapSupport ? false
-      , openldap
-
-=======
-
-      # source specification
-      , hash
-      , muslPatches ? {}
-      , version
-
-      # runtime dependencies
-      , darwin
-      , glibc
-      , libuuid
-      , libxml2
-      , lz4
-      , openssl
-      , readline
-      , tzdata
-      , zlib
-      , zstd
-
-      # build dependencies
-      , bison
-      , docbook-xsl-nons
-      , docbook_xml_dtd_45
-      , flex
-      , libxslt
-      , makeWrapper
-      , pkg-config
-      , removeReferencesTo
-
-      # passthru
-      , buildEnv
-      , newScope
-      , nixosTests
-      , postgresqlTestHook
-      , self
-      , stdenvNoCC
-      , testers
-
-      # bonjour
-      , bonjourSupport ? false
-
-      # GSSAPI
-      , gssSupport ? with stdenv.hostPlatform; !isWindows && !isStatic
-      , libkrb5
-
-      # icu
       # Building with icu in pkgsStatic gives tons of "undefined reference" errors like this:
       #   /nix/store/452lkaak37d3mzzn3p9ak7aa3wzhdqaj-icu4c-74.2-x86_64-unknown-linux-musl/lib/libicuuc.a(chariter.ao):
       #    (.data.rel.ro._ZTIN6icu_7417CharacterIteratorE[_ZTIN6icu_7417CharacterIteratorE]+0x0):
@@ -130,21 +70,16 @@
       , ldapSupport ? false
       , openldap
 
->>>>>>> 32128d87
       # NLS
       , nlsSupport ? false
       , gettext
 
       # PAM
-<<<<<<< HEAD
-      , pamSupport ? stdenv.hostPlatform.isLinux
-=======
       # Building with linux-pam in pkgsStatic gives a few "undefined reference" errors like this:
       #   /nix/store/3s55icpsbc36sgn7sa8q3qq4z6al6rlr-linux-pam-static-x86_64-unknown-linux-musl-1.6.1/lib/libpam.a(pam_audit.o):
       #     in function `pam_modutil_audit_write':(.text+0x571):
       #     undefined reference to `audit_close'
       , pamSupport ? stdenv.hostPlatform.isLinux && !stdenv.hostPlatform.isStatic
->>>>>>> 32128d87
       , linux-pam
 
       # PL/Perl
@@ -281,14 +216,8 @@
       ++ lib.optionals pythonSupport [ "--with-python" ]
       ++ lib.optionals jitSupport [ "--with-llvm" ]
       ++ lib.optionals pamSupport [ "--with-pam" ]
-<<<<<<< HEAD
-      # This could be removed once the upstream issue is resolved:
-      # https://postgr.es/m/flat/427c7c25-e8e1-4fc5-a1fb-01ceff185e5b%40technowledgy.de
-      ++ lib.optionals (stdenv'.hostPlatform.isDarwin && atLeast "16") [ "LDFLAGS_EX_BE=-Wl,-export_dynamic" ]
-=======
       # This can be removed once v17 is removed. v18+ ships with it.
       ++ lib.optionals (stdenv'.hostPlatform.isDarwin && atLeast "16" && olderThan "18") [ "LDFLAGS_EX_BE=-Wl,-export_dynamic" ]
->>>>>>> 32128d87
       ++ lib.optionals (atLeast "17" && !perlSupport) [ "--without-perl" ]
       ++ lib.optionals ldapSupport [ "--with-ldap" ]
       ++ lib.optionals tclSupport [ "--with-tcl" ]
@@ -383,11 +312,7 @@
     # Also see <nixpkgs>/doc/stdenv/platform-notes.chapter.md
     doCheck = false;
     # Tests just get stuck on macOS 14.x for v13 and v14
-<<<<<<< HEAD
-    doInstallCheck = !(stdenv'.hostPlatform.isDarwin && olderThan "15");
-=======
     doInstallCheck = !(stdenv'.hostPlatform.isDarwin && olderThan "15") && !(stdenv'.hostPlatform.isStatic);
->>>>>>> 32128d87
     installCheckTarget = "check-world";
 
     passthru = let
