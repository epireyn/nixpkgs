--- conflicted
+++ resolved
@@ -14,13 +14,8 @@
   src = fetchFromGitHub {
     owner = "hultenvp";
     repo = "solis-sensor";
-<<<<<<< HEAD
-    rev = "v${version}";
+    tag = "v${version}";
     hash = "sha256-hiCgro2BDi1ZXxZu9E+m0wdHN0qnjlUvgv4pPmSb9j4=";
-=======
-    tag = "v${version}";
-    hash = "sha256-RgsKIav3ozWYO9CXzvhMVmvOW74L/AHGOW8OWOMFBcQ=";
->>>>>>> b8e9b34d
   };
 
   dependencies = [ aiofiles ];
