--- conflicted
+++ resolved
@@ -13,13 +13,8 @@
   src = fetchFromGitHub {
     owner = "magico13";
     repo = "ha-emporia-vue";
-<<<<<<< HEAD
-    tag = "v${version}";
+    rev = "v${version}";
     hash = "sha256-mXzgd0dFwnwFCG0+9825uOrYhv2SNuLAOO1Unq6Kw/w=";
-=======
-    rev = "v${version}";
-    hash = "sha256-OfJvln80ek/+4PURk23REhIyUckAEZ+Ybb5rZyKs6h4=";
->>>>>>> b2b07180
   };
 
   dependencies = [
