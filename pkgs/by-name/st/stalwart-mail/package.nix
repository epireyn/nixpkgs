{
  lib,
  rustPlatform,
  fetchFromGitHub,
  pkg-config,
  protobuf,
  bzip2,
  openssl,
  sqlite,
  foundationdb,
  zstd,
  stdenv,
  nix-update-script,
  nixosTests,
  rocksdb,
  callPackage,
  withFoundationdb ? false,
}:

rustPlatform.buildRustPackage rec {
  pname = "stalwart-mail";
  version = "0.11.7";

  src = fetchFromGitHub {
    owner = "stalwartlabs";
    repo = "mail-server";
    tag = "v${version}";
    hash = "sha256-pBCj/im5UB7A92LBuLeB6EAHTJEuN62BG5Nkj8qsNNA=";
  };

  useFetchCargoVendor = true;
  cargoHash = "sha256-B+xsTVsh9QBAybKiJq0Sb7rveOsH05vuCmNQ5t/UZnk=";

  nativeBuildInputs = [
    pkg-config
    protobuf
    rustPlatform.bindgenHook
  ];

<<<<<<< HEAD
  buildInputs = [
    bzip2
    openssl
    sqlite
    zstd
  ] ++ lib.optionals stdenv.hostPlatform.isLinux [ foundationdb ];
=======
  buildInputs =
    [
      bzip2
      openssl
      sqlite
      zstd
    ]
    ++ lib.optionals (stdenv.hostPlatform.isLinux && withFoundationdb) [ foundationdb ]
    ++ lib.optionals stdenv.hostPlatform.isDarwin [
      darwin.apple_sdk.frameworks.CoreFoundation
      darwin.apple_sdk.frameworks.Security
      darwin.apple_sdk.frameworks.SystemConfiguration
    ];
>>>>>>> 326d305c

  # Issue: https://github.com/stalwartlabs/mail-server/issues/1104
  buildNoDefaultFeatures = true;
  buildFeatures = [
    "sqlite"
    "postgres"
    "mysql"
    "rocks"
    "elastic"
    "s3"
    "redis"
  ] ++ lib.optionals withFoundationdb [ "foundationdb" ];

  env = {
    OPENSSL_NO_VENDOR = true;
    ZSTD_SYS_USE_PKG_CONFIG = true;
    ROCKSDB_INCLUDE_DIR = "${rocksdb}/include";
    ROCKSDB_LIB_DIR = "${rocksdb}/lib";
  };

  postInstall = ''
    mkdir -p $out/etc/stalwart

    mkdir -p $out/lib/systemd/system

    substitute resources/systemd/stalwart-mail.service $out/lib/systemd/system/stalwart-mail.service \
      --replace "__PATH__" "$out"
  '';

  checkFlags = [
    # Require running mysql, postgresql daemon
    "--skip=directory::imap::imap_directory"
    "--skip=directory::internal::internal_directory"
    "--skip=directory::ldap::ldap_directory"
    "--skip=directory::sql::sql_directory"
    "--skip=directory::oidc::oidc_directory"
    "--skip=store::blob::blob_tests"
    "--skip=store::lookup::lookup_tests"
    "--skip=smtp::lookup::sql::lookup_sql"
    # thread 'directory::smtp::lmtp_directory' panicked at tests/src/store/mod.rs:122:44:
    # called `Result::unwrap()` on an `Err` value: Os { code: 2, kind: NotFound, message: "No such file or directory" }
    "--skip=directory::smtp::lmtp_directory"
    # thread 'imap::imap_tests' panicked at tests/src/imap/mod.rs:436:14:
    # Missing store type. Try running `STORE=<store_type> cargo test`: NotPresent
    "--skip=imap::imap_tests"
    # thread 'jmap::jmap_tests' panicked at tests/src/jmap/mod.rs:303:14:
    # Missing store type. Try running `STORE=<store_type> cargo test`: NotPresent
    "--skip=jmap::jmap_tests"
    # Failed to read system DNS config: io error: No such file or directory (os error 2)
    "--skip=smtp::inbound::data::data"
    # Expected "X-My-Header: true" but got Received: from foobar.net (unknown [10.0.0.123])
    "--skip=smtp::inbound::scripts::sieve_scripts"
    # thread 'smtp::outbound::lmtp::lmtp_delivery' panicked at tests/src/smtp/session.rs:313:13:
    # Expected "<invalid@domain.org> (failed to lookup" but got From: "Mail Delivery Subsystem" <MAILER-DAEMON@localhost>
    "--skip=smtp::outbound::lmtp::lmtp_delivery"
    # thread 'smtp::outbound::extensions::extensions' panicked at tests/src/smtp/inbound/mod.rs:45:23:
    # No queue event received.
    "--skip=smtp::outbound::extensions::extensions"
    # panicked at tests/src/smtp/outbound/smtp.rs:173:5:
    "--skip=smtp::outbound::smtp::smtp_delivery"
    # panicked at tests/src/smtp/outbound/lmtp.rs
    "--skip=smtp::outbound::lmtp::lmtp_delivery"
    # thread 'smtp::queue::retry::queue_retry' panicked at tests/src/smtp/queue/retry.rs:119:5:
    # assertion `left == right` failed
    #   left: [1, 2, 2]
    #  right: [1, 2, 3]
    "--skip=smtp::queue::retry::queue_retry"
    # Missing store type. Try running `STORE=<store_type> cargo test`: NotPresent
    "--skip=store::store_tests"
    # thread 'config::parser::tests::toml_parse' panicked at crates/utils/src/config/parser.rs:463:58:
    # called `Result::unwrap()` on an `Err` value: "Expected ['\\n'] but found '!' in value at line 70."
    "--skip=config::parser::tests::toml_parse"
    # error[E0432]: unresolved import `r2d2_sqlite`
    # use of undeclared crate or module `r2d2_sqlite`
    "--skip=backend::sqlite::pool::SqliteConnectionManager::with_init"
    # thread 'smtp::reporting::analyze::report_analyze' panicked at tests/src/smtp/reporting/analyze.rs:88:5:
    # assertion `left == right` failed
    #   left: 0
    #  right: 12
    "--skip=smtp::reporting::analyze::report_analyze"
    # thread 'smtp::inbound::dmarc::dmarc' panicked at tests/src/smtp/inbound/mod.rs:59:26:
    # Expected empty queue but got Reload
    "--skip=smtp::inbound::dmarc::dmarc"
    # thread 'smtp::queue::concurrent::concurrent_queue' panicked at tests/src/smtp/inbound/mod.rs:65:9:
    # assertion `left == right` failed
    "--skip=smtp::queue::concurrent::concurrent_queue"
    # Failed to read system DNS config: io error: No such file or directory (os error 2)
    "--skip=smtp::inbound::auth::auth"
    # Failed to read system DNS config: io error: No such file or directory (os error 2)
    "--skip=smtp::inbound::antispam::antispam"
    # Failed to read system DNS config: io error: No such file or directory (os error 2)
    "--skip=smtp::inbound::vrfy::vrfy_expn"
  ];

  doCheck = !(stdenv.hostPlatform.isLinux && stdenv.hostPlatform.isAarch64);

  passthru = {
    inherit rocksdb; # make used rocksdb version available (e.g., for backup scripts)
    webadmin = callPackage ./webadmin.nix { };
    updateScript = nix-update-script { };
    tests.stalwart-mail = nixosTests.stalwart-mail;
  };

  meta = {
    description = "Secure & Modern All-in-One Mail Server (IMAP, JMAP, SMTP)";
    homepage = "https://github.com/stalwartlabs/mail-server";
    changelog = "https://github.com/stalwartlabs/mail-server/blob/main/CHANGELOG.md";
    license = lib.licenses.agpl3Only;
    maintainers = with lib.maintainers; [
      happysalada
      onny
      oddlama
      pandapip1
    ];
  };
}<|MERGE_RESOLUTION|>--- conflicted
+++ resolved
@@ -37,28 +37,12 @@
     rustPlatform.bindgenHook
   ];
 
-<<<<<<< HEAD
   buildInputs = [
     bzip2
     openssl
     sqlite
     zstd
-  ] ++ lib.optionals stdenv.hostPlatform.isLinux [ foundationdb ];
-=======
-  buildInputs =
-    [
-      bzip2
-      openssl
-      sqlite
-      zstd
-    ]
-    ++ lib.optionals (stdenv.hostPlatform.isLinux && withFoundationdb) [ foundationdb ]
-    ++ lib.optionals stdenv.hostPlatform.isDarwin [
-      darwin.apple_sdk.frameworks.CoreFoundation
-      darwin.apple_sdk.frameworks.Security
-      darwin.apple_sdk.frameworks.SystemConfiguration
-    ];
->>>>>>> 326d305c
+  ] ++ lib.optionals (stdenv.hostPlatform.isLinux && withFoundationdb) [ foundationdb ];
 
   # Issue: https://github.com/stalwartlabs/mail-server/issues/1104
   buildNoDefaultFeatures = true;
