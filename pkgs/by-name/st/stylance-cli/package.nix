--- conflicted
+++ resolved
@@ -12,12 +12,8 @@
     hash = "sha256-Xh0xqD0B4uKu5uoEWNe0pf+ExhaqPBgsR1OEfKe0TvA=";
   };
 
-<<<<<<< HEAD
   useFetchCargoVendor = true;
-  cargoHash = "sha256-qIxmegxxFnN0SXWArbPyaAM2PwMt1IUYPbhbkKOZ0lY=";
-=======
-  cargoHash = "sha256-am2vQ+PeJPU2ojeZm/AzXJxjP3aUkXnlmgcG9i8sv9g=";
->>>>>>> ac808b6b
+  cargoHash = "sha256-fGU+aKXBef7ZoNESTHf8JdDIDJuTaSklkr+DyehpHgA=";
 
   meta = with lib; {
     description = "Library and cli tool for working with scoped CSS in rust";
