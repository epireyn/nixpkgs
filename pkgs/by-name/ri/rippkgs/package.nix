{
  lib,
  rustPlatform,
  fetchFromGitHub,
  pkg-config,
  sqlite,
}:

rustPlatform.buildRustPackage rec {
  pname = "rippkgs";
  version = "1.1.2";

  src = fetchFromGitHub {
    owner = "replit";
    repo = "rippkgs";
    tag = "v${version}";
    hash = "sha256-CQGmTXzAj3wA7UTwdeL7gujbT4duS8QE5yZzGKwvzog=";
  };

<<<<<<< HEAD
  useFetchCargoVendor = true;
  cargoHash = "sha256-RW7FBg5aLaNVFDEM4IvpS5gnb2luqWH2ya/7gKKOp4A=";
=======
  cargoHash = "sha256-zXsZ0GpcGOfgilkuRX7RyEseWkQcBA91yliCI4mkVFA=";
>>>>>>> 29c58cf7

  nativeBuildInputs = [
    pkg-config
  ];

  buildInputs = [
    sqlite
  ];

  meta = {
    description = "CLI for indexing and searching packages in Nix expressions";
    homepage = "https://github.com/replit/rippkgs";
    license = lib.licenses.mit;
    maintainers = with lib.maintainers; [ cdmistman ];
    mainProgram = "rippkgs";
  };
}<|MERGE_RESOLUTION|>--- conflicted
+++ resolved
@@ -17,12 +17,8 @@
     hash = "sha256-CQGmTXzAj3wA7UTwdeL7gujbT4duS8QE5yZzGKwvzog=";
   };
 
-<<<<<<< HEAD
   useFetchCargoVendor = true;
   cargoHash = "sha256-RW7FBg5aLaNVFDEM4IvpS5gnb2luqWH2ya/7gKKOp4A=";
-=======
-  cargoHash = "sha256-zXsZ0GpcGOfgilkuRX7RyEseWkQcBA91yliCI4mkVFA=";
->>>>>>> 29c58cf7
 
   nativeBuildInputs = [
     pkg-config
