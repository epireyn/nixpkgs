{
  lib,
  stdenv,
  darwin,
  fetchFromGitHub,
  rustPlatform,
  nixosTests,
  nix-update-script,

  autoPatchelfHook,
  cmake,
  ncurses,
  pkg-config,

  gcc-unwrapped,
  fontconfig,
  libGL,
  vulkan-loader,
  libxkbcommon,

  withX11 ? !stdenv.hostPlatform.isDarwin,
  libX11,
  libXcursor,
  libXi,
  libXrandr,
  libxcb,

  withWayland ? !stdenv.hostPlatform.isDarwin,
  wayland,

  testers,
  rio,
}:
let
  rlinkLibs =
    lib.optionals stdenv.hostPlatform.isLinux [
      (lib.getLib gcc-unwrapped)
      fontconfig
      libGL
      libxkbcommon
      vulkan-loader
    ]
    ++ lib.optionals withX11 [
      libX11
      libXcursor
      libXi
      libXrandr
      libxcb
    ]
    ++ lib.optionals withWayland [
      wayland
    ];
in
rustPlatform.buildRustPackage rec {
  pname = "rio";
  version = "0.2.5";

  src = fetchFromGitHub {
    owner = "raphamorim";
    repo = "rio";
    rev = "v${version}";
    hash = "sha256-GyHwYvhqRX2ENaytLB/NrJv2wFbpPrZpQd5OW53ZgRw=";
  };

<<<<<<< HEAD
  useFetchCargoVendor = true;
  cargoHash = "sha256-zE99cP6m6gWViAfiF9nlnSn2iLxBNoMyl5fWdmc1r7s=";
=======
  cargoHash = "sha256-67lQswXg9uuIF4CzRKje4NWQdZjlY9EsGvNoFzz159Q=";
>>>>>>> a495480e

  nativeBuildInputs =
    [
      ncurses
    ]
    ++ lib.optionals stdenv.hostPlatform.isLinux [
      cmake
      pkg-config
      autoPatchelfHook
    ];

  runtimeDependencies = rlinkLibs;

  buildInputs =
    rlinkLibs
    ++ lib.optionals stdenv.hostPlatform.isDarwin [
      darwin.libutil
    ];

  outputs = [
    "out"
    "terminfo"
  ];

  buildNoDefaultFeatures = true;
  buildFeatures = [ ] ++ lib.optional withX11 "x11" ++ lib.optional withWayland "wayland";

  checkFlags = [
    # Fail to run in sandbox environment.
    "--skip=sys::unix::eventedfd::EventedFd"
  ];

  postInstall =
    ''
      install -D -m 644 misc/rio.desktop -t $out/share/applications
      install -D -m 644 misc/logo.svg \
                        $out/share/icons/hicolor/scalable/apps/rio.svg

      install -dm 755 "$terminfo/share/terminfo/r/"
      tic -xe rio,rio-direct -o "$terminfo/share/terminfo" misc/rio.terminfo
      mkdir -p $out/nix-support
      echo "$terminfo" >> $out/nix-support/propagated-user-env-packages
    ''
    + lib.optionalString stdenv.hostPlatform.isDarwin ''
      mkdir $out/Applications/
      mv misc/osx/Rio.app/ $out/Applications/
      mkdir $out/Applications/Rio.app/Contents/MacOS/
      ln -s $out/bin/rio $out/Applications/Rio.app/Contents/MacOS/
    '';

  passthru = {
    updateScript = nix-update-script {
      extraArgs = [
        "--version-regex"
        "v([0-9.]+)"
      ];
    };

    tests =
      {
        version = testers.testVersion { package = rio; };
      }
      // lib.optionalAttrs stdenv.buildPlatform.isLinux {
        # FIXME: Restrict test execution inside nixosTests for Linux devices as ofborg
        # 'passthru.tests' nixosTests are failing on Darwin architectures.
        #
        # Ref: https://github.com/NixOS/nixpkgs/issues/345825
        test = nixosTests.terminal-emulators.rio;
      };
  };

  meta = {
    description = "Hardware-accelerated GPU terminal emulator powered by WebGPU";
    homepage = "https://raphamorim.io/rio";
    license = lib.licenses.mit;
    maintainers = with lib.maintainers; [
      tornax
      otavio
      oluceps
    ];
    platforms = lib.platforms.unix;
    changelog = "https://github.com/raphamorim/rio/blob/v${version}/docs/docs/releases.md";
    mainProgram = "rio";
  };
}<|MERGE_RESOLUTION|>--- conflicted
+++ resolved
@@ -62,12 +62,8 @@
     hash = "sha256-GyHwYvhqRX2ENaytLB/NrJv2wFbpPrZpQd5OW53ZgRw=";
   };
 
-<<<<<<< HEAD
   useFetchCargoVendor = true;
-  cargoHash = "sha256-zE99cP6m6gWViAfiF9nlnSn2iLxBNoMyl5fWdmc1r7s=";
-=======
-  cargoHash = "sha256-67lQswXg9uuIF4CzRKje4NWQdZjlY9EsGvNoFzz159Q=";
->>>>>>> a495480e
+  cargoHash = "sha256-TB3Nl3ePIJE7UQ89cJI5MPG4XpsPQgG5tM409GGm+qg=";
 
   nativeBuildInputs =
     [
