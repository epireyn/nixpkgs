--- conflicted
+++ resolved
@@ -12,22 +12,13 @@
 
 stdenv.mkDerivation (finalAttrs: {
   pname = "zvbi";
-<<<<<<< HEAD
-  version = "0.2.42-unstable-2024-03-21";
-=======
   version = "0.2.42-unstable-2024-11-29";
->>>>>>> 32128d87
 
   src = fetchFromGitHub {
     owner = "zapping-vbi";
     repo = "zvbi";
-<<<<<<< HEAD
-    rev = "a48ab3a0d72efe9968ebafa34c425c892e4afa50";
-    hash = "sha256-1VTTNfXZ12hJWiW+M1WsE8H/PejrJsT/E2RHZ3OSIC8=";
-=======
     rev = "f3aca6cb9eaf2b4f1fd28e94563db4773b98dfca";
     hash = "sha256-SG+MXauK4bZ1IMxklVt5R2y864Zs3MjGtpfN4np7xiE=";
->>>>>>> 32128d87
   };
 
   nativeBuildInputs = [
