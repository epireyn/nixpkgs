{
  stdenv,
  lib,
  rustPlatform,
  fetchFromGitLab,
  cargo,
  meson,
  ninja,
  gettext,
  pkg-config,
  rustc,
  glib,
  gtk4,
  libadwaita,
  appstream-glib,
  desktop-file-utils,
  dbus,
  openssl,
  glib-networking,
  sqlite,
  gst_all_1,
  wrapGAppsHook4,
  nix-update-script,
}:

stdenv.mkDerivation rec {
  pname = "gnome-podcasts";
  version = "0.7.2";

  src = fetchFromGitLab {
    domain = "gitlab.gnome.org";
    owner = "World";
    repo = "podcasts";
    rev = version;
    hash = "sha256-xPB1ieOgnHe2R5ORK0Hl61V+iDZ7WsJEnsAJGZvQUVI=";
  };

  cargoDeps = rustPlatform.fetchCargoVendor {
    inherit src;
<<<<<<< HEAD
    hash = "sha256-L9/PCYanv8AgxD/fkEsNXQA1Zyz2+ia88lVahg9IOdA=";
=======
    hash = "sha256-RdpSFMBApq7MX/JVOeQhHoidXzAXpQPar+b1S+/NuEA=";
>>>>>>> 28b95d78
  };

  nativeBuildInputs = [
    meson
    ninja
    pkg-config
    cargo
    rustPlatform.cargoSetupHook
    rustc
    wrapGAppsHook4
    appstream-glib
    desktop-file-utils
  ];

  buildInputs = [
    glib
    gtk4
    libadwaita
    gettext
    dbus
    openssl
    glib-networking
    sqlite
    gst_all_1.gstreamer
    gst_all_1.gst-plugins-base
    gst_all_1.gst-plugins-bad
    gst_all_1.gst-plugins-good
  ];

  # tests require network
  doCheck = false;

  passthru = {
    updateScript = nix-update-script { };
  };

  meta = {
    description = "Listen to your favorite podcasts";
    mainProgram = "gnome-podcasts";
    homepage = "https://apps.gnome.org/Podcasts/";
    license = lib.licenses.gpl3Plus;
    maintainers = lib.teams.gnome.members ++ lib.teams.gnome-circle.members;
    platforms = lib.platforms.unix;
    broken = stdenv.hostPlatform.isDarwin; # never built on Hydra https://hydra.nixos.org/job/nixpkgs/trunk/gnome-podcasts.x86_64-darwin
  };
}<|MERGE_RESOLUTION|>--- conflicted
+++ resolved
@@ -37,11 +37,7 @@
 
   cargoDeps = rustPlatform.fetchCargoVendor {
     inherit src;
-<<<<<<< HEAD
-    hash = "sha256-L9/PCYanv8AgxD/fkEsNXQA1Zyz2+ia88lVahg9IOdA=";
-=======
-    hash = "sha256-RdpSFMBApq7MX/JVOeQhHoidXzAXpQPar+b1S+/NuEA=";
->>>>>>> 28b95d78
+    hash = "sha256-Nzfsr1OFw7DnxrNol00BI9WIe1Tau3z/R4zdF0PaBOk=";
   };
 
   nativeBuildInputs = [
