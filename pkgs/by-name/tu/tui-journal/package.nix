--- conflicted
+++ resolved
@@ -20,12 +20,8 @@
     hash = "sha256-2I+rldbJlTkfUrEcryXj1i2OvaQDbikruJK6FEss0no=";
   };
 
-<<<<<<< HEAD
   useFetchCargoVendor = true;
-  cargoHash = "sha256-d+JlOLQtSMeC4W/9vsSm/CItAIuuwgLnZUEmR0jO9tM=";
-=======
-  cargoHash = "sha256-MDyykXMvb8aVQb0vQcBPcH1yHxHm+0Hf9/ZTUYZGvko=";
->>>>>>> 1eebcc7c
+  cargoHash = "sha256-/etpNZ3vqno42rHmO1wXCG2wLzq7PjImofy1qd2CWl0=";
 
   nativeBuildInputs = [
     pkg-config
