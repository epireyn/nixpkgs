{
  stdenv,
  lib,
  testers,
  furnace,
  fetchFromGitHub,
  cmake,
  pkg-config,
  makeWrapper,
  fftw,
  fmt,
  freetype,
  libsndfile,
  libX11,
  libGL,
  rtmidi,
  SDL2,
  zlib,
  withJACK ? stdenv.hostPlatform.isUnix,
  libjack2,
  withGUI ? true,
  portaudio,
  alsa-lib,
  # Enable GL/GLES rendering
  withGL ? !stdenv.hostPlatform.isDarwin,
  # Use GLES instead of GL, some platforms have better support for one than the other
  preferGLES ? stdenv.hostPlatform.isAarch,
}:

stdenv.mkDerivation (finalAttrs: {
  pname = "furnace";
  version = "0.6.8.1";

  src = fetchFromGitHub {
    owner = "tildearrow";
    repo = "furnace";
    tag = "v${finalAttrs.version}";
    fetchSubmodules = true;
    hash = "sha256-R4yQqTPVNx5i9AeY06T0QdNN22ImLvD0bH96r5ojPLo=";
  };

  postPatch = lib.optionalString stdenv.hostPlatform.isLinux ''
    # To offer scaling detection on X11, furnace checks if libX11.so is available via dlopen and uses some of its functions
    # But it's being linked against a versioned libX11.so.VERSION via SDL, so the unversioned one is not on the rpath
    substituteInPlace src/gui/scaling.cpp \
      --replace-fail 'libX11.so' '${lib.getLib libX11}/lib/libX11.so'
  '';

  nativeBuildInputs =
    [
      cmake
      pkg-config
    ]
    ++ lib.optionals stdenv.hostPlatform.isDarwin [
      makeWrapper
    ];

  buildInputs =
    [
      fftw
      fmt
      freetype
      libsndfile
      rtmidi
      SDL2
      zlib
      portaudio
    ]
    ++ lib.optionals withGL [
      libGL
    ]
    ++ lib.optionals withJACK [
      libjack2
    ]
    ++ lib.optionals stdenv.hostPlatform.isLinux [
      # portaudio pkg-config is pulling this in as a link dependency, not set in propagatedBuildInputs
      alsa-lib
<<<<<<< HEAD
    ];
=======
      libX11
    ]
    ++ lib.optionals stdenv.hostPlatform.isDarwin (
      with darwin.apple_sdk.frameworks;
      [
        Cocoa
      ]
    );
>>>>>>> 1c72cbf0

  cmakeFlags = [
    (lib.cmakeBool "BUILD_GUI" withGUI)
    (lib.cmakeBool "SYSTEM_FFTW" true)
    (lib.cmakeBool "SYSTEM_FMT" true)
    (lib.cmakeBool "SYSTEM_LIBSNDFILE" true)
    (lib.cmakeBool "SYSTEM_RTMIDI" true)
    (lib.cmakeBool "SYSTEM_SDL2" true)
    (lib.cmakeBool "SYSTEM_ZLIB" true)
    (lib.cmakeBool "USE_FREETYPE" true)
    (lib.cmakeBool "SYSTEM_FREETYPE" true)
    (lib.cmakeBool "WITH_JACK" withJACK)
    (lib.cmakeBool "WITH_PORTAUDIO" true)
    (lib.cmakeBool "SYSTEM_PORTAUDIO" true)
    (lib.cmakeBool "WITH_RENDER_SDL" true)
    (lib.cmakeBool "WITH_RENDER_OPENGL" withGL)
    (lib.cmakeBool "USE_GLES" (withGL && preferGLES))
    (lib.cmakeBool "WITH_RENDER_METAL" false) # fails to build
    (lib.cmakeBool "WITH_RENDER_OPENGL1" (withGL && !preferGLES))
    (lib.cmakeBool "FORCE_APPLE_BIN" true)
  ];

  postInstall = lib.optionalString stdenv.hostPlatform.isDarwin ''
    # Normal CMake install phase on Darwin only installs the binary, the user is expected to use CPack to build a
    # bundle. That adds alot of overhead for not much benefit (CPack is currently abit broken, and needs impure access
    # to /usr/bin/hdiutil). So we'll manually assemble & install everything instead.

    mkdir -p $out/{Applications/Furnace.app/Contents/{MacOS,Resources},share/{,doc,licenses}/furnace}
    mv $out/{bin,Applications/Furnace.app/Contents/MacOS}/furnace
    makeWrapper $out/{Applications/Furnace.app/Contents/MacOS,bin}/furnace

    install -m644 {../res,$out/Applications/Furnace.app/Contents}/Info.plist
    install -m644 ../res/icon.icns $out/Applications/Furnace.app/Contents/Resources/Furnace.icns
    install -m644 {..,$out/share/licenses/furnace}/LICENSE
    cp -r ../papers $out/share/doc/furnace/
    cp -r ../demos $out/share/furnace/
  '';

  passthru = {
    updateScript = ./update.sh;
    tests.version = testers.testVersion {
      package = furnace;
    };
  };

  meta = {
    description = "Multi-system chiptune tracker compatible with DefleMask modules";
    homepage = "https://github.com/tildearrow/furnace";
    changelog = "https://github.com/tildearrow/furnace/releases/tag/v${finalAttrs.version}";
    license = with lib.licenses; [ gpl2Plus ];
    maintainers = with lib.maintainers; [ OPNA2608 ];
    platforms = lib.platforms.all;
    mainProgram = "furnace";
  };
})<|MERGE_RESOLUTION|>--- conflicted
+++ resolved
@@ -75,18 +75,8 @@
     ++ lib.optionals stdenv.hostPlatform.isLinux [
       # portaudio pkg-config is pulling this in as a link dependency, not set in propagatedBuildInputs
       alsa-lib
-<<<<<<< HEAD
+      libX11
     ];
-=======
-      libX11
-    ]
-    ++ lib.optionals stdenv.hostPlatform.isDarwin (
-      with darwin.apple_sdk.frameworks;
-      [
-        Cocoa
-      ]
-    );
->>>>>>> 1c72cbf0
 
   cmakeFlags = [
     (lib.cmakeBool "BUILD_GUI" withGUI)
