{
  lib,
  rustPlatform,
  fetchCrate,
<<<<<<< HEAD
=======
  stdenv,
  darwin,
  nix-update-script,
>>>>>>> b5dd9efc
}:

rustPlatform.buildRustPackage rec {
  pname = "functiontrace-server";
  version = "0.8.3";

  src = fetchCrate {
    inherit pname version;
    hash = "sha256-xTNNAYhxyL5/Sip+nZJleWOjTYs2MH3QM7pzLYk/6Gs=";
  };

  useFetchCargoVendor = true;
  cargoHash = "sha256-zwarLDKaI4TMCId8+3wVtioOMw2F8Z7Rnl0bKbQVndQ=";

<<<<<<< HEAD
=======
  buildInputs = lib.optionals stdenv.hostPlatform.isDarwin [
    darwin.apple_sdk.frameworks.CoreFoundation
  ];

  passthru.updateScript = nix-update-script { };

>>>>>>> b5dd9efc
  meta = with lib; {
    description = "Server for FunctionTrace, a graphical Python profiler";
    homepage = "https://functiontrace.com";
    license = with licenses; [ prosperity30 ];
    maintainers = with maintainers; [ tehmatt ];
  };
}<|MERGE_RESOLUTION|>--- conflicted
+++ resolved
@@ -2,12 +2,7 @@
   lib,
   rustPlatform,
   fetchCrate,
-<<<<<<< HEAD
-=======
-  stdenv,
-  darwin,
   nix-update-script,
->>>>>>> b5dd9efc
 }:
 
 rustPlatform.buildRustPackage rec {
@@ -22,15 +17,8 @@
   useFetchCargoVendor = true;
   cargoHash = "sha256-zwarLDKaI4TMCId8+3wVtioOMw2F8Z7Rnl0bKbQVndQ=";
 
-<<<<<<< HEAD
-=======
-  buildInputs = lib.optionals stdenv.hostPlatform.isDarwin [
-    darwin.apple_sdk.frameworks.CoreFoundation
-  ];
-
   passthru.updateScript = nix-update-script { };
 
->>>>>>> b5dd9efc
   meta = with lib; {
     description = "Server for FunctionTrace, a graphical Python profiler";
     homepage = "https://functiontrace.com";
