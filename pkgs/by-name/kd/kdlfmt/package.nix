{
  lib,
  rustPlatform,
  fetchFromGitHub,
}:

rustPlatform.buildRustPackage rec {
  pname = "kdlfmt";
  version = "0.0.11";

  src = fetchFromGitHub {
    owner = "hougesen";
    repo = "kdlfmt";
    rev = "v${version}";
    hash = "sha256-OldgEAGvwXBnLIEVI/jGXV9lFp/Ua+n8cQqSWETn3T4=";
  };

<<<<<<< HEAD
  useFetchCargoVendor = true;
  cargoHash = "sha256-ptsymAtW4hn0ureox1i+GObIWyhPuSqT3GcKUBKnXC4=";
=======
  cargoHash = "sha256-Pxs/ITGSU3WErcUgjnehCzuqkeC6M7x2mM/sU00djUw=";
>>>>>>> 189081a8

  meta = {
    description = "Formatter for kdl documents";
    homepage = "https://github.com/hougesen/kdlfmt.git";
    changelog = "https://github.com/hougesen/kdlfmt/blob/v${version}/CHANGELOG.md";
    license = lib.licenses.mit;
    maintainers = with lib.maintainers; [ airrnot ];
    mainProgram = "kdlfmt";
  };
}<|MERGE_RESOLUTION|>--- conflicted
+++ resolved
@@ -15,12 +15,8 @@
     hash = "sha256-OldgEAGvwXBnLIEVI/jGXV9lFp/Ua+n8cQqSWETn3T4=";
   };
 
-<<<<<<< HEAD
   useFetchCargoVendor = true;
-  cargoHash = "sha256-ptsymAtW4hn0ureox1i+GObIWyhPuSqT3GcKUBKnXC4=";
-=======
-  cargoHash = "sha256-Pxs/ITGSU3WErcUgjnehCzuqkeC6M7x2mM/sU00djUw=";
->>>>>>> 189081a8
+  cargoHash = "sha256-IauoW98JMgegKqoQeRfwmUf75rNS8xwIQ/zL0HKTe8Q=";
 
   meta = {
     description = "Formatter for kdl documents";
