{
  lib,
  rustPlatform,
  fetchFromGitHub,
  pkg-config,
  wrapGAppsHook4,
  cairo,
  gdk-pixbuf,
  glib,
  gtk4,
  pango,
  polkit,
}:
let
  version = "0.1.1";
in
rustPlatform.buildRustPackage {
  pname = "soteria";
  inherit version;

  src = fetchFromGitHub {
    owner = "imvaskel";
    repo = "soteria";
    tag = "v${version}";
    hash = "sha256-CinJEzH4GsCAzU8FiInulPHLm73KI4nLlAcskkjgeJM=";
  };

<<<<<<< HEAD
  useFetchCargoVendor = true;
  cargoHash = "sha256-inesrYFVIRIcckYWjFCG1dYyhLBInC8ODFEXwXgMjb4=";
=======
  cargoHash = "sha256-vv7gK0ZfwO2AHXXQcXfkne9wZl+8JH9h8vELdRjg8WM=";
>>>>>>> ac808b6b

  nativeBuildInputs = [
    pkg-config
    wrapGAppsHook4
  ];

  buildInputs = [
    cairo
    gdk-pixbuf
    glib
    gtk4
    pango
  ];

  # From upstream packaging:
  #  Takes advantage of nixpkgs manually editing PACKAGE_PREFIX by grabbing it from
  #  the binary itself.
  #  https://github.com/NixOS/nixpkgs/blob/9b5328b7f761a7bbdc0e332ac4cf076a3eedb89b/pkgs/development/libraries/polkit/default.nix#L142
  #  https://github.com/polkit-org/polkit/blob/d89c3604e2a86f4904566896c89e1e6b037a6f50/src/polkitagent/polkitagentsession.c#L599
  preBuild = ''
    export POLKIT_AGENT_HELPER_PATH="$(strings ${polkit.out}/lib/libpolkit-agent-1.so | grep "polkit-agent-helper-1")"
  '';

  meta = {
    description = "Polkit authentication agent written in GTK designed to be used with any desktop environment";
    homepage = "https://github.com/ImVaskel/soteria";
    license = lib.licenses.asl20;
    mainProgram = "soteria";
    maintainers = with lib.maintainers; [
      NotAShelf
    ];
    inherit (polkit.meta) platforms;
  };
}<|MERGE_RESOLUTION|>--- conflicted
+++ resolved
@@ -25,12 +25,8 @@
     hash = "sha256-CinJEzH4GsCAzU8FiInulPHLm73KI4nLlAcskkjgeJM=";
   };
 
-<<<<<<< HEAD
   useFetchCargoVendor = true;
   cargoHash = "sha256-inesrYFVIRIcckYWjFCG1dYyhLBInC8ODFEXwXgMjb4=";
-=======
-  cargoHash = "sha256-vv7gK0ZfwO2AHXXQcXfkne9wZl+8JH9h8vELdRjg8WM=";
->>>>>>> ac808b6b
 
   nativeBuildInputs = [
     pkg-config
