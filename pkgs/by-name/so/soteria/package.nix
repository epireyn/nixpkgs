{
  lib,
  rustPlatform,
  fetchFromGitHub,
  pkg-config,
  wrapGAppsHook4,
  cairo,
  gdk-pixbuf,
  glib,
  gtk4,
  pango,
  polkit,
}:
let
  version = "0.1.1";
in
rustPlatform.buildRustPackage {
  pname = "soteria";
  inherit version;

  src = fetchFromGitHub {
    owner = "imvaskel";
    repo = "soteria";
    tag = "v${version}";
    hash = "sha256-T6bJOXSXFWZYAxZ+nTDu+H8Wi75QRKddXkXdSOPwHbI=";
  };

  useFetchCargoVendor = true;
<<<<<<< HEAD
  cargoHash = "sha256-inesrYFVIRIcckYWjFCG1dYyhLBInC8ODFEXwXgMjb4=";
=======
  cargoHash = "sha256-5f915lrymOwg5bPsTp6sxKikCcTpbeia1fQzKnLYGOs=";
>>>>>>> 1428a552

  nativeBuildInputs = [
    pkg-config
    wrapGAppsHook4
  ];

  buildInputs = [
    cairo
    gdk-pixbuf
    glib
    gtk4
    pango
  ];

  # From upstream packaging:
  #  Takes advantage of nixpkgs manually editing PACKAGE_PREFIX by grabbing it from
  #  the binary itself.
  #  https://github.com/NixOS/nixpkgs/blob/9b5328b7f761a7bbdc0e332ac4cf076a3eedb89b/pkgs/development/libraries/polkit/default.nix#L142
  #  https://github.com/polkit-org/polkit/blob/d89c3604e2a86f4904566896c89e1e6b037a6f50/src/polkitagent/polkitagentsession.c#L599
  preBuild = ''
    export POLKIT_AGENT_HELPER_PATH="$(strings ${polkit.out}/lib/libpolkit-agent-1.so | grep "polkit-agent-helper-1")"
  '';

  meta = {
    description = "Polkit authentication agent written in GTK designed to be used with any desktop environment";
    homepage = "https://github.com/ImVaskel/soteria";
    license = lib.licenses.asl20;
    mainProgram = "soteria";
    maintainers = with lib.maintainers; [
      NotAShelf
    ];
    inherit (polkit.meta) platforms;
  };
}<|MERGE_RESOLUTION|>--- conflicted
+++ resolved
@@ -26,11 +26,7 @@
   };
 
   useFetchCargoVendor = true;
-<<<<<<< HEAD
-  cargoHash = "sha256-inesrYFVIRIcckYWjFCG1dYyhLBInC8ODFEXwXgMjb4=";
-=======
   cargoHash = "sha256-5f915lrymOwg5bPsTp6sxKikCcTpbeia1fQzKnLYGOs=";
->>>>>>> 1428a552
 
   nativeBuildInputs = [
     pkg-config
