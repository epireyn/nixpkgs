{
  lib,
  rustPlatform,
  fetchFromGitHub,
  versionCheckHook,
  nix-update-script,
}:
rustPlatform.buildRustPackage rec {
  pname = "limbo";
  version = "0.0.13";

  src = fetchFromGitHub {
    owner = "tursodatabase";
    repo = "limbo";
    tag = "v${version}";
    hash = "sha256-zIjtuATXlqFh2IoM9cqWysZdRFaVgJTcZFWUsK+NtsQ=";
  };

<<<<<<< HEAD
  useFetchCargoVendor = true;
  cargoHash = "sha256-wmo2ZUtFGylH1z2R+SwMOWSsq0lGn9nkMwtvI9sZn5U=";
=======
  cargoHash = "sha256-rU/e4JEEGj2okNGv5MTieEHQ0LlSsrouGJOHfBMv8rg=";
>>>>>>> 1eebcc7c

  cargoBuildFlags = [
    "-p"
    "limbo"
  ];
  cargoTestFlags = cargoBuildFlags;

  nativeInstallCheckInputs = [ versionCheckHook ];
  doInstallCheck = true;
  versionCheckProgramArg = [ "--version" ];

  passthru.updateScript = nix-update-script { };

  meta = {
    description = "Interactive SQL shell for Limbo";
    homepage = "https://github.com/tursodatabase/limbo";
    changelog = "https://github.com/tursodatabase/limbo/blob/v${version}/CHANGELOG.md";
    license = lib.licenses.mit;
    maintainers = with lib.maintainers; [ nartsiss ];
    mainProgram = "limbo";
  };
}<|MERGE_RESOLUTION|>--- conflicted
+++ resolved
@@ -16,12 +16,8 @@
     hash = "sha256-zIjtuATXlqFh2IoM9cqWysZdRFaVgJTcZFWUsK+NtsQ=";
   };
 
-<<<<<<< HEAD
   useFetchCargoVendor = true;
-  cargoHash = "sha256-wmo2ZUtFGylH1z2R+SwMOWSsq0lGn9nkMwtvI9sZn5U=";
-=======
-  cargoHash = "sha256-rU/e4JEEGj2okNGv5MTieEHQ0LlSsrouGJOHfBMv8rg=";
->>>>>>> 1eebcc7c
+  cargoHash = "sha256-Bb293Amn1S4QARtWrtRkWFHF5FisIcbrfJTsOV6aUQo=";
 
   cargoBuildFlags = [
     "-p"
