--- conflicted
+++ resolved
@@ -37,13 +37,8 @@
   src = fetchFromGitHub {
     owner = "AOMediaCodec";
     repo = "libavif";
-<<<<<<< HEAD
-    tag = "v${version}";
+    rev = "v${version}";
     hash = "sha256-cT8Q/VEJ+r971cbuZX92Gf6UX2kMOyZd4Cs2xMxS0Tw=";
-=======
-    rev = "v${version}";
-    hash = "sha256-kop1S4A/+hP2YdgoMXP7OMVPc2eoRnHpoBrPnW6KWyM=";
->>>>>>> b2b07180
   };
 
   # Adjust some tests to pass on aarch64
