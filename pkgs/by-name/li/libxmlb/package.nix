{
  stdenv,
  lib,
  fetchFromGitHub,
  docbook_xml_dtd_43,
  docbook-xsl-nons,
  glib,
  gobject-introspection,
  gtk-doc,
  meson,
  ninja,
  pkg-config,
  python3,
  shared-mime-info,
  nixosTests,
  xz,
  zstd,
  buildPackages,
  withIntrospection ?
    lib.meta.availableOn stdenv.hostPlatform gobject-introspection
    && stdenv.hostPlatform.emulatorAvailable buildPackages,
}:

stdenv.mkDerivation rec {
  pname = "libxmlb";
  version = "0.3.22";

  outputs =
    [
      "out"
      "lib"
      "dev"
      "installedTests"
    ]
    ++ lib.optionals withIntrospection [
      "devdoc"
    ];

  src = fetchFromGitHub {
    owner = "hughsie";
    repo = "libxmlb";
<<<<<<< HEAD
    rev = version;
    hash = "sha256-6S/4X6dYsVj9v98LoDJjir6Kmb5L8PloD23yvvkiD6o=";
=======
    tag = version;
    hash = "sha256-+gs1GqDVnt0uf/0vjUj+c9CRnUtaYfngBsjSs4ZwVXs=";
>>>>>>> b8e9b34d
  };

  patches = [
    ./installed-tests-path.patch
  ];

  nativeBuildInputs =
    [
      docbook_xml_dtd_43
      docbook-xsl-nons
      meson
      ninja
      pkg-config
      python3
      shared-mime-info
    ]
    ++ lib.optionals withIntrospection [
      gobject-introspection
      gtk-doc
    ];

  buildInputs = [
    glib
    xz
    zstd
  ];

  mesonFlags = [
    "--libexecdir=${placeholder "out"}/libexec"
    (lib.mesonBool "gtkdoc" withIntrospection)
    (lib.mesonBool "introspection" withIntrospection)
    "-Dinstalled_test_prefix=${placeholder "installedTests"}"
  ];

  preCheck = ''
    export XDG_DATA_DIRS=$XDG_DATA_DIRS:${shared-mime-info}/share
  '';

  doCheck = true;

  passthru = {
    tests = {
      installed-tests = nixosTests.installed-tests.libxmlb;
    };
  };

  meta = with lib; {
    description = "Library to help create and query binary XML blobs";
    mainProgram = "xb-tool";
    homepage = "https://github.com/hughsie/libxmlb";
    license = licenses.lgpl21Plus;
    maintainers = [ ];
    platforms = platforms.unix;
  };
}<|MERGE_RESOLUTION|>--- conflicted
+++ resolved
@@ -39,13 +39,8 @@
   src = fetchFromGitHub {
     owner = "hughsie";
     repo = "libxmlb";
-<<<<<<< HEAD
-    rev = version;
+    tag = version;
     hash = "sha256-6S/4X6dYsVj9v98LoDJjir6Kmb5L8PloD23yvvkiD6o=";
-=======
-    tag = version;
-    hash = "sha256-+gs1GqDVnt0uf/0vjUj+c9CRnUtaYfngBsjSs4ZwVXs=";
->>>>>>> b8e9b34d
   };
 
   patches = [
