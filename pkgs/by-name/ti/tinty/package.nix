--- conflicted
+++ resolved
@@ -19,12 +19,8 @@
     hash = "sha256-tQW8z0Gtxh0cnMwm9oN3PyOQW7YFVXG2LDkljudMDp0=";
   };
 
-<<<<<<< HEAD
   useFetchCargoVendor = true;
-  cargoHash = "sha256-2VnuZYUZRh2kJKoKl5/1o+RMFl4ZAr2GOU5RwJ0vc0c=";
-=======
-  cargoHash = "sha256-R4mY/jo8uP0aPQy2+u2vtjibRMNJrWvgbCH4kptrO4U=";
->>>>>>> 28b95d78
+  cargoHash = "sha256-2S2M5AoppPoHIgEGGsCxrztTGXVAZIBax4VRQMH+5CE=";
 
   # Pretty much all tests require internet access
   doCheck = false;
