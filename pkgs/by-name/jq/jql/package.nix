--- conflicted
+++ resolved
@@ -14,12 +14,8 @@
     hash = "sha256-Xnu7rw8C+NiF6vkEixt/RchlUjkswzN3E+Py0M7Xtyo=";
   };
 
-<<<<<<< HEAD
   useFetchCargoVendor = true;
-  cargoHash = "sha256-O0WefEbtjBQp1JUV4lxPHN5aT+qo8mNxHsegSjVCgJU=";
-=======
-  cargoHash = "sha256-haVkAH5TTj+usH1wE3fPxlRYIQVGfbvIxvte12ACV1g=";
->>>>>>> 62939403
+  cargoHash = "sha256-4pWyQVrREDjk901ihpeDPjcApPt29Vc2zlJveA+36Jw=";
 
   meta = with lib; {
     description = "JSON Query Language CLI tool built with Rust";
