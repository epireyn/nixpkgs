--- conflicted
+++ resolved
@@ -13,29 +13,17 @@
 
 rustPlatform.buildRustPackage rec {
   pname = "uv";
-<<<<<<< HEAD
-  version = "0.5.9";
-=======
   version = "0.5.11";
->>>>>>> 36d6a1bc
 
   src = fetchFromGitHub {
     owner = "astral-sh";
     repo = "uv";
     tag = version;
-<<<<<<< HEAD
-    hash = "sha256-a6srcSOUoQ5+rtVLxyMNUUU/nO9fO7kNUFN2so0kmxk=";
-  };
-
-  useFetchCargoVendor = true;
-  cargoHash = "sha256-ml9XluwIz3WyGi0q7V6DZvpia9DU+XOPS7jwstXMv/k=";
-=======
     hash = "sha256-0HdMjul925TkJGYQHsmQBYQoEkDYyXFSTEgZ/jg5V0o=";
   };
 
   useFetchCargoVendor = true;
   cargoHash = "sha256-T1Yk8JNPdkxpLegeFuL2J7mbFOX4yyCPfvHyFfu6YsM=";
->>>>>>> 36d6a1bc
 
   nativeBuildInputs = [
     cmake
