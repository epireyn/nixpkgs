--- conflicted
+++ resolved
@@ -16,13 +16,8 @@
   src = fetchFromGitHub {
     owner = "cisco";
     repo = "libsrtp";
-<<<<<<< HEAD
-    rev = "v${version}";
+    tag = "v${version}";
     sha256 = "sha256-5AFsigie3YUrfvZYEIopjBJSNdoKoFlMBP9lv68+f6Q=";
-=======
-    tag = "v${version}";
-    sha256 = "sha256-vWL5bksKT5NUoNkIRiJ2FeGODQthD8SgXjCaA7SeTe4=";
->>>>>>> b8e9b34d
   };
 
   outputs = [
