{
  lib,
<<<<<<< HEAD
  pkgs,
=======
>>>>>>> 021f6cd2
  buildFHSEnv,
  envision-unwrapped,
  envision,
  testers,
}:

<<<<<<< HEAD
let
  runtimeBuildDeps =
    pkgs':
    with pkgs';
    (
=======
buildFHSEnv {
  pname = "envision";
  inherit (envision-unwrapped) version;

  extraOutputsToInstall = [ "dev" ];

  strictDeps = true;

  # TODO: I'm pretty suspicious of this list of additonal required dependencies. Are they all really needed?
  targetPkgs =
    pkgs:
    [ pkgs.envision-unwrapped ]
    ++ (with pkgs; [
      stdenv.cc.libc
      gcc
    ])
    ++ (
      # OpenHMD dependencies
      (
        pkgs.openhmd.buildInputs
        ++ pkgs.openhmd.nativeBuildInputs
        ++ (with pkgs; [
          meson
        ])
      )
    )
    ++ (
      # OpenComposite dependencies
      pkgs.opencomposite.buildInputs ++ pkgs.opencomposite.nativeBuildInputs
    )
    ++ (
      # Monado dependencies
>>>>>>> 021f6cd2
      (
        # OpenHMD dependencies
        openhmd.buildInputs ++ openhmd.nativeBuildInputs
      )
      ++ (
        # OpenComposite dependencies
        opencomposite.buildInputs ++ opencomposite.nativeBuildInputs ++ [ boost ]
      )
      ++ (
        # Monado dependencies
        monado.buildInputs
        ++ monado.nativeBuildInputs
        ++ [
          # Additional dependencies required by Monado when built using Envision
          mesa # TODO: Does this really need "mesa-common-dev"?
          xorg.libX11
          xorg.libxcb
          xorg.libXrandr
          xorg.libXrender
          xorg.xorgproto
<<<<<<< HEAD

=======
          SDL2
          wayland
>>>>>>> 021f6cd2
          # Additional dependencies required for Monado WMR support
          bc
          fmt
          fmt.dev
          git-lfs
          gtest
          jq
          libepoxy
          lz4.dev
          tbb
          libxkbcommon
<<<<<<< HEAD

          # Not required for build, but autopatchelf requires them
          glibc
          SDL2
          bluez
          librealsense
          onnxruntime
          libusb1
          libjpeg
          libGL
        ]
=======
          boost
          glew
        ])
>>>>>>> 021f6cd2
      )
    )
    ++ (
      # SteamVR driver dependencies
      [ pkgs.zlib ])
    ++ (
      # WiVRn dependencies
      pkgs.wivrn.buildInputs
      ++ pkgs.wivrn.nativeBuildInputs
      ++ (with pkgs; [
        glib
        avahi
        cmake
        cli11
        ffmpeg
        git
        gst_all_1.gstreamer
        gst_all_1.gst-plugins-base
        libmd
        ninja
<<<<<<< HEAD
        nlohmann_json
        openxr-loader
        pipewire
        systemdLibs # udev
        vulkan-loader
        vulkan-headers
        x264
=======
        glslang
        gst_all_1.gstreamer
        libdrm
        openssl
        openxr-loader
        vulkan-loader
      ])
      ++ (with pkgs; [
        android-tools # For adb installing WiVRn APKs
>>>>>>> 021f6cd2
      ])
    );
in
buildFHSEnv rec {
  name = "envision";
  inherit (envision-unwrapped) version;

  extraOutputsToInstall = [
    "dev"
    "lib"
  ];

  strictDeps = true;

  targetPkgs =
    pkgs':
    [
      (pkgs'.envision-unwrapped.overrideAttrs (oldAttrs: {
        patches = (oldAttrs.patches or [ ]) ++ [ ./autopatchelf.patch ]; # Adds an envision build step to run autopatchelf
      }))
      pkgs'.auto-patchelf
      pkgs'.gcc
      pkgs'.android-tools # For adb installing WiVRn APKs
    ]
    ++ (runtimeBuildDeps pkgs');

  profile = ''
    export CMAKE_LIBRARY_PATH=/usr/lib
    export CMAKE_INCLUDE_PATH=/usr/include
    export PKG_CONFIG_PATH=/usr/lib/pkgconfig:/usr/share/pkgconfig
  '';

  extraInstallCommands = ''
    ln -s ${envision-unwrapped}/share $out/share
  '';

  # Putting libgcc.lib in runtimeBuildDeps causes error "ld: cannot find crt1.o: No such file or directory"
  runScript = "env libs=${
    lib.makeLibraryPath ((runtimeBuildDeps pkgs) ++ [ pkgs.libgcc.lib ])
  } envision --skip-dependency-check";

  # TODO: When buildFHSEnv gets finalAttrs support, profiles should be moved into the derivation so it can be overrideAttrs'd
  passthru.tests =
    let
      kebabToPascal =
        kebab:
        lib.foldl' (
          acc: part: acc + lib.substring 0 1 (lib.toUpper part) + lib.substring 1 (lib.stringLength part) part
        ) "" (lib.splitString "-" kebab);
      pascalToCamel =
        pascal: lib.substring 0 1 (lib.toLower pascal) + lib.substring 1 (lib.stringLength pascal) pascal;
      kebabToCamel = x: pascalToCamel (kebabToPascal x);
      profiles = [
        "lighthouse-default"
        "openhmd-default"
        "simulated-default"
        "survive-default"
        "wmr-default"
        "wivrn-default"
      ];
    in
    {
      allProfilesPresent = testers.runCommand {
        name = "envision-all-profiles-present-test";
        # TODO: Is there a better way to escape ${}?
        script =
          ''
            export ALL_PROFILES=(${lib.concatStringsSep " " (profiles ++ [ "UUID" ])})
            export ENVISION_PROFILES=($(envision -l | grep -oP '^\w+(?=:)'))

            # This is dark magic
            missing_from_array=($(grep -vf <(printf "%s\n" "$''
          + ''{ALL_PROFILES[@]}") <(printf "%s\n" "$''
          + ''
            {ENVISION_PROFILES[@]}") || true))

                      if [ $''
          + ''
            {#missing_from_array[@]} -gt 0 ]; then
                        echo "Missing profiles: $''
          + ''
            {missing_from_array[@]}"
                        exit 1
                      fi

                      touch $out
          '';
        nativeBuildInputs = [ envision ];
      };
    }
    // lib.listToAttrs (
      lib.map (profile: {
        name = "${kebabToCamel profile}DependenciesMet";
        value = testers.runCommand {
          name = "envision-profile-${profile}-dependencies-met-test";
          script = ''
            envision -c ${profile}
            touch $out
          '';
          nativeBuildInputs = [ envision ];
        };
      }) profiles
    );

  meta = envision-unwrapped.meta // {
    description = "${envision-unwrapped.meta.description} (with build environment)";
  };
}<|MERGE_RESOLUTION|>--- conflicted
+++ resolved
@@ -1,58 +1,26 @@
 {
   lib,
-<<<<<<< HEAD
   pkgs,
-=======
->>>>>>> 021f6cd2
   buildFHSEnv,
+  envision,
   envision-unwrapped,
-  envision,
   testers,
 }:
 
-<<<<<<< HEAD
 let
   runtimeBuildDeps =
     pkgs':
     with pkgs';
     (
-=======
-buildFHSEnv {
-  pname = "envision";
-  inherit (envision-unwrapped) version;
-
-  extraOutputsToInstall = [ "dev" ];
-
-  strictDeps = true;
-
-  # TODO: I'm pretty suspicious of this list of additonal required dependencies. Are they all really needed?
-  targetPkgs =
-    pkgs:
-    [ pkgs.envision-unwrapped ]
-    ++ (with pkgs; [
-      stdenv.cc.libc
-      gcc
-    ])
-    ++ (
-      # OpenHMD dependencies
-      (
-        pkgs.openhmd.buildInputs
-        ++ pkgs.openhmd.nativeBuildInputs
-        ++ (with pkgs; [
-          meson
-        ])
-      )
-    )
-    ++ (
-      # OpenComposite dependencies
-      pkgs.opencomposite.buildInputs ++ pkgs.opencomposite.nativeBuildInputs
-    )
-    ++ (
-      # Monado dependencies
->>>>>>> 021f6cd2
       (
         # OpenHMD dependencies
-        openhmd.buildInputs ++ openhmd.nativeBuildInputs
+        (
+          pkgs.openhmd.buildInputs
+          ++ pkgs.openhmd.nativeBuildInputs
+          ++ (with pkgs; [
+            meson
+          ])
+        )
       )
       ++ (
         # OpenComposite dependencies
@@ -70,12 +38,9 @@
           xorg.libXrandr
           xorg.libXrender
           xorg.xorgproto
-<<<<<<< HEAD
-
-=======
           SDL2
           wayland
->>>>>>> 021f6cd2
+
           # Additional dependencies required for Monado WMR support
           bc
           fmt
@@ -87,7 +52,8 @@
           lz4.dev
           tbb
           libxkbcommon
-<<<<<<< HEAD
+          boost
+          glew
 
           # Not required for build, but autopatchelf requires them
           glibc
@@ -99,11 +65,6 @@
           libjpeg
           libGL
         ]
-=======
-          boost
-          glew
-        ])
->>>>>>> 021f6cd2
       )
     )
     ++ (
@@ -124,7 +85,6 @@
         gst_all_1.gst-plugins-base
         libmd
         ninja
-<<<<<<< HEAD
         nlohmann_json
         openxr-loader
         pipewire
@@ -132,17 +92,9 @@
         vulkan-loader
         vulkan-headers
         x264
-=======
         glslang
-        gst_all_1.gstreamer
         libdrm
         openssl
-        openxr-loader
-        vulkan-loader
-      ])
-      ++ (with pkgs; [
-        android-tools # For adb installing WiVRn APKs
->>>>>>> 021f6cd2
       ])
     );
 in
