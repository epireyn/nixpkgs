<<<<<<< HEAD
{ lib
, rustPlatform
, clangStdenv
, fetchFromGitHub
, linkFarm
, fetchgit
, runCommand
, gn
, neovim
, ninja
, makeWrapper
, pkg-config
, python3
, removeReferencesTo
, apple-sdk_11
, cctools
, SDL2
, fontconfig
, xorg
, stdenv
, libglvnd
, libxkbcommon
, enableWayland ? stdenv.hostPlatform.isLinux
, wayland
=======
{
  lib,
  rustPlatform,
  clangStdenv,
  fetchFromGitHub,
  linkFarm,
  fetchgit,
  runCommand,
  gn,
  neovim,
  ninja,
  makeWrapper,
  pkg-config,
  python3,
  removeReferencesTo,
  apple-sdk_11,
  cctools,
  SDL2,
  fontconfig,
  xorg,
  stdenv,
  libglvnd,
  libxkbcommon,
  enableWayland ? stdenv.hostPlatform.isLinux,
  wayland,
>>>>>>> 535a417c
}:

rustPlatform.buildRustPackage.override { stdenv = clangStdenv; } rec {
  pname = "neovide";
  version = "0.13.3";

  src = fetchFromGitHub {
    owner = "neovide";
    repo = "neovide";
    rev = version;
    hash = "sha256-u10JxMvXC/FIobeolWJElBZuCiJ3xIUg4F0vLom7/S0=";
  };

  cargoHash = "sha256-j8++watC7RBc1zn8m7Jg0Zl/iKXSrld+q62GiaLxGCo=";

  SKIA_SOURCE_DIR =
    let
      repo = fetchFromGitHub {
        owner = "rust-skia";
        repo = "skia";
        # see rust-skia:skia-bindings/Cargo.toml#package.metadata skia
        rev = "m126-0.74.2";
        hash = "sha256-4l6ekAJy+pG27hBGT6A6LLRwbsyKinJf6PP6mMHwaAs=";
      };
      # The externals for skia are taken from skia/DEPS
      externals = linkFarm "skia-externals" (
        lib.mapAttrsToList (name: value: {
          inherit name;
          path = fetchgit value;
        }) (lib.importJSON ./skia-externals.json)
      );
    in
    runCommand "source" { } ''
      cp -R ${repo} $out
      chmod -R +w $out
      ln -s ${externals} $out/third_party/externals
    '';

  SKIA_GN_COMMAND = "${gn}/bin/gn";
  SKIA_NINJA_COMMAND = "${ninja}/bin/ninja";

<<<<<<< HEAD
  nativeBuildInputs = [
    cctools.libtool
    makeWrapper
    pkg-config
    python3 # skia
    removeReferencesTo
  ];
=======
  nativeBuildInputs =
    [
      makeWrapper
      pkg-config
      python3 # skia
      removeReferencesTo
    ]
    ++ lib.optionals stdenv.hostPlatform.isDarwin [
      cctools.libtool
    ];
>>>>>>> 535a417c

  nativeCheckInputs = [ neovim ];

  buildInputs = [
    SDL2
    fontconfig
    rustPlatform.bindgenHook
  ] ++ lib.optionals stdenv.hostPlatform.isDarwin [ apple-sdk_11 ];

  postFixup =
    let
      libPath = lib.makeLibraryPath (
        [
          libglvnd
          libxkbcommon
          xorg.libXcursor
          xorg.libXext
          xorg.libXrandr
          xorg.libXi
        ]
        ++ lib.optionals enableWayland [ wayland ]
      );
    in
    ''
      # library skia embeds the path to its sources
      remove-references-to -t "$SKIA_SOURCE_DIR" \
        $out/bin/neovide

      wrapProgram $out/bin/neovide \
        --prefix LD_LIBRARY_PATH : ${libPath}
    '';

  postInstall =
    lib.optionalString stdenv.hostPlatform.isDarwin ''
      mkdir -p $out/Applications
      cp -r extra/osx/Neovide.app $out/Applications
      ln -s $out/bin $out/Applications/Neovide.app/Contents/MacOS
    ''
    + lib.optionalString stdenv.hostPlatform.isLinux ''
      for n in 16x16 32x32 48x48 256x256; do
        install -m444 -D "assets/neovide-$n.png" \
          "$out/share/icons/hicolor/$n/apps/neovide.png"
      done
      install -m444 -Dt $out/share/icons/hicolor/scalable/apps assets/neovide.svg
      install -m444 -Dt $out/share/applications assets/neovide.desktop
    '';

  disallowedReferences = [ SKIA_SOURCE_DIR ];

  meta = with lib; {
    description = "This is a simple graphical user interface for Neovim";
    mainProgram = "neovide";
    homepage = "https://github.com/neovide/neovide";
    changelog = "https://github.com/neovide/neovide/releases/tag/${version}";
    license = with licenses; [ mit ];
    maintainers = with maintainers; [ ck3d ];
    platforms = platforms.unix;
  };
}<|MERGE_RESOLUTION|>--- conflicted
+++ resolved
@@ -1,29 +1,3 @@
-<<<<<<< HEAD
-{ lib
-, rustPlatform
-, clangStdenv
-, fetchFromGitHub
-, linkFarm
-, fetchgit
-, runCommand
-, gn
-, neovim
-, ninja
-, makeWrapper
-, pkg-config
-, python3
-, removeReferencesTo
-, apple-sdk_11
-, cctools
-, SDL2
-, fontconfig
-, xorg
-, stdenv
-, libglvnd
-, libxkbcommon
-, enableWayland ? stdenv.hostPlatform.isLinux
-, wayland
-=======
 {
   lib,
   rustPlatform,
@@ -49,7 +23,6 @@
   libxkbcommon,
   enableWayland ? stdenv.hostPlatform.isLinux,
   wayland,
->>>>>>> 535a417c
 }:
 
 rustPlatform.buildRustPackage.override { stdenv = clangStdenv; } rec {
@@ -91,15 +64,6 @@
   SKIA_GN_COMMAND = "${gn}/bin/gn";
   SKIA_NINJA_COMMAND = "${ninja}/bin/ninja";
 
-<<<<<<< HEAD
-  nativeBuildInputs = [
-    cctools.libtool
-    makeWrapper
-    pkg-config
-    python3 # skia
-    removeReferencesTo
-  ];
-=======
   nativeBuildInputs =
     [
       makeWrapper
@@ -110,7 +74,6 @@
     ++ lib.optionals stdenv.hostPlatform.isDarwin [
       cctools.libtool
     ];
->>>>>>> 535a417c
 
   nativeCheckInputs = [ neovim ];
 
