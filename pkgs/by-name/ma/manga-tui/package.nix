--- conflicted
+++ resolved
@@ -24,21 +24,8 @@
     hash = "sha256-kmJrr1Gi1z9v2gkFmvcCAtBST+AkofVJSxyvAFnUZKQ=";
   };
 
-<<<<<<< HEAD
-  patches = [
-    # apply patches to fix failing tests <https://github.com/josueBarretogit/manga-tui/pull/56>
-    (fetchpatch {
-      url = "https://github.com/josueBarretogit/manga-tui/commit/131a5208e6a3d74a9ad852baab75334e4a1ebf34.patch";
-      hash = "sha256-RIliZcaRVUOb33Cl+uBkMH4b34S1JpvnPGv+QCFQZ58=";
-    })
-    ./0001-fix-remove-flaky-test.patch
-  ];
-
   useFetchCargoVendor = true;
-  cargoHash = "sha256-6qydjT4aSbh4uk+BpOzgZt1wctKkuDINvAPNtVbWH0k=";
-=======
-  cargoHash = "sha256-3/dTaZ7meIPjtvxPm+nkhsqJVgi4fN6WgCGsIBTZtf8=";
->>>>>>> ac808b6b
+  cargoHash = "sha256-YtRNMjip/KSWQYQh6Ye14b56u+DcK8WKE1nFK2zSWtM=";
 
   nativeBuildInputs = [ pkg-config ];
 
