{
  lib,
  stdenv,
  darwin,
  rustPlatform,
  fetchFromGitHub,
}:

rustPlatform.buildRustPackage rec {
  pname = "darklua";
  version = "0.16.0";

  src = fetchFromGitHub {
    owner = "seaofvoices";
    repo = "darklua";
    rev = "v${version}";
    hash = "sha256-D83cLJ6voLvgZ51qLoCUzBG83VFB3Y7HxuaZHpaiOn4=";
  };

<<<<<<< HEAD
  useFetchCargoVendor = true;
  cargoHash = "sha256-t3uLi4ywqXeLNMxueljCIo4fYdDVB17iVUcyqXsydrY=";
=======
  cargoHash = "sha256-0FQ6b6rT4NKKCWRsLw/olAiwLxSUj3VtxNiHZTGI78o=";
>>>>>>> 1eebcc7c

  buildInputs = lib.optionals stdenv.hostPlatform.isDarwin [
    darwin.apple_sdk.frameworks.CoreServices
  ];

  # error: linker `aarch64-linux-gnu-gcc` not found
  postPatch = ''
    rm .cargo/config.toml
  '';

  meta = with lib; {
    description = "Command line tool that transforms Lua code";
    mainProgram = "darklua";
    homepage = "https://darklua.com";
    changelog = "https://github.com/seaofvoices/darklua/blob/${src.rev}/CHANGELOG.md";
    license = licenses.mit;
    maintainers = with maintainers; [ tomodachi94 ];
  };
}<|MERGE_RESOLUTION|>--- conflicted
+++ resolved
@@ -17,12 +17,8 @@
     hash = "sha256-D83cLJ6voLvgZ51qLoCUzBG83VFB3Y7HxuaZHpaiOn4=";
   };
 
-<<<<<<< HEAD
   useFetchCargoVendor = true;
-  cargoHash = "sha256-t3uLi4ywqXeLNMxueljCIo4fYdDVB17iVUcyqXsydrY=";
-=======
-  cargoHash = "sha256-0FQ6b6rT4NKKCWRsLw/olAiwLxSUj3VtxNiHZTGI78o=";
->>>>>>> 1eebcc7c
+  cargoHash = "sha256-DQkj4t+l6FJnJQ+g96CXypssbRzHbS6X9AOG0LGDclg=";
 
   buildInputs = lib.optionals stdenv.hostPlatform.isDarwin [
     darwin.apple_sdk.frameworks.CoreServices
