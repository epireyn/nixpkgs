--- conflicted
+++ resolved
@@ -14,12 +14,8 @@
     hash = "sha256-mPF6GcsXl/Bcri9d8SS21+/sjssT4//ktwC620NrEUg=";
   };
 
-<<<<<<< HEAD
   useFetchCargoVendor = true;
-  cargoHash = "sha256-nMo8qO0dKwtZJY78+r4kLrR9Cw6Eu5Hq8IPp6ilJqfk=";
-=======
-  cargoHash = "sha256-WXjHcfccoZa+7hqFfA4vbWLMlhbkfafG1Fgilbmi60E=";
->>>>>>> 1eebcc7c
+  cargoHash = "sha256-ObUAN+1ZHqYjWLZe/HGwTOgGbOVCdqY27kZ2zTj0Mu0=";
 
   postInstall = ''
     mv $out/bin/svgbob_cli $out/bin/svgbob
