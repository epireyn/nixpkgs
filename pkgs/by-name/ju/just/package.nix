{
  lib,
  stdenv,
  fetchFromGitHub,
  rustPlatform,
  bashInteractive,
  coreutils,
  installShellFiles,
  libiconv,
  mdbook,
  nix-update-script,
  # run the compiled `just` to build the completions
  installShellCompletions ? stdenv.buildPlatform.canExecute stdenv.hostPlatform,
  # run the compiled `just` to build the man pages
  installManPages ? stdenv.buildPlatform.canExecute stdenv.hostPlatform,
  # run the compiled `generate-book` utility to prepare the files for mdbook
  withDocumentation ? stdenv.buildPlatform.canExecute stdenv.hostPlatform,
}:

rustPlatform.buildRustPackage rec {
  pname = "just";
  version = "1.39.0";
  outputs =
    [
      "out"
    ]
    ++ lib.optionals installManPages [
      "man"
    ]
    ++ lib.optionals withDocumentation [ "doc" ];

  src = fetchFromGitHub {
    owner = "casey";
    repo = pname;
    tag = version;
    hash = "sha256-K2MUS6wo0qxJnnIWDdmxHRNwyzx1z7yscVwMzXKAwQA=";
  };

<<<<<<< HEAD
  useFetchCargoVendor = true;
  cargoHash = "sha256-AijW/7JfGOWLTzZCOAWx2ELU3/fhCST4fkzR52torDA=";
=======
  cargoHash = "sha256-omojDIFfkK1fAxFMe+3B7k6Wfk4/Eaqdv0NcCd8b1ks=";
>>>>>>> 189081a8

  nativeBuildInputs =
    lib.optionals (installShellCompletions || installManPages) [ installShellFiles ]
    ++ lib.optionals withDocumentation [ mdbook ];
  buildInputs = lib.optionals stdenv.hostPlatform.isDarwin [ libiconv ];

  preCheck = ''
    # USER must not be empty
    export USER=just-user
    export USERNAME=just-user
    export JUST_CHOOSER="${coreutils}/bin/cat"

    # Prevent string.rs from being changed
    cp tests/string.rs $TMPDIR/string.rs

    sed -i src/justfile.rs \
        -i tests/*.rs \
        -e "s@/bin/echo@${coreutils}/bin/echo@g" \
        -e "s@/usr/bin/env@${coreutils}/bin/env@g"

    # Return unchanged string.rs
    cp $TMPDIR/string.rs tests/string.rs

    # For shell completion tests
    export PATH=${bashInteractive}/bin:$PATH
    patchShebangs tests
  '';

  patches = [
    ./fix-just-path-in-tests.patch
  ];

  cargoBuildFlags = [
    "--package=just"
  ] ++ (lib.optionals withDocumentation [ "--package=generate-book" ]);

  checkFlags = [
    "--skip=backticks::trailing_newlines_are_stripped" # Wants to use python3 as alternate shell
    "--skip=choose::invoke_error_function" # wants JUST_CHOOSER to be fzf
    "--skip=choose::default" # symlinks cat->fzf which fails as coreutils doesn't understand name
    "--skip=config::tests::show_arguments" # interferes with JUST_CHOOSER being set
    "--skip=edit::editor_precedence" # trying to run "vim" fails as there's no /usr/bin/env or which in the sandbox to find vim and the dependency is not easily patched
    "--skip=shebang::run_shebang" # test case very rarely fails with "Text file busy"
  ];

  postInstall =
    lib.optionalString withDocumentation ''
      $out/bin/generate-book
      rm $out/bin/generate-book
      # No linkcheck in sandbox
      echo 'optional = true' >> book/en/book.toml
      mdbook build book/en
      mkdir -p $doc/share/doc/$name
      mv ./book/en/build/html $doc/share/doc/$name
    ''
    + lib.optionalString installManPages ''
      $out/bin/just --man > ./just.1
      installManPage ./just.1
    ''
    + lib.optionalString installShellCompletions ''
      installShellCompletion --cmd just \
        --bash <($out/bin/just --completions bash) \
        --fish <($out/bin/just --completions fish) \
        --zsh <($out/bin/just --completions zsh)
    '';

  setupHook = ./setup-hook.sh;

  passthru.updateScript = nix-update-script { };

  meta = with lib; {
    homepage = "https://github.com/casey/just";
    changelog = "https://github.com/casey/just/blob/${version}/CHANGELOG.md";
    description = "Handy way to save and run project-specific commands";
    license = licenses.cc0;
    maintainers = with maintainers; [
      xrelkd
      jk
    ];
    mainProgram = "just";
  };
}<|MERGE_RESOLUTION|>--- conflicted
+++ resolved
@@ -36,12 +36,8 @@
     hash = "sha256-K2MUS6wo0qxJnnIWDdmxHRNwyzx1z7yscVwMzXKAwQA=";
   };
 
-<<<<<<< HEAD
   useFetchCargoVendor = true;
-  cargoHash = "sha256-AijW/7JfGOWLTzZCOAWx2ELU3/fhCST4fkzR52torDA=";
-=======
-  cargoHash = "sha256-omojDIFfkK1fAxFMe+3B7k6Wfk4/Eaqdv0NcCd8b1ks=";
->>>>>>> 189081a8
+  cargoHash = "sha256-nDwJgZPWw86qpaGaYWB/Qqbym0FR2EpEKAme5CKbMv0=";
 
   nativeBuildInputs =
     lib.optionals (installShellCompletions || installManPages) [ installShellFiles ]
