{
  lib,
  rustPlatform,
  fetchFromGitHub,
  pkg-config,
  bzip2,
  zstd,
  rocksdb,
}:

rustPlatform.buildRustPackage rec {
  pname = "zenoh-backend-filesystem";
  version = "1.2.0";

  src = fetchFromGitHub {
    owner = "eclipse-zenoh";
    repo = "zenoh-backend-filesystem";
    tag = version;
    hash = "sha256-e7jVje4kI3/xRNk1s1z8WtpUIwPdMleyb0PvDz+vJ08=";
  };

<<<<<<< HEAD
  useFetchCargoVendor = true;
  cargoHash = "sha256-EXI3x9u7OWKVGaAv8lOefR3vEyNSRmMpHJVFjTXutIQ=";
=======
  cargoHash = "sha256-PKwRGNZGv/vqogcotDudMF0IrzXMssPH2oDibAX/EEs=";
>>>>>>> 52c5665a

  nativeBuildInputs = [
    pkg-config
    rustPlatform.bindgenHook
  ];

  buildInputs = [
    bzip2
    zstd
  ];

  env = {
    ROCKSDB_INCLUDE_DIR = "${rocksdb}/include";
    ROCKSDB_LIB_DIR = "${rocksdb}/lib";
    ZSTD_SYS_USE_PKG_CONFIG = true;
  };

  meta = {
    description = "Backend and Storages for zenoh using the file system";
    homepage = "https://github.com/eclipse-zenoh/zenoh-backend-filesystem";
    license = with lib.licenses; [
      epl20
      asl20
    ];
    maintainers = with lib.maintainers; [ markuskowa ];
    platforms = lib.platforms.linux;
  };
}<|MERGE_RESOLUTION|>--- conflicted
+++ resolved
@@ -19,12 +19,8 @@
     hash = "sha256-e7jVje4kI3/xRNk1s1z8WtpUIwPdMleyb0PvDz+vJ08=";
   };
 
-<<<<<<< HEAD
   useFetchCargoVendor = true;
-  cargoHash = "sha256-EXI3x9u7OWKVGaAv8lOefR3vEyNSRmMpHJVFjTXutIQ=";
-=======
-  cargoHash = "sha256-PKwRGNZGv/vqogcotDudMF0IrzXMssPH2oDibAX/EEs=";
->>>>>>> 52c5665a
+  cargoHash = "sha256-88QVaneHBV9Lubd8M1c/HHWj4V3d2i1z8+tWY9CMA5c=";
 
   nativeBuildInputs = [
     pkg-config
