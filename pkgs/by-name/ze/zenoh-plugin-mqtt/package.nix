--- conflicted
+++ resolved
@@ -15,12 +15,8 @@
     hash = "sha256-ath1RWr+5nU2GJY6rlWPPBKHX9K/92DFUhgQWVXoWb8=";
   };
 
-<<<<<<< HEAD
   useFetchCargoVendor = true;
-  cargoHash = "sha256-prkF0x6JRh+YsakwDR9acm2xJxyrfHPPccvAVVstsho=";
-=======
-  cargoHash = "sha256-/Af4nANgFK23pZHA2wQvooF4s/raRQ7c2Xv2f4v+z74=";
->>>>>>> 52c5665a
+  cargoHash = "sha256-Sj50OcIbpP9O+cp5FxmmOg/9iYBFvqh8s2cOOaDwHSA=";
 
   # Some test time out
   doCheck = false;
