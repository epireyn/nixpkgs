{ stdenv
, lib
, fetchurl
, autoPatchelfHook
, makeShellWrapper
, wrapGAppsHook3
, alsa-lib
, at-spi2-atk
, at-spi2-core
, atk
, cairo
, cups
, dbus
, expat
, glib
, glibc
, gtk3
, libsecret
<<<<<<< HEAD
, libgbm
=======
, mesa
, musl
>>>>>>> cd34221a
, nss
, pango
, udev
, xdg-utils
, xorg
}:

stdenv.mkDerivation rec {
  pname = "publii";
  version = "0.46.2";

  src = fetchurl {
    url = "https://getpublii.com/download/Publii-${version}.deb";
    hash = "sha256-evNCXIhqKi23m/J3AoAW7u21neu6+hBFzAZ9MGz4YZ4=";
  };

  dontConfigure = true;
  dontBuild = true;
  dontWrapGApps = true;

  nativeBuildInputs = [
    autoPatchelfHook
    makeShellWrapper
    wrapGAppsHook3
  ];

  buildInputs = [
    alsa-lib
    at-spi2-atk
    at-spi2-core
    atk
    cairo
    cups
    dbus
    expat
    glib
    glibc
    gtk3
    libsecret
<<<<<<< HEAD
    libgbm
=======
    mesa
    musl
>>>>>>> cd34221a
    nss
    pango
    xorg.libX11
    xorg.libxcb
  ];

  unpackPhase = ''
    ar p $src data.tar.xz | tar xJ
  '';

  installPhase = ''
    runHook preInstall

    mkdir -p $out/bin

    mv usr/share $out
    substituteInPlace $out/share/applications/Publii.desktop \
      --replace-fail 'Exec=/opt/Publii/Publii' 'Exec=Publii'

    mv opt $out

    runHook postInstall
  '';

  preFixup = ''
    makeWrapper $out/opt/Publii/Publii $out/bin/Publii \
      "''${gappsWrapperArgs[@]}" \
      --suffix PATH : ${lib.makeBinPath [ xdg-utils ]} \
      --prefix LD_LIBRARY_PATH : ${lib.makeLibraryPath [ udev ]}
  '';

  meta = with lib; {
    description = "Static Site CMS with GUI to build privacy-focused SEO-friendly website";
    mainProgram = "Publii";
    longDescription = ''
      Creating a website doesn't have to be complicated or expensive. With Publii, the most
      intuitive static site CMS, you can create a beautiful, safe, and privacy-friendly website
      quickly and easily; perfect for anyone who wants a fast, secure website in a flash.
    '';
    homepage = "https://getpublii.com";
    changelog = "https://github.com/getpublii/publii/releases/tag/v${version}";
    license = licenses.gpl3Only;
    maintainers = with lib.maintainers; [ urandom sebtm ];
    platforms = [ "x86_64-linux" ];
  };
}<|MERGE_RESOLUTION|>--- conflicted
+++ resolved
@@ -16,12 +16,8 @@
 , glibc
 , gtk3
 , libsecret
-<<<<<<< HEAD
 , libgbm
-=======
-, mesa
 , musl
->>>>>>> cd34221a
 , nss
 , pango
 , udev
@@ -61,12 +57,8 @@
     glibc
     gtk3
     libsecret
-<<<<<<< HEAD
     libgbm
-=======
-    mesa
     musl
->>>>>>> cd34221a
     nss
     pango
     xorg.libX11
