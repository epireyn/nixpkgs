--- conflicted
+++ resolved
@@ -15,12 +15,8 @@
     hash = "sha256-mrl1I1dmf2WqtUbBsUq3kgqPwc4S/EaYRc/B9hpEo90=";
   };
 
-<<<<<<< HEAD
   useFetchCargoVendor = true;
-  cargoHash = "sha256-cML7wrKNSvV9hHCa47e9p7I4J/sYdF1GSLeVPKpCzb0=";
-=======
-  cargoHash = "sha256-6vmd7yQcDf1keu6uPKJFRMpt3ZgRe1M3AfUZjf1KBIk=";
->>>>>>> ac808b6b
+  cargoHash = "sha256-fg9w7jDoXJjdho8dHBItDp6O/6eU89eQMASYqTrUB2I=";
 
   checkFlags = [
     "--skip=cfg_test::with_tests::smoke"
