{
  lib,
  rustPlatform,
  fetchCrate,
  pkg-config,
  curl,
  openssl,
  stdenv,
  darwin,
}:

rustPlatform.buildRustPackage rec {
  pname = "cargo-public-api";
  version = "0.43.0";

  src = fetchCrate {
    inherit pname version;
    hash = "sha256-oAtAfoWJ4YZ9YcU7DQtj6QqF1DSEMOUjauQxqo1a6GA=";
  };

<<<<<<< HEAD
  useFetchCargoVendor = true;
  cargoHash = "sha256-oYzHIohBKLj6PE8OJaKy/7RJG0YZZEFiT5xt77ekSDg=";
=======
  cargoHash = "sha256-+mrPrYk/qj4UtbUgFIFS0XUp25uLs8fNhvSzx1nu1ng=";
>>>>>>> 189081a8

  nativeBuildInputs = [ pkg-config ];

  buildInputs = [
    curl
    openssl
  ] ++ lib.optionals stdenv.hostPlatform.isDarwin [ darwin.apple_sdk.frameworks.Security ];

  # Tests fail
  doCheck = false;

  meta = with lib; {
    description = "List and diff the public API of Rust library crates between releases and commits. Detect breaking API changes and semver violations";
    mainProgram = "cargo-public-api";
    homepage = "https://github.com/Enselic/cargo-public-api";
    changelog = "https://github.com/Enselic/cargo-public-api/releases/tag/v${version}";
    license = licenses.mit;
    maintainers = with maintainers; [ matthiasbeyer ];
  };
}<|MERGE_RESOLUTION|>--- conflicted
+++ resolved
@@ -18,12 +18,8 @@
     hash = "sha256-oAtAfoWJ4YZ9YcU7DQtj6QqF1DSEMOUjauQxqo1a6GA=";
   };
 
-<<<<<<< HEAD
   useFetchCargoVendor = true;
-  cargoHash = "sha256-oYzHIohBKLj6PE8OJaKy/7RJG0YZZEFiT5xt77ekSDg=";
-=======
-  cargoHash = "sha256-+mrPrYk/qj4UtbUgFIFS0XUp25uLs8fNhvSzx1nu1ng=";
->>>>>>> 189081a8
+  cargoHash = "sha256-VcblQw9EZSvV8rw9Krp5ZTXwVdZJe0FqJbqpptkpJfU=";
 
   nativeBuildInputs = [ pkg-config ];
 
