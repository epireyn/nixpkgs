--- conflicted
+++ resolved
@@ -14,12 +14,8 @@
     hash = "sha256-DFen1QYQxArNfc0CXNtP0nZEvbCxqTH5KS3q3FcfDPs=";
   };
 
-<<<<<<< HEAD
   useFetchCargoVendor = true;
-  cargoHash = "sha256-dEOApNGFKoyYkaoJJqYnOxsntmYCfzSgTS2PQldI0oc=";
-=======
-  cargoHash = "sha256-yMiniPQJz2OKiwhM7OD9111PcjiQ1w3DgSM9hiMCXNs=";
->>>>>>> 4e5fe0f5
+  cargoHash = "sha256-AfkiK91vXaw4oWvfYlV3C0M/cGf4ZThALB/cANcZmFQ=";
 
   nativeInstallCheckInputs = [ versionCheckHook ];
   doInstallCheck = true;
