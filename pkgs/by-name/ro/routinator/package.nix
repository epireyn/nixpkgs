--- conflicted
+++ resolved
@@ -17,12 +17,8 @@
     hash = "sha256-6wYNuGSB55ozzPEbptfEEp/euzh/IRfNrdREWF0xGTU=";
   };
 
-<<<<<<< HEAD
   useFetchCargoVendor = true;
-  cargoHash = "sha256-Fmt6xlYEk9r1You12pF9Jlmb/eThS9ekPkQZBlMOIaw=";
-=======
-  cargoHash = "sha256-2fyfiwShxsz61nFTNfzjrbClnzIgjQP+kGHgZSB534I=";
->>>>>>> ac808b6b
+  cargoHash = "sha256-ogeIPr98vlakpzNJWkfMU3DKVpVPkyVay/CrE616UXU=";
 
   buildInputs = lib.optionals stdenv.hostPlatform.isDarwin (
     with darwin.apple_sdk.frameworks;
