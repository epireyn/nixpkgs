--- conflicted
+++ resolved
@@ -25,12 +25,8 @@
     hash = "sha256-yjVN81VSXPOXSOhhlF6Jjc/7sYsdoWT+Tr1BA+C2XQI=";
   };
 
-<<<<<<< HEAD
   useFetchCargoVendor = true;
   cargoHash = "sha256-4SuddTLbENm9D+v/DB86hJ7LNchbcwm5on3aAtUiVcc=";
-=======
-  cargoHash = "sha256-JUX4s4ZYmvGliBMXnMntrmeuoRkmTmzLzvXWQtJIh6M=";
->>>>>>> da266ea1
 
   nativeBuildInputs = [
     pkg-config
