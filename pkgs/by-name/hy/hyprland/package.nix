--- conflicted
+++ resolved
@@ -76,19 +76,17 @@
     hash = "sha256-deu8zvgseDg2gQEnZiCda4TrbA6pleE9iItoZlsoMtE=";
   };
 
-<<<<<<< HEAD
   patches = [
+    # Fixes broken OpenGL applications on Apple silicon (Asahi Linux)
+    # Based on commit https://github.com/hyprwm/Hyprland/commit/279ec1c291021479b050c83a0435ac7076c1aee0
+    ./asahi-fix.patch
+
     # https://github.com/hyprwm/Hyprland/pull/7467
     (fetchpatch {
       url = "https://github.com/hyprwm/Hyprland/commit/a437e44a6af8e8f42966ffe3a26c1d562fce6b33.diff";
       hash = "sha256-Y0P4rY6HyPN8Y5Kowlgyj0PiAHh6nqPRAQ4iFT0l4E8=";
     })
   ];
-=======
-  # Fixes broken OpenGL applications on Apple silicon (Asahi Linux)
-  # Based on commit https://github.com/hyprwm/Hyprland/commit/279ec1c291021479b050c83a0435ac7076c1aee0
-  patches = [ ./asahi-fix.patch ];
->>>>>>> 428161db
 
   postPatch = ''
     # Fix hardcoded paths to /usr installation
