--- conflicted
+++ resolved
@@ -33,13 +33,8 @@
   src = fetchFromGitHub {
     owner = "facebook";
     repo = "wangle";
-<<<<<<< HEAD
-    rev = "refs/tags/v${finalAttrs.version}";
+    tag = "v${finalAttrs.version}";
     hash = "sha256-alRlq5gHVlyY1B8344D9C1EHjgQWl4VaOcTVhZ9NdSI=";
-=======
-    tag = "v${finalAttrs.version}";
-    hash = "sha256-4mqE9GgJP2f7QAykwdhMFoReE9wmPKOXqSHJ2MHP2G0=";
->>>>>>> d3d626e0
   };
 
   nativeBuildInputs = [
