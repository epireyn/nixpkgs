--- conflicted
+++ resolved
@@ -44,14 +44,6 @@
       (callPackage ./common/propagate-inputs.nix { })
       (callPackage ./common/propagate-xcrun.nix { })
     ]
-<<<<<<< HEAD
-    # Older SDKs do not include the libraries re-exported from umbrella frameworks in the umbrellas’ stubs, which causes
-    # link failures for those libraries unless their paths have been rewritten to point to the store.
-    ++ lib.optionals (lib.versionOlder sdkVersion "11.0") [
-      (callPackage ./common/rewrite-sdk-paths.nix { inherit sdkVersion; })
-    ]
-=======
->>>>>>> 535a417c
     # This has to happen last.
     ++ [
       (callPackage ./common/run-build-phase-hooks.nix { })
