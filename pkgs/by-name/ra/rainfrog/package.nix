{
  lib,
  darwin,
  fetchFromGitHub,
  testers,
  nix-update-script,
  rustPlatform,
  stdenv,
  rainfrog,
}:
let
  version = "0.2.13";
in
rustPlatform.buildRustPackage {
  inherit version;
  pname = "rainfrog";

  src = fetchFromGitHub {
    owner = "achristmascarl";
    repo = "rainfrog";
    tag = "v${version}";
    hash = "sha256-CNxaCA7xrAkSCiVao+s5jAp3fheRCYK+/3Yekr1xUKk=";
  };

<<<<<<< HEAD
  useFetchCargoVendor = true;
  cargoHash = "sha256-7LhCNlbO9MTz2SxxQozdyvxG1uBum9oXaUjXXFS0USs=";
=======
  cargoHash = "sha256-m3wNmrNu8XzmE/6Y7QIV9ZjvlAr0NCx/hrzhKOaB8lM=";
>>>>>>> ab36ef17

  buildInputs = lib.optionals stdenv.hostPlatform.isDarwin (
    with darwin.apple_sdk.frameworks;
    [
      AppKit
      CoreGraphics
      SystemConfiguration
    ]
  );

  passthru = {
    tests.version = testers.testVersion {
      package = rainfrog;

      command = ''
        RAINFROG_DATA="$(mktemp -d)" rainfrog --version
      '';
    };

    updateScript = nix-update-script { };
  };

  meta = {
    changelog = "https://github.com/achristmascarl/rainfrog/releases/tag/v${version}";
    description = "A database management TUI for postgres";
    homepage = "https://github.com/achristmascarl/rainfrog";
    license = lib.licenses.mit;
    mainProgram = "rainfrog";
    maintainers = with lib.maintainers; [ patka ];
  };
}<|MERGE_RESOLUTION|>--- conflicted
+++ resolved
@@ -22,12 +22,8 @@
     hash = "sha256-CNxaCA7xrAkSCiVao+s5jAp3fheRCYK+/3Yekr1xUKk=";
   };
 
-<<<<<<< HEAD
   useFetchCargoVendor = true;
-  cargoHash = "sha256-7LhCNlbO9MTz2SxxQozdyvxG1uBum9oXaUjXXFS0USs=";
-=======
-  cargoHash = "sha256-m3wNmrNu8XzmE/6Y7QIV9ZjvlAr0NCx/hrzhKOaB8lM=";
->>>>>>> ab36ef17
+  cargoHash = "sha256-Tl4T5EJGzrPal6ufgbtBwe6wfqI7SC5KbPZslCHe0Qs=";
 
   buildInputs = lib.optionals stdenv.hostPlatform.isDarwin (
     with darwin.apple_sdk.frameworks;
