--- conflicted
+++ resolved
@@ -22,12 +22,8 @@
     hash = "sha256-eG3ORk4nD8htdZpboEgcR4P94aKUX7eDHo6uTfSw2Zo=";
   };
 
-<<<<<<< HEAD
   useFetchCargoVendor = true;
-  cargoHash = "sha256-e9LaVNpApHAShkqt2TawRLWVQ7IoE9hoXlMyMRmpeCY=";
-=======
-  cargoHash = "sha256-g1VAHroINiwdo+uAA287FHEPqkPFvEIWHqVnjycM/Mc=";
->>>>>>> ae94c98d
+  cargoHash = "sha256-HiP4fE3rU8j7DZ+qNkrtohXgrljN0PPlg6aYj575L3Q=";
 
   nativeBuildInputs = [
     pkg-config
