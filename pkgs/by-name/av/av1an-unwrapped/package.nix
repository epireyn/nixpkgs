--- conflicted
+++ resolved
@@ -24,10 +24,6 @@
     hash = "sha256-YF+j349777pE+evvXWTo42DQn1CE0jlfKBEXUFTfcb8=";
   };
 
-<<<<<<< HEAD
-  useFetchCargoVendor = true;
-  cargoHash = "sha256-nWvQINGtU6x3z5tzG+/0tawFi6Z+WwFKsw3egovKsTc=";
-=======
   cargoPatches = [
     # TODO: Remove in next version
     # Avoids https://github.com/shssoichiro/ffmpeg-the-third/issues/63
@@ -38,8 +34,8 @@
     })
   ];
 
-  cargoHash = "sha256-4+JyWymj0yFsXw+7im+ye4rJmkc8nyg+7d1U/MTOerk=";
->>>>>>> 3a931f3d
+  useFetchCargoVendor = true;
+  cargoHash = "sha256-PcxnWkruFH4d2FqS+y3PmyA70kSe9BKtmTdCnfKnfpU=";
 
   nativeBuildInputs = [
     nasm
