{
  lib,
  stdenv,
  fetchFromGitHub,
  rustPlatform,
  darwin,
}:

rustPlatform.buildRustPackage rec {
  pname = "sendme";
  version = "0.23.0";

  src = fetchFromGitHub {
    owner = "n0-computer";
    repo = pname;
    rev = "v${version}";
    hash = "sha256-CLkzcHkQ/FngBc3VvQVnsZNYOHru2LKgQfcd6zlwSdc=";
  };

<<<<<<< HEAD
  useFetchCargoVendor = true;
  cargoHash = "sha256-OcZkjjAUIWvTyzKEscT6q+fUWGC2X34Lxk34kzMZ6rY=";
=======
  cargoHash = "sha256-bVWtmxUXimXU5s9xFICCtQm78ZQVxLHnJGxLDx7aizg=";
>>>>>>> 29c58cf7

  buildInputs = lib.optionals stdenv.hostPlatform.isDarwin (
    with darwin.apple_sdk.frameworks;
    [
      SystemConfiguration
    ]
  );

  meta = with lib; {
    description = "Tool to send files and directories, based on iroh";
    homepage = "https://iroh.computer/sendme";
    license = with licenses; [
      asl20
      mit
    ];
    maintainers = with maintainers; [ cameronfyfe ];
    mainProgram = "sendme";
  };
}<|MERGE_RESOLUTION|>--- conflicted
+++ resolved
@@ -17,12 +17,8 @@
     hash = "sha256-CLkzcHkQ/FngBc3VvQVnsZNYOHru2LKgQfcd6zlwSdc=";
   };
 
-<<<<<<< HEAD
   useFetchCargoVendor = true;
-  cargoHash = "sha256-OcZkjjAUIWvTyzKEscT6q+fUWGC2X34Lxk34kzMZ6rY=";
-=======
-  cargoHash = "sha256-bVWtmxUXimXU5s9xFICCtQm78ZQVxLHnJGxLDx7aizg=";
->>>>>>> 29c58cf7
+  cargoHash = "sha256-m59piYO8zaP2aFNgzZrR47G319blvUerlcCMWlhevwc=";
 
   buildInputs = lib.optionals stdenv.hostPlatform.isDarwin (
     with darwin.apple_sdk.frameworks;
