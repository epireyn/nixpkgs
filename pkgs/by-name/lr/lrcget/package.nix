--- conflicted
+++ resolved
@@ -29,12 +29,8 @@
 
   sourceRoot = "${src.name}/src-tauri";
 
-<<<<<<< HEAD
   useFetchCargoVendor = true;
-  cargoHash = "sha256-KeJbhsIOLcHCNKU9xaYGK+WJBXk3wqTmcNV5S/6Z5eA=";
-=======
-  cargoHash = "sha256-0gNbhB2u5SUY+UAumg2Mns4MY0bu3Hs1RsMSk8H2lIE=";
->>>>>>> 3c9c5132
+  cargoHash = "sha256-Nu1N96OrLG/D2/1vbU229jLVNZuKIiCSwDJA25hlqFM=";
 
   frontend = buildNpmPackage {
     inherit version src;
