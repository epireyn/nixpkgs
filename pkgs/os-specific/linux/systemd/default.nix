<<<<<<< HEAD
{ stdenv, fetchFromGitHub, pkgconfig, intltool, gperf, libcap, kmod
, zlib, xz, pam, acl, cryptsetup, libuuid, m4, utillinux, libffi
, glib, kbd, libxslt, coreutils, libgcrypt
=======
{ stdenv, fetchFromGitHub, pkgconfig, intltool, gperf, libcap, dbus, kmod
, xz, pam, acl, cryptsetup, libuuid, m4, utillinux
, glib, kbd, libxslt, coreutils, libgcrypt, libapparmor, audit, lz4
>>>>>>> 53e0f8b1
, kexectools, libmicrohttpd, linuxHeaders, libseccomp
, autoreconfHook, gettext, docbook_xsl, docbook_xml_dtd_42, docbook_xml_dtd_45
, enableKDbus ? false
}:

assert stdenv.isLinux;

stdenv.mkDerivation rec {
  version = "228";
  name = "systemd-${version}";

  src = fetchFromGitHub {
    owner = "NixOS";
    repo = "systemd";
    rev = "b737c07cc0234acfa87282786025d556bca91c3f";
    sha256 = "0wca8zkn39914c232andvf3v0ni6ylv154kz3s9fcvg47rhpd5n1";
  };

  patches = [ ./hwdb-location.diff ];

  /* gave up for now!
  outputs = [ "out" "libudev" "doc" ]; # maybe: "dev"
  # note: there are many references to ${systemd}/...
  outputDev = "out";
  propagatedBuildOutputs = "libudev";
  */
  outputs = [ "out" "man" ];

  buildInputs =
    [ linuxHeaders pkgconfig intltool gperf libcap kmod xz pam acl
      /* cryptsetup */ libuuid m4 glib libxslt libgcrypt
<<<<<<< HEAD
      libmicrohttpd kexectools libseccomp libffi
=======
      libmicrohttpd kexectools libseccomp audit lz4 libapparmor
>>>>>>> 53e0f8b1
      /* FIXME: we may be able to prevent the following dependencies
         by generating an autoconf'd tarball, but that's probably not
         worth it. */
      autoreconfHook gettext docbook_xsl docbook_xml_dtd_42 docbook_xml_dtd_45
    ];


  configureFlags =
    [ "--localstatedir=/var"
      "--sysconfdir=/etc"
      "--with-rootprefix=$(out)"
      "--with-kbd-loadkeys=${kbd}/bin/loadkeys"
      "--with-kbd-setfont=${kbd}/bin/setfont"
      "--with-rootprefix=$(out)"
      "--with-dbuspolicydir=$(out)/etc/dbus-1/system.d"
      "--with-dbussystemservicedir=$(out)/share/dbus-1/system-services"
      "--with-dbussessionservicedir=$(out)/share/dbus-1/services"
      "--with-tty-gid=3" # tty in NixOS has gid 3
      "--enable-compat-libs" # get rid of this eventually
      "--disable-tests"

      "--enable-lz4"
      "--enable-hostnamed"
      "--enable-networkd"
      "--disable-sysusers"
      "--enable-timedated"
      "--enable-timesyncd"
      "--disable-firstboot"
      "--enable-localed"
      "--enable-resolved"
      "--disable-split-usr"
      "--disable-libcurl"
      "--disable-libidn"
      "--disable-quotacheck"
      "--disable-ldconfig"
      "--disable-smack"

      "--with-sysvinit-path="
      "--with-sysvrcnd-path="
      "--with-rc-local-script-path-stop=/etc/halt.local"
    ] ++ stdenv.lib.optional enableKDbus "--enable-kdbus";

  preConfigure =
    ''
      ./autogen.sh

      # FIXME: patch this in systemd properly (and send upstream).
      for i in src/remount-fs/remount-fs.c src/core/mount.c src/core/swap.c src/fsck/fsck.c units/emergency.service.in units/rescue.service.in src/journal/cat.c src/core/shutdown.c src/nspawn/nspawn.c src/shared/generator.c; do
        test -e $i
        substituteInPlace $i \
          --replace /usr/bin/getent ${stdenv.glibc.bin}/bin/getent \
          --replace /bin/mount ${utillinux.bin}/bin/mount \
          --replace /bin/umount ${utillinux.bin}/bin/umount \
          --replace /sbin/swapon ${utillinux.bin}/sbin/swapon \
          --replace /sbin/swapoff ${utillinux.bin}/sbin/swapoff \
          --replace /sbin/fsck ${utillinux.bin}/sbin/fsck \
          --replace /bin/echo ${coreutils}/bin/echo \
          --replace /bin/cat ${coreutils}/bin/cat \
          --replace /sbin/sulogin ${utillinux.bin}/sbin/sulogin \
          --replace /usr/lib/systemd/systemd-fsck $out/lib/systemd/systemd-fsck
      done

      substituteInPlace src/journal/catalog.c \
        --replace /usr/lib/systemd/catalog/ $out/lib/systemd/catalog/

      configureFlagsArray+=("--with-ntp-servers=0.nixos.pool.ntp.org 1.nixos.pool.ntp.org 2.nixos.pool.ntp.org 3.nixos.pool.ntp.org")

      #export NIX_CFLAGS_LINK+=" -Wl,-rpath,$libudev/lib"
    '';

  /*
  makeFlags = [
    "udevlibexecdir=$(libudev)/lib/udev"
    # udev rules refer to $out, and anything but libs should probably go to $out
    "udevrulesdir=$(out)/lib/udev/rules.d"
    "udevhwdbdir=$(out)/lib/udev/hwdb.d"
  ];
  */


  PYTHON_BINARY = "${coreutils}/bin/env python"; # don't want a build time dependency on Python

  NIX_CFLAGS_COMPILE =
    [ # Can't say ${polkit.bin}/bin/pkttyagent here because that would
      # lead to a cyclic dependency.
      "-UPOLKIT_AGENT_BINARY_PATH" "-DPOLKIT_AGENT_BINARY_PATH=\"/run/current-system/sw/bin/pkttyagent\""
      "-fno-stack-protector"

      # Set the release_agent on /sys/fs/cgroup/systemd to the
      # currently running systemd (/run/current-system/systemd) so
      # that we don't use an obsolete/garbage-collected release agent.
      "-USYSTEMD_CGROUP_AGENT_PATH" "-DSYSTEMD_CGROUP_AGENT_PATH=\"/run/current-system/systemd/lib/systemd/systemd-cgroups-agent\""

      "-USYSTEMD_BINARY_PATH" "-DSYSTEMD_BINARY_PATH=\"/run/current-system/systemd/lib/systemd/systemd\""
    ];

  installFlags =
    [ "localstatedir=$(TMPDIR)/var"
      "sysconfdir=$(out)/etc"
      "sysvinitdir=$(TMPDIR)/etc/init.d"
      "pamconfdir=$(out)/etc/pam.d"
    ];

  postInstall =
    ''
      # sysinit.target: Don't depend on
      # systemd-tmpfiles-setup.service. This interferes with NixOps's
      # send-keys feature (since sshd.service depends indirectly on
      # sysinit.target).
      mv $out/lib/systemd/system/sysinit.target.wants/systemd-tmpfiles-setup-dev.service $out/lib/systemd/system/multi-user.target.wants/

      mkdir -p $out/example/systemd
      mv $out/lib/{modules-load.d,binfmt.d,sysctl.d,tmpfiles.d} $out/example
      mv $out/lib/systemd/{system,user} $out/example/systemd

      rm -rf $out/etc/systemd/system

      # Install SysV compatibility commands.
      mkdir -p $out/sbin
      ln -s $out/lib/systemd/systemd $out/sbin/telinit
      for i in init halt poweroff runlevel reboot shutdown; do
        ln -s $out/bin/systemctl $out/sbin/$i
      done

      # Fix reference to /bin/false in the D-Bus services.
      for i in $out/share/dbus-1/system-services/*.service; do
        substituteInPlace $i --replace /bin/false ${coreutils}/bin/false
      done

      rm -rf $out/etc/rpm

      rm $out/lib/*.la

      # "kernel-install" shouldn't be used on NixOS.
      find $out -name "*kernel-install*" -exec rm {} \;
    ''; # */
  /*
      # Move lib(g)udev to a separate output. TODO: maybe split them up
      #   to avoid libudev pulling glib
      mkdir -p "$libudev/lib"
      mv "$out"/lib/lib{,g}udev* "$libudev/lib/"

      for i in "$libudev"/lib/*.la; do
        substituteInPlace $i --replace "$out" "$libudev"
      done
      for i in "$out"/lib/pkgconfig/{libudev,gudev-1.0}.pc; do
        substituteInPlace $i --replace "libdir=$out" "libdir=$libudev"
      done
  */

  enableParallelBuilding = true;
  /*
  # some libs fail to link to liblzma and/or libffi
  postFixup = let extraLibs = stdenv.lib.makeLibraryPath [ xz.out libffi.out zlib.out ];
    in ''
      for f in "$out"/lib/*.so.0.*; do
        patchelf --set-rpath `patchelf --print-rpath "$f"`':${extraLibs}' "$f"
      done
    '';
  */

  # The interface version prevents NixOS from switching to an
  # incompatible systemd at runtime.  (Switching across reboots is
  # fine, of course.)  It should be increased whenever systemd changes
  # in a backwards-incompatible way.  If the interface version of two
  # systemd builds is the same, then we can switch between them at
  # runtime; otherwise we can't and we need to reboot.
  passthru.interfaceVersion = 2;

  meta = {
    homepage = "http://www.freedesktop.org/wiki/Software/systemd";
    description = "A system and service manager for Linux";
    platforms = stdenv.lib.platforms.linux;
    maintainers = [ stdenv.lib.maintainers.eelco stdenv.lib.maintainers.simons ];
  };
}
<|MERGE_RESOLUTION|>--- conflicted
+++ resolved
@@ -1,12 +1,6 @@
-<<<<<<< HEAD
 { stdenv, fetchFromGitHub, pkgconfig, intltool, gperf, libcap, kmod
 , zlib, xz, pam, acl, cryptsetup, libuuid, m4, utillinux, libffi
-, glib, kbd, libxslt, coreutils, libgcrypt
-=======
-{ stdenv, fetchFromGitHub, pkgconfig, intltool, gperf, libcap, dbus, kmod
-, xz, pam, acl, cryptsetup, libuuid, m4, utillinux
 , glib, kbd, libxslt, coreutils, libgcrypt, libapparmor, audit, lz4
->>>>>>> 53e0f8b1
 , kexectools, libmicrohttpd, linuxHeaders, libseccomp
 , autoreconfHook, gettext, docbook_xsl, docbook_xml_dtd_42, docbook_xml_dtd_45
 , enableKDbus ? false
@@ -38,11 +32,7 @@
   buildInputs =
     [ linuxHeaders pkgconfig intltool gperf libcap kmod xz pam acl
       /* cryptsetup */ libuuid m4 glib libxslt libgcrypt
-<<<<<<< HEAD
-      libmicrohttpd kexectools libseccomp libffi
-=======
-      libmicrohttpd kexectools libseccomp audit lz4 libapparmor
->>>>>>> 53e0f8b1
+      libmicrohttpd kexectools libseccomp libffi audit lz4 libapparmor
       /* FIXME: we may be able to prevent the following dependencies
          by generating an autoconf'd tarball, but that's probably not
          worth it. */
