{ stdenv, fetchgit, runCommand, git, cacert, gnupg }:

stdenv.mkDerivation rec {
  name = "firmware-linux-nonfree-${version}";
  version = "2018-01-04-${src.iwlRev}";

  # The src runCommand automates the process of building a merged repository of both
  #
  # https://git.kernel.org/cgit/linux/kernel/git/firmware/linux-firmware.git/
  # https://git.kernel.org/cgit/linux/kernel/git/iwlwifi/linux-firmware.git/
  #
  # This gives us up to date iwlwifi firmware as well as
  # the usual set of firmware. firmware/linux-firmware usually lags kernel releases
  # so iwlwifi cards will fail to load on newly released kernels.
  #
  # To update, go to the above repositories and look for latest tags / commits, then
  # update version to the more recent commit date

  src = runCommand "firmware-linux-nonfree-src-merged-${version}" {
    shallowSince = "2017-10-01";
    baseRev = "65b1c68c63f974d72610db38dfae49861117cae2";
    iwlRev = "iwlwifi-fw-2017-11-15";

    # When updating this, you need to let it run with a wrong hash, in order to find out the desired hash
    # randomly mutate the hash to break out of fixed hash, when updating
    outputHash = "1anr7fblxfcrfrrgq98kzy64yrwygc2wdgi47skdmjxhi3wbrvxz";

    outputHashAlgo = "sha256";
    outputHashMode = "recursive";

    # Doing the download on a remote machine just duplicates network
    # traffic, so don't do that.
    preferLocalBuild = true;

<<<<<<< HEAD
    buildInputs = [ cacert git gnupg ];
=======
    nativeBuildInputs = [ git gnupg ];
    NIX_SSL_CERT_FILE = "${cacert}/etc/ssl/certs/ca-bundle.crt";
>>>>>>> b9860785
  } ''
    git init src && (
      cd src
      git config user.email "build-daemon@nixos.org"
      git config user.name "Nixos Build Daemon $name"
      git remote add base https://git.kernel.org/pub/scm/linux/kernel/git/firmware/linux-firmware.git
      git remote add iwl https://git.kernel.org/pub/scm/linux/kernel/git/iwlwifi/linux-firmware.git
      git fetch --shallow-since=$shallowSince base
      git fetch --shallow-since=$shallowSince iwl
      git checkout -b work $baseRev
      git merge $iwlRev)
    rm -rf src/.git
    cp -a src $out
  '';

  preInstall = ''
    mkdir -p $out
  '';

  installFlags = [ "DESTDIR=$(out)" ];

  # Firmware blobs do not need fixing and should not be modified
  dontFixup = true;

  meta = with stdenv.lib; {
    description = "Binary firmware collection packaged by kernel.org";
    homepage = http://packages.debian.org/sid/firmware-linux-nonfree;
    license = licenses.unfreeRedistributableFirmware;
    platforms = platforms.linux;
    maintainers = with maintainers; [ fpletz ];
    priority = 6; # give precedence to kernel firmware
  };

  passthru = { inherit version; };
}<|MERGE_RESOLUTION|>--- conflicted
+++ resolved
@@ -32,12 +32,7 @@
     # traffic, so don't do that.
     preferLocalBuild = true;
 
-<<<<<<< HEAD
-    buildInputs = [ cacert git gnupg ];
-=======
-    nativeBuildInputs = [ git gnupg ];
-    NIX_SSL_CERT_FILE = "${cacert}/etc/ssl/certs/ca-bundle.crt";
->>>>>>> b9860785
+    nativeBuildInputs = [ cacert git gnupg ];
   } ''
     git init src && (
       cd src
