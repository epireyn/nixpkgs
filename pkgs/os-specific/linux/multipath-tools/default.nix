{ stdenv, fetchurl, lvm2, libaio, gzip, readline, systemd }:

stdenv.mkDerivation rec {
  name = "multipath-tools-0.5.0";

  src = fetchurl {
    url = "http://christophe.varoqui.free.fr/multipath-tools/${name}.tar.bz2";
    sha256 = "1yd6l1l1c62xjr1xnij2x49kr416anbgfs4y06r86kp9hkmz2g7i";
  };

  postPatch = ''
    sed -i -re '
      s,^( *#define +DEFAULT_MULTIPATHDIR\>).*,\1 "'"$out/lib/multipath"'",
    ' libmultipath/defaults.h
    sed -i -e 's,\$(DESTDIR)/\(usr/\)\?,$(prefix)/,g' \
      kpartx/Makefile libmpathpersist/Makefile
  '';

  nativeBuildInputs = [ gzip ];
  buildInputs = [ udev lvm2 libaio readline ];

<<<<<<< HEAD
  preBuild =
    ''
      makeFlagsArray=(GZIP="${gzip}/bin/gzip -9n -c" prefix=$out mandir=$out/share/man/man8 man5dir=$out/share/man/man5 LIB=lib)
      
      substituteInPlace multipath/Makefile --replace /etc $out/etc
      substituteInPlace kpartx/Makefile --replace /etc $out/etc
      
      substituteInPlace kpartx/kpartx.rules --replace /sbin/kpartx $out/sbin/kpartx
      substituteInPlace kpartx/kpartx_id --replace /sbin/dmsetup ${lvm2}/sbin/dmsetup

      substituteInPlace libmultipath/defaults.h --replace /lib/udev/scsi_id ${systemd.udev.lib}/lib/udev/scsi_id
      substituteInPlace libmultipath/hwtable.c --replace /lib/udev/scsi_id ${systemd.udev.lib}/lib/udev/scsi_id
    '';
=======
  makeFlags = [
    "LIB=lib"
    "prefix=$(out)"
    "mandir=$(out)/share/man/man8"
    "man5dir=$(out)/share/man/man5"
    "man3dir=$(out)/share/man/man3"
    "unitdir=$(out)/lib/systemd/system"
  ];
>>>>>>> 53e0f8b1

  meta = {
    description = "Tools for the Linux multipathing driver";
    homepage = http://christophe.varoqui.free.fr/;
    platforms = stdenv.lib.platforms.linux;
  };
}<|MERGE_RESOLUTION|>--- conflicted
+++ resolved
@@ -1,4 +1,4 @@
-{ stdenv, fetchurl, lvm2, libaio, gzip, readline, systemd }:
+{ stdenv, fetchurl, lvm2, libaio, gzip, readline, udev }:
 
 stdenv.mkDerivation rec {
   name = "multipath-tools-0.5.0";
@@ -19,21 +19,6 @@
   nativeBuildInputs = [ gzip ];
   buildInputs = [ udev lvm2 libaio readline ];
 
-<<<<<<< HEAD
-  preBuild =
-    ''
-      makeFlagsArray=(GZIP="${gzip}/bin/gzip -9n -c" prefix=$out mandir=$out/share/man/man8 man5dir=$out/share/man/man5 LIB=lib)
-      
-      substituteInPlace multipath/Makefile --replace /etc $out/etc
-      substituteInPlace kpartx/Makefile --replace /etc $out/etc
-      
-      substituteInPlace kpartx/kpartx.rules --replace /sbin/kpartx $out/sbin/kpartx
-      substituteInPlace kpartx/kpartx_id --replace /sbin/dmsetup ${lvm2}/sbin/dmsetup
-
-      substituteInPlace libmultipath/defaults.h --replace /lib/udev/scsi_id ${systemd.udev.lib}/lib/udev/scsi_id
-      substituteInPlace libmultipath/hwtable.c --replace /lib/udev/scsi_id ${systemd.udev.lib}/lib/udev/scsi_id
-    '';
-=======
   makeFlags = [
     "LIB=lib"
     "prefix=$(out)"
@@ -42,7 +27,6 @@
     "man3dir=$(out)/share/man/man3"
     "unitdir=$(out)/lib/systemd/system"
   ];
->>>>>>> 53e0f8b1
 
   meta = {
     description = "Tools for the Linux multipathing driver";
