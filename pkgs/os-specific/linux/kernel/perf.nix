{ lib, stdenv, kernel, elfutils, python, perl, newt, slang, asciidoc, xmlto
, docbook_xsl, docbook_xml_dtd_45, libxslt, flex, bison, pkgconfig, libunwind, binutils
, libiberty, libaudit
, zlib, withGtk ? false, gtk2 ? null }:

with lib;

assert withGtk -> gtk2 != null;
assert versionAtLeast kernel.version "3.12";

stdenv.mkDerivation {
  name = "perf-linux-${kernel.version}";

  inherit (kernel) src patches;

  preConfigure = ''
    cd tools/perf
    sed -i s,/usr/include/elfutils,$elfutils/include/elfutils, Makefile
    ${optionalString (versionOlder kernel.version "3.13") "patch -p1 < ${./perf.diff}"}
    [ -f bash_completion ] && sed -i 's,^have perf,_have perf,' bash_completion
    export makeFlags="DESTDIR=$out $makeFlags"
  '';

  # perf refers both to newt and slang
  # binutils is required for libbfd.
  nativeBuildInputs = [ asciidoc xmlto docbook_xsl docbook_xml_dtd_45 libxslt
      flex bison libiberty libaudit ];
  buildInputs = [ elfutils python perl newt slang pkgconfig libunwind binutils zlib ] ++
    stdenv.lib.optional withGtk gtk2;

  # Note: we don't add elfutils to buildInputs, since it provides a
  # bad `ld' and other stuff.
  NIX_CFLAGS_COMPILE = [
    "-Wno-error=cpp" "-Wno-error=bool-compare" "-Wno-error=deprecated-declarations"
<<<<<<< HEAD
    "-Wno-error=unused-const-variable" "-Wno-error=misleading-indentation"
  ];
=======
  ]
    # gcc before 6 doesn't know these options
    ++ stdenv.lib.optionals (hasPrefix "gcc-6" stdenv.cc.cc.name) [
      "-Wno-error=unused-const-variable" "-Wno-error=misleading-indentation"
    ];
>>>>>>> c9f38934

  installFlags = "install install-man ASCIIDOC8=1";

  crossAttrs = {
    /* I don't want cross-python or cross-perl -
       I don't know if cross-python even works */
    propagatedBuildInputs = [ elfutils.crossDrv newt.crossDrv ];
    makeFlags = "CROSS_COMPILE=${stdenv.cross.config}-";
    elfutils = elfutils.crossDrv;
    inherit (kernel.crossDrv) src patches;
  };

  meta = {
    homepage = https://perf.wiki.kernel.org/;
    description = "Linux tools to profile with performance counters";
    maintainers = with stdenv.lib.maintainers; [viric];
    platforms = with stdenv.lib.platforms; linux;
  };
}<|MERGE_RESOLUTION|>--- conflicted
+++ resolved
@@ -32,16 +32,11 @@
   # bad `ld' and other stuff.
   NIX_CFLAGS_COMPILE = [
     "-Wno-error=cpp" "-Wno-error=bool-compare" "-Wno-error=deprecated-declarations"
-<<<<<<< HEAD
-    "-Wno-error=unused-const-variable" "-Wno-error=misleading-indentation"
-  ];
-=======
   ]
     # gcc before 6 doesn't know these options
     ++ stdenv.lib.optionals (hasPrefix "gcc-6" stdenv.cc.cc.name) [
       "-Wno-error=unused-const-variable" "-Wno-error=misleading-indentation"
     ];
->>>>>>> c9f38934
 
   installFlags = "install install-man ASCIIDOC8=1";
 
