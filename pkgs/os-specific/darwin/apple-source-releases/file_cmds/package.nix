{
  lib,
  apple-sdk,
  bzip2,
  copyfile,
  less,
<<<<<<< HEAD
=======
  libmd,
>>>>>>> 57f66828
  libutil,
  libxo,
  mkAppleDerivation,
  pkg-config,
  removefile,
  shell_cmds,
  stdenvNoCC,
  xz,
  zlib,
}:

let
  Libc = apple-sdk.sourceRelease "Libc";
  Libinfo = apple-sdk.sourceRelease "Libinfo";
  CommonCrypto = apple-sdk.sourceRelease "CommonCrypto";
  libplatform = apple-sdk.sourceRelease "libplatform";
  xnu = apple-sdk.sourceRelease "xnu";

  privateHeaders = stdenvNoCC.mkDerivation {
    name = "file_cmds-deps-private-headers";

    buildCommand = ''
      install -D -t "$out/include" \
        '${Libinfo}/membership.subproj/membershipPriv.h' \
        '${libplatform}/private/_simple.h'
      install -D -t "$out/include/os" \
        '${Libc}/os/assumes.h' \
        '${xnu}/libkern/os/base_private.h'
      install -D -t "$out/include/sys" \
        '${xnu}/bsd/sys/ipcs.h' \
        '${xnu}/bsd/sys/sem_internal.h' \
        '${xnu}/bsd/sys/shm_internal.h'
      install -D -t "$out/include/CommonCrypto" \
        '${CommonCrypto}/include/Private/CommonDigestSPI.h'
      install -D -t "$out/include/System/sys" \
        '${xnu}/bsd/sys/fsctl.h'

      mkdir -p "$out/include/apfs"
      # APFS group is 'J' per https://github.com/apple-oss-distributions/xnu/blob/94d3b452840153a99b38a3a9659680b2a006908e/bsd/vfs/vfs_fsevents.c#L1054
      cat <<EOF > "$out/include/apfs/apfs_fsctl.h"
      #pragma once
      #include <stdint.h>
      #include <sys/ioccom.h>
      struct xdstream_obj_id {
        char* xdi_name;
        uint64_t xdi_xdtream_obj_id;
      };
      #define APFS_CLEAR_PURGEABLE 0
      #define APFSIOC_MARK_PURGEABLE _IOWR('J', 68, uint64_t)
      #define APFSIOC_XDSTREAM_OBJ_ID _IOWR('J', 53, struct xdstream_obj_id)
      EOF

      cat <<EOF > "$out/include/sys/types.h"
      #pragma once
      #include <stdint.h>
      #if defined(__arm64__)
      /* https://github.com/apple-oss-distributions/xnu/blob/94d3b452840153a99b38a3a9659680b2a006908e/bsd/arm/types.h#L120-L133 */
      typedef int32_t user32_addr_t;
      typedef int32_t user32_time_t;
      typedef int64_t user64_addr_t;
      typedef int64_t user64_time_t;
      #elif defined(__x86_64__)
      /* https://github.com/apple-oss-distributions/xnu/blob/94d3b452840153a99b38a3a9659680b2a006908e/bsd/i386/types.h#L128-L142 */
      typedef int32_t user32_addr_t;
      typedef int32_t user32_time_t;
      typedef int64_t user64_addr_t __attribute__((aligned(8)));
      typedef int64_t user64_time_t __attribute__((aligned(8)));
      #else
      #error "Tried to build file_cmds for an unsupported architecture"
      #endif
      #include_next <sys/types.h>
      EOF
    '';
  };
in
mkAppleDerivation {
  releaseName = "file_cmds";

  outputs = [
    "out"
    "man"
    "xattr"
  ];

  xcodeHash = "sha256-u23AoLa7J0eFtf4dXKkVO59eYL2I3kRsHcWPfT03MCU=";

  patches = [
    # Fixes build of ls
    ./patches/0001-Add-missing-extern-unix2003_compat-to-ls.patch
    # Add missing conditional to avoid using private APFS APIs that we lack headers for using.
    ./patches/0002-Add-missing-ifdef-for-private-APFS-APIs.patch
  ];

  nativeBuildInputs = [ pkg-config ];

  env.NIX_CFLAGS_COMPILE = "-I${privateHeaders}/include";

  buildInputs = [
    bzip2
    copyfile
<<<<<<< HEAD
=======
    libmd
>>>>>>> 57f66828
    libutil
    libxo
    removefile
    xz
    zlib
  ];

  postInstall = ''
    HOST_PATH='${lib.getBin shell_cmds}/bin' patchShebangs --host "$out/bin"

    substituteInPlace "$out/bin/zmore" \
      --replace-fail 'PAGER-less' '${lib.getBin less}/bin/less' \
      --replace-fail 'PAGER-more' '${lib.getBin less}/bin/more'

    # Work around Meson limitations.
    mv "$out/bin/install-bin" "$out/bin/install"

    # Make xattr available in its own output, so darwin.xattr can be an alias to it.
    moveToOutput bin/xattr "$xattr"
    ln -s "$xattr/bin/xattr" "$out/bin/xattr"
  '';

  meta = {
    description = "File commands for Darwin";
    license = with lib.licenses; [
      apple-psl10
      bsd2
      # bsd2-freebsd
      # bsd2-netbsd
      bsd3
      bsdOriginal
      mit
    ];
  };
}<|MERGE_RESOLUTION|>--- conflicted
+++ resolved
@@ -4,10 +4,7 @@
   bzip2,
   copyfile,
   less,
-<<<<<<< HEAD
-=======
   libmd,
->>>>>>> 57f66828
   libutil,
   libxo,
   mkAppleDerivation,
@@ -108,10 +105,7 @@
   buildInputs = [
     bzip2
     copyfile
-<<<<<<< HEAD
-=======
     libmd
->>>>>>> 57f66828
     libutil
     libxo
     removefile
