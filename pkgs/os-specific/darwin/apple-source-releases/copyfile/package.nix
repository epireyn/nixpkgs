--- conflicted
+++ resolved
@@ -86,12 +86,5 @@
 
   env.NIX_CFLAGS_COMPILE = "-I${privateHeaders}/include";
 
-<<<<<<< HEAD
-  buildInputs = lib.optionals (lib.versionOlder (lib.getVersion apple-sdk) "10.13") [
-    (apple-sdk_10_13.override { enableBootstrap = true; })
-  ];
-
-=======
->>>>>>> 535a417c
   meta.description = "Darwin file copying library";
 }