{ stdenv, targetPackages, fetchurl, noSysDirs
, langC ? true, langCC ? true, langFortran ? false
, langObjC ? targetPlatform.isDarwin
, langObjCpp ? targetPlatform.isDarwin
, langJava ? false
, langAda ? false
, langVhdl ? false
, langGo ? false
, profiledCompiler ? false
, staticCompiler ? false
, enableShared ? true
, texinfo ? null
, perl ? null # optional, for texi2pod (then pod2man); required for Java
, gmp, mpfr, libmpc, gettext, which
, libelf                      # optional, for link-time optimizations (LTO)
, isl ? null # optional, for the Graphite optimization framework.
, zlib ? null, boehmgc ? null
, zip ? null, unzip ? null, pkgconfig ? null
, gtk2 ? null, libart_lgpl ? null
, libX11 ? null, libXt ? null, libSM ? null, libICE ? null, libXtst ? null
, libXrender ? null, xproto ? null, renderproto ? null, xextproto ? null
, libXrandr ? null, libXi ? null, inputproto ? null, randrproto ? null
, x11Support ? langJava
, gnatboot ? null
, enableMultilib ? false
, enablePlugin ? hostPlatform == buildPlatform # Whether to support user-supplied plug-ins
, name ? "gcc"
, libcCross ? null
, crossStageStatic ? false
, gnat ? null
, libpthread ? null, libpthreadCross ? null  # required for GNU/Hurd
, stripped ? true
, gnused ? null
, cloog # unused; just for compat with gcc4, as we override the parameter on some places
, darwin ? null
, flex ? null
, buildPlatform, hostPlatform, targetPlatform
}:

assert langJava     -> zip != null && unzip != null
                       && zlib != null && boehmgc != null
                       && perl != null;  # for `--enable-java-home'
assert langAda      -> gnatboot != null;
assert langVhdl     -> gnat != null;

# LTO needs libelf and zlib.
assert libelf != null -> zlib != null;

# Make sure we get GNU sed.
assert hostPlatform.isDarwin -> gnused != null;

# Need c++filt on darwin
assert hostPlatform.isDarwin -> targetPackages.stdenv.cc.bintools or null != null;

# The go frontend is written in c++
assert langGo -> langCC;

with stdenv.lib;
with builtins;

let version = "7-20170409";

    # Whether building a cross-compiler for GNU/Hurd.
    crossGNU = targetPlatform != hostPlatform && targetPlatform.config == "i586-pc-gnu";

    enableParallelBuilding = true;

    patches =
      [ ]
      ++ optional (targetPlatform != hostPlatform) ../libstdc++-target.patch
      ++ optional noSysDirs ../no-sys-dirs.patch
      # The GNAT Makefiles did not pay attention to CFLAGS_FOR_TARGET for its
      # target libraries and tools.
      ++ optional langAda ../gnat-cflags.patch
      ++ optional langFortran ../gfortran-driving.patch;

    javaEcj = fetchurl {
      # The `$(top_srcdir)/ecj.jar' file is automatically picked up at
      # `configure' time.

      # XXX: Eventually we might want to take it from upstream.
      url = "ftp://sourceware.org/pub/java/ecj-4.3.jar";
      sha256 = "0jz7hvc0s6iydmhgh5h2m15yza7p2rlss2vkif30vm9y77m97qcx";
    };

    # Antlr (optional) allows the Java `gjdoc' tool to be built.  We want a
    # binary distribution here to allow the whole chain to be bootstrapped.
    javaAntlr = fetchurl {
      url = http://www.antlr.org/download/antlr-4.4-complete.jar;
      sha256 = "02lda2imivsvsis8rnzmbrbp8rh1kb8vmq4i67pqhkwz7lf8y6dz";
    };

    xlibs = [
      libX11 libXt libSM libICE libXtst libXrender libXrandr libXi
      xproto renderproto xextproto inputproto randrproto
    ];

    javaAwtGtk = langJava && x11Support;

    /* Platform flags */
<<<<<<< HEAD
    platformFlags = let
        gccArch = targetPlatform.platform.gcc.arch or null;
        gccCpu = targetPlatform.platform.gcc.cpu or null;
        gccAbi = targetPlatform.platform.gcc.abi or null;
        gccFpu = targetPlatform.platform.gcc.fpu or null;
        gccFloat = targetPlatform.platform.gcc.float or null;
        gccMode = targetPlatform.platform.gcc.mode or null;
=======
    mkPlatformFlags = platform: let
        gccArch = platform.gcc.arch or null;
        gccCpu = platform.gcc.cpu or null;
        gccAbi = platform.gcc.abi or null;
        gccFpu = platform.gcc.fpu or null;
        gccFloat = platform.gcc.float or null;
        gccMode = platform.gcc.mode or null;
>>>>>>> 703a9f93
      in
        optional (gccArch != null) "--with-arch=${gccArch}" ++
        optional (gccCpu != null) "--with-cpu=${gccCpu}" ++
        optional (gccAbi != null) "--with-abi=${gccAbi}" ++
        optional (gccFpu != null) "--with-fpu=${gccFpu}" ++
        optional (gccFloat != null) "--with-float=${gccFloat}" ++
        optional (gccMode != null) "--with-mode=${gccMode}";

    /* Cross-gcc settings (build == host != target) */
    crossMingw = targetPlatform != hostPlatform && targetPlatform.libc == "msvcrt";
    crossDarwin = targetPlatform != hostPlatform && targetPlatform.libc == "libSystem";
    crossConfigureFlags =
      # Ensure that -print-prog-name is able to find the correct programs.
      [ "--with-as=${targetPackages.stdenv.cc.bintools}/bin/${targetPlatform.config}-as"
        "--with-ld=${targetPackages.stdenv.cc.bintools}/bin/${targetPlatform.config}-ld" ] ++
      (if crossMingw && crossStageStatic then [
        "--with-headers=${libcCross}/include"
        "--with-gcc"
        "--with-gnu-as"
        "--with-gnu-ld"
        "--with-gnu-ld"
        "--disable-shared"
        "--disable-nls"
        "--disable-debug"
        "--enable-sjlj-exceptions"
        "--enable-threads=win32"
        "--disable-win32-registry"
      ] else if crossStageStatic then [
        "--disable-libssp"
        "--disable-nls"
        "--without-headers"
        "--disable-threads"
        "--disable-libgomp"
        "--disable-libquadmath"
        "--disable-shared"
        "--disable-libatomic"  # libatomic requires libc
        "--disable-decimal-float" # libdecnumber requires libc
      ] else [
        (if crossDarwin then "--with-sysroot=${getLib libcCross}/share/sysroot"
         else                "--with-headers=${getDev libcCross}/include")
        "--enable-__cxa_atexit"
        "--enable-long-long"
      ] ++
        (if crossMingw then [
          "--enable-threads=win32"
          "--enable-sjlj-exceptions"
          "--enable-hash-synchronization"
          "--disable-libssp"
          "--disable-nls"
          "--with-dwarf2"
          # I think noone uses shared gcc libs in mingw, so we better do the same.
          # In any case, mingw32 g++ linking is broken by default with shared libs,
          # unless adding "-lsupc++" to any linking command. I don't know why.
          "--disable-shared"
          # To keep ABI compatibility with upstream mingw-w64
          "--enable-fully-dynamic-string"
        ] else
          optionals (targetPlatform.libc == "uclibc") [
            # libsanitizer requires netrom/netrom.h which is not
            # available in uclibc.
            "--disable-libsanitizer"
            # In uclibc cases, libgomp needs an additional '-ldl'
            # and as I don't know how to pass it, I disable libgomp.
            "--disable-libgomp"
          ] ++ [
          "--enable-threads=posix"
          "--enable-nls"
          "--disable-decimal-float" # No final libdecnumber (it may work only in 386)
        ]));
    stageNameAddon = if crossStageStatic then "-stage-static" else "-stage-final";
    crossNameAddon = if targetPlatform != hostPlatform then "-${targetPlatform.config}" + stageNameAddon else "";

    bootstrap = targetPlatform == hostPlatform;

in

# We need all these X libraries when building AWT with GTK+.
assert x11Support -> (filter (x: x == null) ([ gtk2 libart_lgpl ] ++ xlibs)) == [];

stdenv.mkDerivation ({
  name = "${name}${if stripped then "" else "-debug"}-${version}" + crossNameAddon;

  builder = ../builder.sh;

  src = fetchurl {
    url = "mirror://gcc/snapshots/${version}/gcc-${version}.tar.bz2";
    sha256 = "19197rw1xrpkb8h10lfgn6zj7yj52x95hdmr0x5lg8i4v3i23b67";
  };

  inherit patches;

  outputs = [ "out" "lib" "man" "info" ];
  setOutputFlags = false;
  NIX_NO_SELF_RPATH = true;

  libc_dev = stdenv.cc.libc_dev;

  hardeningDisable = [ "format" ];

  postPatch =
    if (hostPlatform.isHurd
        || (libcCross != null                  # e.g., building `gcc.crossDrv'
            && libcCross ? crossConfig
            && libcCross.crossConfig == "i586-pc-gnu")
        || (crossGNU && libcCross != null))
    then
      # On GNU/Hurd glibc refers to Hurd & Mach headers and libpthread is not
      # in glibc, so add the right `-I' flags to the default spec string.
      assert libcCross != null -> libpthreadCross != null;
      let
        libc = if libcCross != null then libcCross else stdenv.glibc;
        gnu_h = "gcc/config/gnu.h";
        extraCPPDeps =
             libc.propagatedBuildInputs
          ++ stdenv.lib.optional (libpthreadCross != null) libpthreadCross
          ++ stdenv.lib.optional (libpthread != null) libpthread;
        extraCPPSpec =
          concatStrings (intersperse " "
                          (map (x: "-I${x.dev or x}/include") extraCPPDeps));
        extraLibSpec =
          if libpthreadCross != null
          then "-L${libpthreadCross}/lib ${libpthreadCross.TARGET_LDFLAGS}"
          else "-L${libpthread}/lib";
      in
        '' echo "augmenting \`CPP_SPEC' in \`${gnu_h}' with \`${extraCPPSpec}'..."
           sed -i "${gnu_h}" \
               -es'|CPP_SPEC *"\(.*\)$|CPP_SPEC "${extraCPPSpec} \1|g'

           echo "augmenting \`LIB_SPEC' in \`${gnu_h}' with \`${extraLibSpec}'..."
           sed -i "${gnu_h}" \
               -es'|LIB_SPEC *"\(.*\)$|LIB_SPEC "${extraLibSpec} \1|g'

           echo "setting \`NATIVE_SYSTEM_HEADER_DIR' and \`STANDARD_INCLUDE_DIR' to \`${libc.dev}/include'..."
           sed -i "${gnu_h}" \
               -es'|#define STANDARD_INCLUDE_DIR.*$|#define STANDARD_INCLUDE_DIR "${libc.dev}/include"|g'
        ''
    else if targetPlatform != hostPlatform || stdenv.cc.libc != null then
      # On NixOS, use the right path to the dynamic linker instead of
      # `/lib/ld*.so'.
      let
        libc = if libcCross != null then libcCross else stdenv.cc.libc;
      in
        '' echo "fixing the \`GLIBC_DYNAMIC_LINKER' and \`UCLIBC_DYNAMIC_LINKER' macros..."
           for header in "gcc/config/"*-gnu.h "gcc/config/"*"/"*.h
           do
             grep -q LIBC_DYNAMIC_LINKER "$header" || continue
             echo "  fixing \`$header'..."
             sed -i "$header" \
                 -e 's|define[[:blank:]]*\([UCG]\+\)LIBC_DYNAMIC_LINKER\([0-9]*\)[[:blank:]]"\([^\"]\+\)"$|define \1LIBC_DYNAMIC_LINKER\2 "${libc.out}\3"|g'
           done
        ''
    else null;

  # TODO(@Ericson2314): Make passthru instead. Weird to avoid mass rebuild,
  crossStageStatic = targetPlatform == hostPlatform || crossStageStatic;
  inherit noSysDirs staticCompiler langJava
    libcCross crossMingw;

  nativeBuildInputs = [ texinfo which gettext ]
    ++ (optional (perl != null) perl)
    ++ (optional javaAwtGtk pkgconfig);

  buildInputs = [ gmp mpfr libmpc libelf flex ]
    ++ (optional (isl != null) isl)
    ++ (optional (zlib != null) zlib)
    ++ (optionals langJava [ boehmgc zip unzip ])
    ++ (optionals javaAwtGtk ([ gtk2 libart_lgpl ] ++ xlibs))
    ++ (optionals (targetPlatform != hostPlatform) [targetPackages.stdenv.cc.bintools])
    ++ (optionals langAda [gnatboot])
    ++ (optionals langVhdl [gnat])

    # The builder relies on GNU sed (for instance, Darwin's `sed' fails with
    # "-i may not be used with stdin"), and `stdenvNative' doesn't provide it.
    ++ (optional hostPlatform.isDarwin gnused)
    ++ (optional hostPlatform.isDarwin targetPackages.stdenv.cc.bintools)
    ;

  NIX_LDFLAGS = stdenv.lib.optionalString  hostPlatform.isSunOS "-lm -ldl";

  preConfigure = stdenv.lib.optionalString (hostPlatform.isSunOS && hostPlatform.is64bit) ''
    export NIX_LDFLAGS=`echo $NIX_LDFLAGS | sed -e s~$prefix/lib~$prefix/lib/amd64~g`
    export LDFLAGS_FOR_TARGET="-Wl,-rpath,$prefix/lib/amd64 $LDFLAGS_FOR_TARGET"
    export CXXFLAGS_FOR_TARGET="-Wl,-rpath,$prefix/lib/amd64 $CXXFLAGS_FOR_TARGET"
    export CFLAGS_FOR_TARGET="-Wl,-rpath,$prefix/lib/amd64 $CFLAGS_FOR_TARGET"
  '';

  dontDisableStatic = true;

  # TODO(@Ericson2314): Always pass "--target" and always prefix.
  configurePlatforms =
    # TODO(@Ericson2314): Figure out what's going wrong with Arm
    if hostPlatform == targetPlatform && targetPlatform.isArm
    then []
    else [ "build" "host" ] ++ stdenv.lib.optional (targetPlatform != hostPlatform) "target";

  configureFlags =
    # Basic dependencies
    [
      "--with-gmp-include=${gmp.dev}/include"
      "--with-gmp-lib=${gmp.out}/lib"
      "--with-mpfr-include=${mpfr.dev}/include"
      "--with-mpfr-lib=${mpfr.out}/lib"
      "--with-mpc=${libmpc}"
    ] ++
    optional (libelf != null) "--with-libelf=${libelf}" ++

    # Basic configuration
    [
      "--enable-lto"
      "--disable-libstdcxx-pch"
      "--without-included-gettext"
      "--with-system-zlib"
      "--enable-static"
      "--enable-languages=${
        concatStrings (intersperse ","
          (  optional langC        "c"
          ++ optional langCC       "c++"
          ++ optional langFortran  "fortran"
          ++ optional langJava     "java"
          ++ optional langAda      "ada"
          ++ optional langVhdl     "vhdl"
          ++ optional langGo       "go"
          ++ optional langObjC     "objc"
          ++ optional langObjCpp   "obj-c++"
          ++ optionals crossDarwin [ "objc" "obj-c++" ]
          )
        )
      }"
    ] ++

    (if enableMultilib
      then ["--enable-multilib" "--disable-libquadmath"]
      else ["--disable-multilib"]) ++
    optional (!enableShared) "--disable-shared" ++
    (if enablePlugin
      then ["--enable-plugin"]
      else ["--disable-plugin"]) ++

    # Optional features
    optional (isl != null) "--with-isl=${isl}" ++

    # Java options
    optionals langJava [
      "--with-ecj-jar=${javaEcj}"

      # Follow Sun's layout for the convenience of IcedTea/OpenJDK.  See
      # <http://mail.openjdk.java.net/pipermail/distro-pkg-dev/2010-April/008888.html>.
      "--enable-java-home"
      "--with-java-home=\${prefix}/lib/jvm/jre"
    ] ++
    optional javaAwtGtk "--enable-java-awt=gtk" ++
    optional (langJava && javaAntlr != null) "--with-antlr-jar=${javaAntlr}" ++

    # Ada
    optional langAda "--enable-libada" ++

    # Cross-compilation
    optional (targetPlatform == hostPlatform) (
      let incDir = if hostPlatform.isDarwin
                     then "${darwin.usr-include}"
                     else "${getDev stdenv.cc.libc}/include";
      in "--with-native-system-header-dir=${incDir}"
    ) ++

    platformFlags ++
    optional (targetPlatform != hostPlatform) crossConfigureFlags ++
    optional (!bootstrap) "--disable-bootstrap" ++

    # Platform-specific flags
    optional (targetPlatform == hostPlatform && targetPlatform.isi686) "--with-arch=i686" ++
    optionals hostPlatform.isSunOS [
      "--enable-long-long" "--enable-libssp" "--enable-threads=posix" "--disable-nls" "--enable-__cxa_atexit"
      # On Illumos/Solaris GNU as is preferred
      "--with-gnu-as" "--without-gnu-ld"
    ]
  ;

  targetConfig = if targetPlatform != hostPlatform then targetPlatform.config else null;

  buildFlags = if bootstrap then
    (if profiledCompiler then "profiledbootstrap" else "bootstrap")
    else "";

  installTargets =
    if stripped
    then "install-strip"
    else "install";

  /* For cross-built gcc (build != host == target) */
  crossAttrs = {
    AR_FOR_BUILD = "ar";
    AS_FOR_BUILD = "as";
    LD_FOR_BUILD = "ld";
    NM_FOR_BUILD = "nm";
    OBJCOPY_FOR_BUILD = "objcopy";
    OBJDUMP_FOR_BUILD = "objdump";
    RANLIB_FOR_BUILD = "ranlib";
    SIZE_FOR_BUILD = "size";
    STRINGS_FOR_BUILD = "strings";
    STRIP_FOR_BUILD = "strip";
    CC_FOR_BUILD = "gcc";
    CXX_FOR_BUILD = "g++";

    AR = "${targetPlatform.config}-ar";
    AS = "${targetPlatform.config}-as";
    LD = "${targetPlatform.config}-ld";
    NM = "${targetPlatform.config}-nm";
    OBJCOPY = "${targetPlatform.config}-objcopy";
    OBJDUMP = "${targetPlatform.config}-objdump";
    RANLIB = "${targetPlatform.config}-ranlib";
    SIZE = "${targetPlatform.config}-size";
    STRINGS = "${targetPlatform.config}-strings";
    STRIP = "${targetPlatform.config}-strip";
    CC = "${targetPlatform.config}-gcc";
    CXX = "${targetPlatform.config}-g++";

    AR_FOR_TARGET = "${targetPlatform.config}-ar";
    AS_FOR_TARGET = "${targetPlatform.config}-as";
    LD_FOR_TARGET = "${targetPlatform.config}-ld";
    NM_FOR_TARGET = "${targetPlatform.config}-nm";
    OBJCOPY_FOR_TARGET = "${targetPlatform.config}-objcopy";
    OBJDUMP_FOR_TARGET = "${targetPlatform.config}-objdump";
    RANLIB_FOR_TARGET = "${targetPlatform.config}-ranlib";
    SIZE_FOR_TARGET = "${targetPlatform.config}-size";
    STRINGS_FOR_TARGET = "${targetPlatform.config}-strings";
    STRIP_FOR_TARGET = "${targetPlatform.config}-strip";
    CC_FOR_TARGET = "${targetPlatform.config}-gcc";
    CXX_FOR_TARGET = "${targetPlatform.config}-g++";
    # If we are making a cross compiler, targetPlatform != hostPlatform
    NIX_CC_CROSS = optionalString (targetPlatform == hostPlatform) builtins.toString stdenv.cc;
    dontStrip = true;
    buildFlags = "";
  };


  # Needed for the cross compilation to work
  AR = "ar";
  LD = "ld";
  # http://gcc.gnu.org/install/specific.html#x86-64-x-solaris210
  CC = if stdenv.system == "x86_64-solaris" then "gcc -m64" else "gcc";

  # Setting $CPATH and $LIBRARY_PATH to make sure both `gcc' and `xgcc' find
  # the library headers and binaries, regarless of the language being
  # compiled.

  # Note: When building the Java AWT GTK+ peer, the build system doesn't
  # honor `--with-gmp' et al., e.g., when building
  # `libjava/classpath/native/jni/java-math/gnu_java_math_GMP.c', so we just
  # add them to $CPATH and $LIBRARY_PATH in this case.
  #
  # Likewise, the LTO code doesn't find zlib.

  CPATH = makeSearchPathOutput "dev" "include" ([]
    ++ optional (zlib != null) zlib
    ++ optional langJava boehmgc
    ++ optionals javaAwtGtk xlibs
    ++ optionals javaAwtGtk [ gmp mpfr ]
    ++ optional (libpthread != null) libpthread
    ++ optional (libpthreadCross != null) libpthreadCross

    # On GNU/Hurd glibc refers to Mach & Hurd
    # headers.
    ++ optionals (libcCross != null && libcCross ? propagatedBuildInputs)
                 libcCross.propagatedBuildInputs);

  LIBRARY_PATH = makeLibraryPath ([]
    ++ optional (zlib != null) zlib
    ++ optional langJava boehmgc
    ++ optionals javaAwtGtk xlibs
    ++ optionals javaAwtGtk [ gmp mpfr ]
    ++ optional (libpthread != null) libpthread);

  EXTRA_TARGET_CFLAGS =
    if targetPlatform != hostPlatform && libcCross != null then [
        "-idirafter ${getDev libcCross}/include"
      ]
      ++ optionals (! crossStageStatic) [
        "-B${libcCross.out}/lib"
      ]
    else null;

  EXTRA_TARGET_LDFLAGS =
    if targetPlatform != hostPlatform && libcCross != null then [
        "-Wl,-L${libcCross.out}/lib"
      ]
      ++ (if crossStageStatic then [
        "-B${libcCross.out}/lib"
      ] else [
        "-Wl,-rpath,${libcCross.out}/lib"
        "-Wl,-rpath-link,${libcCross.out}/lib"
      ])
      ++ optionals (libpthreadCross != null) [
        "-L${libpthreadCross}/lib"
        "-Wl,${libpthreadCross.TARGET_LDFLAGS}"
      ]
    else null;

  passthru =
    { inherit langC langCC langObjC langObjCpp langAda langFortran langVhdl langGo version; isGNU = true; };

  inherit enableParallelBuilding enableMultilib;

  inherit (stdenv) is64bit;

  meta = {
    homepage = http://gcc.gnu.org/;
    license = stdenv.lib.licenses.gpl3Plus;  # runtime support libraries are typically LGPLv3+
    description = "GNU Compiler Collection, version ${version}"
      + (if stripped then "" else " (with debugging info)");

    longDescription = ''
      The GNU Compiler Collection includes compiler front ends for C, C++,
      Objective-C, Fortran, OpenMP for C/C++/Fortran, Java, and Ada, as well
      as libraries for these languages (libstdc++, libgcj, libgomp,...).

      GCC development is a part of the GNU Project, aiming to improve the
      compiler used in the GNU system including the GNU/Linux variant.
    '';

    maintainers = with stdenv.lib.maintainers; [ ];

    # gnatboot is not available out of linux platforms, so we disable the darwin build
    # for the gnat (ada compiler).
    platforms =
      stdenv.lib.platforms.linux ++
      stdenv.lib.platforms.freebsd ++
      optionals (langAda == false) stdenv.lib.platforms.darwin;

    broken = true;
  };
}

// optionalAttrs (targetPlatform != hostPlatform && targetPlatform.libc == "msvcrt" && crossStageStatic) {
  makeFlags = [ "all-gcc" "all-target-libgcc" ];
  installTargets = "install-gcc install-target-libgcc";
}

# Strip kills static libs of other archs (hence targetPlatform != hostPlatform)
// optionalAttrs (!stripped || targetPlatform != hostPlatform) { dontStrip = true; NIX_STRIP_DEBUG = 0; }

// optionalAttrs (enableMultilib) { dontMoveLib64 = true; }
)<|MERGE_RESOLUTION|>--- conflicted
+++ resolved
@@ -98,7 +98,6 @@
     javaAwtGtk = langJava && x11Support;
 
     /* Platform flags */
-<<<<<<< HEAD
     platformFlags = let
         gccArch = targetPlatform.platform.gcc.arch or null;
         gccCpu = targetPlatform.platform.gcc.cpu or null;
@@ -106,15 +105,6 @@
         gccFpu = targetPlatform.platform.gcc.fpu or null;
         gccFloat = targetPlatform.platform.gcc.float or null;
         gccMode = targetPlatform.platform.gcc.mode or null;
-=======
-    mkPlatformFlags = platform: let
-        gccArch = platform.gcc.arch or null;
-        gccCpu = platform.gcc.cpu or null;
-        gccAbi = platform.gcc.abi or null;
-        gccFpu = platform.gcc.fpu or null;
-        gccFloat = platform.gcc.float or null;
-        gccMode = platform.gcc.mode or null;
->>>>>>> 703a9f93
       in
         optional (gccArch != null) "--with-arch=${gccArch}" ++
         optional (gccCpu != null) "--with-cpu=${gccCpu}" ++
