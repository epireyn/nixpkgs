--- conflicted
+++ resolved
@@ -1,16 +1,10 @@
 {
   lib,
   rustPlatform,
-<<<<<<< HEAD
-  fetchurl,
-  openssl,
-  pkg-config,
-=======
   fetchFromGitHub,
   pkg-config,
   curl,
   openssl,
->>>>>>> bca8c7d1
 }:
 
 rustPlatform.buildRustPackage (finalAttrs: {
