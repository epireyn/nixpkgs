--- conflicted
+++ resolved
@@ -528,23 +528,6 @@
             # mis-compilation in firefox.
             # See: https://bugzilla.mozilla.org/show_bug.cgi?id=1741454
             (metadata.getVersionFile "clang/revert-malloc-alignment-assumption.patch")
-          # This patch prevents global system header directories from
-          # leaking through on non‐NixOS Linux. However, on macOS, the
-          # SDK path is used as the sysroot, and forcing `-nostdlibinc`
-          # breaks `-isysroot` with an unwrapped compiler. As macOS has
-          # no `/usr/include`, there’s essentially no risk to skipping
-          # the patch there. It’s possible that Homebrew headers in
-          # `/usr/local/include` might leak through to unwrapped
-          # compilers being used without an SDK set or something, but
-          # it hopefully shouldn’t matter.
-          #
-          # TODO: Figure out a better solution to this whole problem so
-          # that we won’t have to choose between breaking unwrapped
-          # compilers breaking libclang when we can do Linux‐to‐Darwin
-          # cross‐compilation again.
-          ++ lib.optional (
-            !args.stdenv.hostPlatform.isDarwin || !args.stdenv.targetPlatform.isDarwin
-          ) ./clang/add-nostdlibinc-flag.patch
           ++ [
             (substituteAll {
               src =
@@ -702,27 +685,7 @@
             ++ lib.optional (lib.versionOlder metadata.release_version "14") (
               metadata.getVersionFile "lldb/gnu-install-dirs.patch"
             )
-<<<<<<< HEAD
-            ++ lib.optional (lib.versionAtLeast metadata.release_version "14") ./lldb/gnu-install-dirs.patch
-            # This is a stopgap solution if/until the macOS SDK used for x86_64 is
-            # updated.
-            #
-            # The older 10.12 SDK used on x86_64 as of this writing has a `mach/machine.h`
-            # header that does not define `CPU_SUBTYPE_ARM64E` so we replace the one use
-            # of this preprocessor symbol in `lldb` with its expansion.
-            #
-            # See here for some context:
-            # https://github.com/NixOS/nixpkgs/pull/194634#issuecomment-1272129132
-            #
-            # Patch is applied for >= 14 as the versions below are broken anyways.
-            ++ lib.optional (
-              lib.versionAtLeast metadata.release_version "14"
-              && stdenv.targetPlatform.isDarwin
-              && lib.versionOlder stdenv.targetPlatform.darwinSdkVersion "11.0"
-            ) (metadata.getVersionFile "lldb/cpu_subtype_arm64e_replacement.patch");
-=======
             ++ lib.optional (lib.versionAtLeast metadata.release_version "14") ./lldb/gnu-install-dirs.patch;
->>>>>>> 535a417c
         }
         // lib.optionalAttrs (lib.versions.major metadata.release_version == "16") {
           src = callPackage (
