--- conflicted
+++ resolved
@@ -177,8 +177,6 @@
     ''
     substituteInPlace cmake/Modules/AddCompilerRT.cmake \
       --replace-fail 'find_program(CODESIGN codesign)' ""
-<<<<<<< HEAD
-=======
   '';
 
   preConfigure = lib.optionalString (lib.versionOlder release_version "16" && !haveLibc) ''
@@ -188,7 +186,6 @@
       "-DDARWIN_macosx_CACHED_SYSROOT=$SDKROOT"
       "-DDARWIN_macosx_OVERRIDE_SDK_VERSION=$(jq -r .Version "$SDKROOT/SDKSettings.json")"
     )
->>>>>>> 535a417c
   '';
 
   # Hack around weird upsream RPATH bug
