--- conflicted
+++ resolved
@@ -51,79 +51,12 @@
 lib.extendMkDerivation {
   constructDrv = rustPlatform.buildRustPackage;
 
-<<<<<<< HEAD
   excludeDrvArgNames = [
-=======
-{
-  buildAndTestSubdir ? null,
-  buildType ? "release",
-  buildFeatures ? [ ],
-  cargoBuildFlags ? [ ],
-  cargoPgrxFlags ? [ ],
-  postgresql,
-  # cargo-pgrx calls rustfmt on generated bindings, this is not strictly necessary, so we avoid the
-  # dependency here. Set to false and provide rustfmt in nativeBuildInputs, if you need it, e.g.
-  # if you include the generated code in the output via postInstall.
-  useFakeRustfmt ? true,
-  usePgTestCheckFeature ? true,
-  ...
-}@args:
-let
-  rustfmtInNativeBuildInputs = lib.lists.any (dep: lib.getName dep == "rustfmt") (
-    args.nativeBuildInputs or [ ]
-  );
-in
-
-assert lib.asserts.assertMsg (
-  (args.installPhase or "") == ""
-) "buildPgrxExtensions overwrites the installPhase, so providing one does nothing";
-assert lib.asserts.assertMsg (
-  (args.buildPhase or "") == ""
-) "buildPgrxExtensions overwrites the buildPhase, so providing one does nothing";
-assert lib.asserts.assertMsg (useFakeRustfmt -> !rustfmtInNativeBuildInputs)
-  "The parameter useFakeRustfmt is set to true, but rustfmt is included in nativeBuildInputs. Either set useFakeRustfmt to false or remove rustfmt from nativeBuildInputs.";
-assert lib.asserts.assertMsg (!useFakeRustfmt -> rustfmtInNativeBuildInputs)
-  "The parameter useFakeRustfmt is set to false, but rustfmt is not included in nativeBuildInputs. Either set useFakeRustfmt to true or add rustfmt from nativeBuildInputs.";
-
-let
-  fakeRustfmt = writeShellScriptBin "rustfmt" ''
-    exit 0
-  '';
-  maybeDebugFlag = lib.optionalString (buildType != "release") "--debug";
-  maybeEnterBuildAndTestSubdir = lib.optionalString (buildAndTestSubdir != null) ''
-    export CARGO_TARGET_DIR="$(pwd)/target"
-    pushd "${buildAndTestSubdir}"
-  '';
-  maybeLeaveBuildAndTestSubdir = lib.optionalString (buildAndTestSubdir != null) "popd";
-
-  pgrxPostgresMajor = lib.versions.major postgresql.version;
-  preBuildAndTest = ''
-    export PGRX_HOME="$(mktemp -d)"
-    export PGDATA="$PGRX_HOME/data-${pgrxPostgresMajor}/"
-    cargo-pgrx pgrx init "--pg${pgrxPostgresMajor}" ${postgresql.pg_config}/bin/pg_config
-
-    # unix sockets work in sandbox, too.
-    export PGHOST="$(mktemp -d)"
-    cat > "$PGDATA/postgresql.conf" <<EOF
-    listen_addresses = ''\''
-    unix_socket_directories = '$PGHOST'
-    EOF
-
-    # This is primarily for Mac or other Nix systems that don't use the nixbld user.
-    export USER="$(whoami)"
-    pg_ctl start
-    createuser --superuser --createdb "$USER" || true
-    pg_ctl stop
-  '';
-
-  argsForBuildRustPackage = builtins.removeAttrs args [
->>>>>>> 2e57d9e0
     "postgresql"
     "useFakeRustfmt"
     "usePgTestCheckFeature"
   ];
 
-<<<<<<< HEAD
   extendDrvArgs =
     finalAttrs:
     {
@@ -172,7 +105,7 @@
       preBuildAndTest = ''
         export PGRX_HOME="$(mktemp -d)"
         export PGDATA="$PGRX_HOME/data-${pgrxPostgresMajor}/"
-        cargo-pgrx pgrx init "--pg${pgrxPostgresMajor}" ${lib.getDev postgresql}/bin/pg_config
+        cargo-pgrx pgrx init "--pg${pgrxPostgresMajor}" ${postgresql.pg_config}/bin/pg_config
 
         # unix sockets work in sandbox, too.
         export PGHOST="$(mktemp -d)"
@@ -214,7 +147,7 @@
         ${lib.optionalString stdenv.hostPlatform.isDarwin ''RUSTFLAGS="''${RUSTFLAGS:+''${RUSTFLAGS} }-Clink-args=-Wl,-undefined,dynamic_lookup"''} \
         cargo pgrx package \
           ${cargoPgrxFlags'} \
-          --pg-config ${lib.getDev postgresql}/bin/pg_config \
+          --pg-config ${postgresql.pg_config}/bin/pg_config \
           ${maybeDebugFlag} \
           --features "${builtins.concatStringsSep " " buildFeatures}" \
           --out-dir "$out"
@@ -257,77 +190,5 @@
         # See comment in postgresql's generic.nix doInstallCheck section
         broken = (args.meta.broken or false) || stdenv.hostPlatform.isDarwin;
       };
-=======
-  cargoPgrxFlags' = lib.escapeShellArgs cargoPgrxFlags;
-
-  # so we don't accidentally `(rustPlatform.buildRustPackage argsForBuildRustPackage) // { ... }` because
-  # we forgot parentheses
-  finalArgs = argsForBuildRustPackage // {
-    buildInputs = (args.buildInputs or [ ]) ++ lib.optionals stdenv.hostPlatform.isDarwin [ Security ];
-
-    nativeBuildInputs =
-      (args.nativeBuildInputs or [ ])
-      ++ [
-        cargo-pgrx
-        postgresql
-        pkg-config
-        rustPlatform.bindgenHook
-      ]
-      ++ lib.optionals useFakeRustfmt [ fakeRustfmt ];
-
-    buildPhase = ''
-      runHook preBuild
-
-      echo "Executing cargo-pgrx buildPhase"
-      ${preBuildAndTest}
-      ${maybeEnterBuildAndTestSubdir}
-
-      PGRX_BUILD_FLAGS="--frozen -j $NIX_BUILD_CORES ${builtins.concatStringsSep " " cargoBuildFlags}" \
-      ${lib.optionalString stdenv.hostPlatform.isDarwin ''RUSTFLAGS="''${RUSTFLAGS:+''${RUSTFLAGS} }-Clink-args=-Wl,-undefined,dynamic_lookup"''} \
-      cargo pgrx package \
-        ${cargoPgrxFlags'} \
-        --pg-config ${postgresql.pg_config}/bin/pg_config \
-        ${maybeDebugFlag} \
-        --features "${builtins.concatStringsSep " " buildFeatures}" \
-        --out-dir "$out"
-
-      ${maybeLeaveBuildAndTestSubdir}
-
-      runHook postBuild
-    '';
-
-    preCheck = preBuildAndTest + args.preCheck or "";
-
-    installPhase = ''
-      runHook preInstall
-
-      echo "Executing buildPgrxExtension install"
-
-      ${maybeEnterBuildAndTestSubdir}
-
-      cargo-pgrx pgrx stop all ${cargoPgrxFlags'}
-
-      mv $out/${postgresql}/* $out
-      rm -rf $out/nix
-
-      ${maybeLeaveBuildAndTestSubdir}
-
-      runHook postInstall
-    '';
-
-    PGRX_PG_SYS_SKIP_BINDING_REWRITE = "1";
-    CARGO_BUILD_INCREMENTAL = "false";
-    RUST_BACKTRACE = "full";
-
-    checkNoDefaultFeatures = true;
-    checkFeatures =
-      (args.checkFeatures or [ ])
-      ++ (lib.optionals usePgTestCheckFeature [ "pg_test" ])
-      ++ [ "pg${pgrxPostgresMajor}" ];
-
-    meta = (args.meta or { }) // {
-      # See comment in postgresql's generic.nix doInstallCheck section
-      broken = (args.meta.broken or false) || stdenv.hostPlatform.isDarwin;
->>>>>>> 2e57d9e0
     };
 }