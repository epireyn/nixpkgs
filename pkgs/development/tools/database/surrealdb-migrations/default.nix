{
  lib,
  stdenv,
  rustPlatform,
  fetchFromGitHub,
  testers,
  Security,
  surrealdb-migrations,
  nix-update-script,
}:

let
  pname = "surrealdb-migrations";
  version = "2.1.2";
in
rustPlatform.buildRustPackage rec {
  inherit pname version;

  src = fetchFromGitHub {
    owner = "Odonno";
    repo = pname;
    rev = "v${version}";
    hash = "sha256-U44TaixLjLgQJQGohBydWPLt6GTPVORQDYtuoniSY0Q=";
  };

<<<<<<< HEAD
  useFetchCargoVendor = true;
  cargoHash = "sha256-0O4WWBevEyPMPS59rDmYHWpgKTc713jLn9MNHoLVd0I=";
=======
  cargoHash = "sha256-jye/a5NRxQJi7tMCcm9jV9WRyXa5OfdMX801BObwem0=";
>>>>>>> 29c58cf7

  buildInputs = [ ] ++ lib.optionals stdenv.hostPlatform.isDarwin [ Security ];

  # Error: No such file or directory (os error 2)
  # failures:
  #   cli::apply::apply_initial_migrations
  #   cli::apply::apply_initial_schema_changes
  #   cli::apply::apply_new_migrations
  #   cli::apply::apply_new_schema_changes
  #   cli::apply::apply_should_skip_events_if_no_events_folder
  #   cli::apply::apply_with_db_configuration
  #   cli::apply::apply_with_skipped_migrations
  #   cli::list::list_blog_migrations
  #   cli::list::list_empty_migrations
  #   library::list::list_blog_migrations
  #   library::list::list_empty_migrations
  #   library::up::apply_initial_migrations
  #   library::up::apply_initial_schema_changes
  #   library::up::apply_new_migrations
  #   library::up::apply_new_schema_changes
  #   library::up::apply_should_skip_events_if_no_events_folder
  #   library::up_to::apply_with_skipped_migrations
  doCheck = false;

  passthru = {
    updateScript = nix-update-script { };
    tests.version = testers.testVersion {
      package = surrealdb-migrations;
      command = "surrealdb-migrations --version";
    };
  };

  meta = with lib; {
    description = "Awesome SurrealDB migration tool, with a user-friendly CLI and a versatile Rust library that enables seamless integration into any project";
    homepage = "https://crates.io/crates/surrealdb-migrations";
    mainProgram = "surrealdb-migrations";
    license = licenses.mit;
    maintainers = with maintainers; [ happysalada ];
  };
}<|MERGE_RESOLUTION|>--- conflicted
+++ resolved
@@ -23,12 +23,8 @@
     hash = "sha256-U44TaixLjLgQJQGohBydWPLt6GTPVORQDYtuoniSY0Q=";
   };
 
-<<<<<<< HEAD
   useFetchCargoVendor = true;
-  cargoHash = "sha256-0O4WWBevEyPMPS59rDmYHWpgKTc713jLn9MNHoLVd0I=";
-=======
-  cargoHash = "sha256-jye/a5NRxQJi7tMCcm9jV9WRyXa5OfdMX801BObwem0=";
->>>>>>> 29c58cf7
+  cargoHash = "sha256-Jw6Dj6LRiOwIqZABS58l795TpQxyLY7pTQm2I9+r+Nc=";
 
   buildInputs = [ ] ++ lib.optionals stdenv.hostPlatform.isDarwin [ Security ];
 
