{ stdenv, fetchFromGitHub
, pkgconfig, libftdi
, python3, pypy3

# PyPy yields large improvements in build time and runtime performance,
# and IceStorm isn't intended to be used as a library other than by the
# nextpnr build process (which is also sped up by using PyPy), so we
# use it by default. See 18839e1 for more details.
, usePyPy ? stdenv.isx86_64 /* pypy3 seems broken on i686 */
}:

stdenv.mkDerivation rec {
  pname = "icestorm";
<<<<<<< HEAD
  version = "2019.04.16";
=======
  version = "2019.08.08";

  pythonPkg = if usePyPy then pypy3 else python3;
  pythonInterp = pythonPkg.interpreter;
>>>>>>> ffbb4d26

  src = fetchFromGitHub {
    owner  = "cliffordwolf";
    repo   = "icestorm";
    rev    = "2ccae0d3864fd7268118287a85963c0116745cff";
    sha256 = "1vlk5k7x6c1bjp19niyl0shljj8il94q2brjmda1rwhqxz81g9s7";
  };

  nativeBuildInputs = [ pkgconfig ];
  buildInputs = [ pythonPkg libftdi ];
  makeFlags = [ "PREFIX=$(out)" ];

  enableParallelBuilding = true;

  # fix icebox_vlog chipdb path. icestorm issue:
  #   https://github.com/cliffordwolf/icestorm/issues/125
  #
  # also, fix up the path to the chosen Python interpreter. for pypy-compatible
  # platforms, it offers significant performance improvements.
  patchPhase = ''
    substituteInPlace ./icebox/icebox_vlog.py \
      --replace /usr/local/share "$out/share"

    for x in icefuzz/Makefile icebox/Makefile icetime/Makefile; do
      substituteInPlace "$x" --replace python3 "${pythonInterp}"
    done

    for x in $(find . -type f -iname '*.py'); do
      substituteInPlace "$x" \
        --replace '/usr/bin/env python3' '${pythonInterp}'
    done
  '';

  meta = {
    description = "Documentation and tools for Lattice iCE40 FPGAs";
    longDescription = ''
      Project IceStorm aims at reverse engineering and
      documenting the bitstream format of Lattice iCE40
      FPGAs and providing simple tools for analyzing and
      creating bitstream files.
    '';
    homepage    = http://www.clifford.at/icestorm/;
    license     = stdenv.lib.licenses.isc;
    maintainers = with stdenv.lib.maintainers; [ shell thoughtpolice ];
    platforms   = stdenv.lib.platforms.linux;
  };
}<|MERGE_RESOLUTION|>--- conflicted
+++ resolved
@@ -9,16 +9,12 @@
 , usePyPy ? stdenv.isx86_64 /* pypy3 seems broken on i686 */
 }:
 
-stdenv.mkDerivation rec {
-  pname = "icestorm";
-<<<<<<< HEAD
-  version = "2019.04.16";
-=======
-  version = "2019.08.08";
-
+let
   pythonPkg = if usePyPy then pypy3 else python3;
   pythonInterp = pythonPkg.interpreter;
->>>>>>> ffbb4d26
+in stdenv.mkDerivation rec {
+  pname = "icestorm";
+  version = "2019.08.08";
 
   src = fetchFromGitHub {
     owner  = "cliffordwolf";
