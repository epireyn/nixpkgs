{ mkDerivation, fetchgit, aeson, ansi-wl-pprint, base, bytestring, Cabal
, containers, deepseq, deepseq-generics, directory, doctest, filepath
, hackage-db, hspec, lens, monad-par, monad-par-extras, mtl
, optparse-applicative, pretty, process, QuickCheck, regex-posix, SHA, split
, stdenv, transformers, utf8-string, makeWrapper, gitMinimal, cartel
, nix-prefetch-scripts
}:

mkDerivation rec {
  pname = "cabal2nix";
  version = "20150807";
  src = fetchgit {
    url = "http://github.com/NixOS/cabal2nix.git";
<<<<<<< HEAD
    rev = "513a5fce6cfabe0b062424f6deb191a12f7e2187";
    sha256 = "1rsnzgfzw6zrjwwr3a4qbhw4l07pqi9ddm2p9l3sw3agzwmc7z49";
=======
    rev = "796dabfc3fb0a98174b680c5d722954096465103";
    sha256 = "1blyjq80w9534ap4cg0m6awks0zj2135kxld1i9d2z88x1ijzx9v";
>>>>>>> 590e11bc
    deepClone = true;
  };
  isLibrary = true;
  isExecutable = true;
  libraryHaskellDepends = [
    aeson ansi-wl-pprint base bytestring Cabal containers
    deepseq-generics directory filepath hackage-db lens monad-par
    monad-par-extras mtl optparse-applicative pretty process
    regex-posix SHA split transformers utf8-string
  ];
  executableHaskellDepends = [
    aeson ansi-wl-pprint base bytestring Cabal containers
    deepseq-generics directory filepath hackage-db lens monad-par
    monad-par-extras mtl optparse-applicative pretty process
    regex-posix SHA split transformers utf8-string
  ];
  testHaskellDepends = [
    aeson ansi-wl-pprint base bytestring Cabal containers deepseq
    deepseq-generics directory doctest filepath hackage-db hspec lens
    monad-par monad-par-extras mtl optparse-applicative pretty process
    QuickCheck regex-posix SHA split transformers utf8-string
  ];
  buildDepends = [ cartel ];
  buildTools = [ gitMinimal makeWrapper ];
  preConfigure = ''
    git reset --hard # Re-create the index that fetchgit destroyed in the name of predictable hashes.
    runhaskell $setupCompileFlags generate-cabal-file --release >cabal2nix.cabal
  '';
  postInstall = ''
    exe=$out/libexec/${pname}-${version}/cabal2nix
    install -D $out/bin/cabal2nix $exe
    rm -rf $out/{bin,lib,share}
    makeWrapper $exe $out/bin/cabal2nix --prefix PATH ":" "${nix-prefetch-scripts}/bin"
    mkdir -p $out/share/bash-completion/completions
    $exe --bash-completion-script $exe >$out/share/bash-completion/completions/cabal2nix
  '';
  homepage = "http://github.com/NixOS/cabal2nix/";
  description = "Convert Cabal files into Nix build instructions";
  license = stdenv.lib.licenses.bsd3;
}<|MERGE_RESOLUTION|>--- conflicted
+++ resolved
@@ -11,13 +11,8 @@
   version = "20150807";
   src = fetchgit {
     url = "http://github.com/NixOS/cabal2nix.git";
-<<<<<<< HEAD
-    rev = "513a5fce6cfabe0b062424f6deb191a12f7e2187";
-    sha256 = "1rsnzgfzw6zrjwwr3a4qbhw4l07pqi9ddm2p9l3sw3agzwmc7z49";
-=======
     rev = "796dabfc3fb0a98174b680c5d722954096465103";
     sha256 = "1blyjq80w9534ap4cg0m6awks0zj2135kxld1i9d2z88x1ijzx9v";
->>>>>>> 590e11bc
     deepClone = true;
   };
   isLibrary = true;
