--- conflicted
+++ resolved
@@ -30,7 +30,7 @@
   };
   # HACK to ensure that we preserve source from bootstrap binutils to not rebuild LLVM
   normal-src = stdenv.__bootPackages.binutils-unwrapped.src or (fetchurl {
-    url = "mirror://gnu/binutils/${basename}.tar.bz2";
+    url = "mirror://gnu/binutils/${basename}-${version}.tar.bz2";
     sha256 = "1l34hn1zkmhr1wcrgf0d4z7r3najxnw3cx2y2fk7v55zjlk3ik7z";
   });
 in
@@ -39,15 +39,7 @@
   pname = targetPrefix + basename;
   inherit version;
 
-<<<<<<< HEAD
-  # HACK to ensure that we preserve source from bootstrap binutils to not rebuild LLVM
-  src = stdenv.__bootPackages.binutils-unwrapped.src or (fetchurl {
-    url = "mirror://gnu/binutils/${basename}-${version}.tar.bz2";
-    sha256 = "1l34hn1zkmhr1wcrgf0d4z7r3najxnw3cx2y2fk7v55zjlk3ik7z";
-  });
-=======
   src = if stdenv.targetPlatform.isVc4 then vc4-binutils-src else normal-src;
->>>>>>> 06a054e6
 
   patches = [
     # Make binutils output deterministic by default.
