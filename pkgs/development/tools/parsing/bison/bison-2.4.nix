{stdenv, fetchurl, m4}:

stdenv.mkDerivation rec {
  name = "bison-2.4.3";

  src = fetchurl {
    url = "mirror://gnu/bison/${name}.tar.bz2";
    sha256 = "019s3pdzggb71g7p7dgajhh53gh0h6nfl4yrzrs0jzsc37ph4lwk";
  };

  buildNativeInputs = [m4];
<<<<<<< HEAD
  propagatedBuildInputs = [m4];
=======
>>>>>>> d5a21a68

  doCheck = true;

  meta = {
    description = "GNU Bison, a Yacc-compatible parser generator";

    longDescription = ''
      Bison is a general-purpose parser generator that converts an
      annotated context-free grammar into an LALR(1) or GLR parser for
      that grammar.  Once you are proficient with Bison, you can use
      it to develop a wide range of language parsers, from those used
      in simple desk calculators to complex programming languages.

      Bison is upward compatible with Yacc: all properly-written Yacc
      grammars ought to work with Bison with no change.  Anyone
      familiar with Yacc should be able to use Bison with little
      trouble.  You need to be fluent in C or C++ programming in order
      to use Bison.
    '';

    homepage = http://www.gnu.org/software/bison/;

    license = "GPLv3+";

    maintainers = [ stdenv.lib.maintainers.ludo ];
  };

  passthru = { glrSupport = true; };
}<|MERGE_RESOLUTION|>--- conflicted
+++ resolved
@@ -9,10 +9,6 @@
   };
 
   buildNativeInputs = [m4];
-<<<<<<< HEAD
-  propagatedBuildInputs = [m4];
-=======
->>>>>>> d5a21a68
 
   doCheck = true;
 
