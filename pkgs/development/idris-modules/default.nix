{ pkgs, idris-no-deps, overrides ? (self: super: {}) }: let
  inherit (pkgs.lib) callPackageWith fix' extends;

  /* Taken from haskell-modules/default.nix, should probably abstract this away */
  callPackageWithScope = scope: drv: args: (callPackageWith scope drv args) // {
    overrideScope = f: callPackageWithScope (mkScope (fix' (extends f scope.__unfix__))) drv args;
  };

  mkScope = scope : pkgs // pkgs.xorg // pkgs.gnome2 // scope;

  idrisPackages = self: let
    defaultScope = mkScope self;

    callPackage = callPackageWithScope defaultScope;

    builtins_ = pkgs.lib.mapAttrs self.build-builtin-package {
      prelude = [];

      base = [ self.prelude ];

      contrib = [ self.prelude self.base ];

      effects = [ self.prelude self.base ];

      pruviloj = [ self.prelude self.base ];
    };

  in
    {
    inherit idris-no-deps callPackage;

    # Idris wrapper with specified compiler and library paths, used to build packages

    idris =
        (pkgs.callPackage ./idris-wrapper.nix {})
          idris-no-deps
          { path = [ pkgs.gcc ]; lib = [pkgs.gmp]; };

    # Utilities for building packages

    with-packages = callPackage ./with-packages.nix {} ;

    build-builtin-package = callPackage ./build-builtin-package.nix {};

    build-idris-package = callPackage ./build-idris-package.nix {};

    # The set of libraries that comes with idris

    builtins = pkgs.lib.mapAttrsToList (name: value: value) builtins_;

    # Libraries

    array = callPackage ./array.nix {};

    bi = callPackage ./bi.nix {};

    bifunctors = callPackage ./bifunctors.nix {};

    bytes = callPackage ./bytes.nix {};

    canvas = callPackage ./canvas.nix {};

    categories = callPackage ./categories.nix {};

    coda = callPackage ./coda.nix {};

    config = callPackage ./config.nix {};

    comonad = callPackage ./comonad.nix {};

    composition = callPackage ./composition.nix {};

    console = callPackage ./console.nix {};

    containers = callPackage ./containers.nix {};

    cube = callPackage ./cube.nix {};

    curses = callPackage ./curses.nix {};

    data = callPackage ./data.nix {};

    derive = callPackage ./derive.nix {};

    descncrunch = callPackage ./descncrunch.nix {};

    dict = callPackage ./dict.nix {};

    dom = callPackage ./dom.nix {};

    electron = callPackage ./electron.nix {};

    eternal = callPackage ./eternal.nix {};

    farrp = callPackage ./farrp.nix {};

    free = callPackage ./free.nix {};

    fsm = callPackage ./fsm.nix {};

    glfw = callPackage ./glfw.nix {};

    graphviz = callPackage ./graphviz.nix {};

    hamt = callPackage ./hamt.nix {};

    html = callPackage ./html.nix {};

    heyting-algebra = callPackage ./heyting-algebra.nix {};

    hezarfen = callPackage ./hezarfen.nix {};

    hrtime = callPackage ./hrtime.nix {};

    http = callPackage ./http.nix {};

    http4idris = callPackage ./http4idris.nix {};

    iaia = callPackage ./iaia.nix {};

    idrishighlighter = callPackage ./idrishighlighter.nix {};

    idrisscript = callPackage ./idrisscript.nix {};

    ipkgparser = callPackage ./ipkgparser.nix {};

    jheiling-extras = callPackage ./jheiling-extras.nix {};

    jheiling-js = callPackage ./jheiling-js.nix {};

    js = callPackage ./js.nix {};

    lens = callPackage ./lens.nix {};

    lightyear = callPackage ./lightyear.nix {};

    logic = callPackage ./logic.nix {};

    mapping = callPackage ./mapping.nix {};

    mhd = callPackage ./mhd.nix {};

    pacman = callPackage ./pacman.nix {};

    patricia = callPackage ./patricia.nix {};

    permutations = callPackage ./permutations.nix {};

    pfds = callPackage ./pfds.nix {};

    pipes = callPackage ./pipes.nix {};

    posix = callPackage ./posix.nix {};

    protobuf = callPackage ./protobuf.nix {};

    rationals = callPackage ./rationals.nix {};

    recursion_schemes = callPackage ./recursion_schemes.nix {};

    refined = callPackage ./refined.nix {};

    sdl = callPackage ./sdl.nix {};

    sdl2 = callPackage ./sdl2.nix {};

    semidirect = callPackage ./semidirect.nix {};

    setoids = callPackage ./setoids.nix {};

    smproc = callPackage ./smproc.nix {};

    snippets = callPackage ./snippets.nix {};

    software_foundations = callPackage ./software_foundations.nix {};

    specdris = callPackage ./specdris.nix {};

    tap = callPackage ./tap.nix {};

    test = callPackage ./test.nix {};

    tlhydra = callPackage ./tlhydra.nix {};

    tomladris = callPackage ./tomladris.nix {};

    tp = callPackage ./tp.nix {};

    tparsec = callPackage ./tparsec.nix {};

    transducers = callPackage ./transducers.nix {};

    trees = callPackage ./trees.nix {};

    union_type = callPackage ./union_type.nix {};

<<<<<<< HEAD
=======
    vdom = callPackage ./vdom.nix {};

>>>>>>> 0fd655f3
    vecspace = callPackage ./vecspace.nix {};

    webgl = callPackage ./webgl.nix {};

    wl-pprint = callPackage ./wl-pprint.nix {};

    wyvern = callPackage ./wyvern.nix {};

    xhr = callPackage ./xhr.nix {};

    yaml = callPackage ./yaml.nix {};

    yampa = callPackage ./yampa.nix {};

  } // builtins_;
in fix' (extends overrides idrisPackages)<|MERGE_RESOLUTION|>--- conflicted
+++ resolved
@@ -194,11 +194,8 @@
 
     union_type = callPackage ./union_type.nix {};
 
-<<<<<<< HEAD
-=======
     vdom = callPackage ./vdom.nix {};
 
->>>>>>> 0fd655f3
     vecspace = callPackage ./vecspace.nix {};
 
     webgl = callPackage ./webgl.nix {};
