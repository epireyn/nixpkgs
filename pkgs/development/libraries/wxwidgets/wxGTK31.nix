{ lib
, stdenv
, fetchFromGitHub
, fetchurl
, gnome2
, gst_all_1
, gtk2
, gtk3
, libGL
, libGLU
, libSM
, libXinerama
, libXtst
, libXxf86vm
, pkg-config
, xorgproto
, compat28 ? false
, compat30 ? true
, unicode ? true
, withGtk2 ? (!stdenv.isDarwin)
, withMesa ? lib.elem stdenv.hostPlatform.system lib.platforms.mesaPlatforms
<<<<<<< HEAD
, withWebKit ? false, webkitgtk
=======
, withWebKit ? stdenv.isDarwin
, webkitgtk
>>>>>>> c65d0615
, setfile
, AGL
, Carbon
, Cocoa
, Kernel
, QTKit
<<<<<<< HEAD
}:

assert withGtk2 -> (!withWebKit);

let
=======
, AVFoundation
, AVKit
, WebKit
}:

assert withWebKit -> stdenv.isDarwin;

assert withGtk2 -> (!withWebKit);

let
  inherit (gnome2) GConf;
  inherit (gst_all_1) gst-plugins-base gstreamer;
>>>>>>> c65d0615
  gtk = if withGtk2 then gtk2 else gtk3;
in
stdenv.mkDerivation rec {
  pname = "wxwidgets";
  version = "3.1.5";

  src = fetchFromGitHub {
    owner = "wxWidgets";
    repo = "wxWidgets";
    rev = "v${version}";
    hash = "sha256-2zMvcva0GUDmSYK0Wk3/2Y6R3F7MgdqGBrOhmWgVA6g=";
    fetchSubmodules = true;
  };

  patches = [
    # https://github.com/wxWidgets/wxWidgets/issues/17942
    ./patches/0001-fix-assertion-using-hide-in-destroy.patch
  ];

  nativeBuildInputs = [ pkg-config ];

  buildInputs = [
<<<<<<< HEAD
    gst_all_1.gst-plugins-base
    gst_all_1.gstreamer
=======
    gst-plugins-base
    gstreamer
  ]
  ++ lib.optionals (!stdenv.isDarwin) [
>>>>>>> c65d0615
    gtk
    libSM
    libXinerama
    libXtst
    libXxf86vm
    xorgproto
  ]
  ++ lib.optionals withGtk2 [
    gnome2.GConf
  ]
  ++ lib.optional withMesa libGLU
  ++ lib.optional (withWebKit && !stdenv.isDarwin) webkitgtk
  ++ lib.optional (withWebKit && stdenv.isDarwin) WebKit
  ++ lib.optionals stdenv.isDarwin [
    setfile
    Carbon
    Cocoa
    Kernel
    QTKit
    AVFoundation
    AVKit
    WebKit
  ];

  propagatedBuildInputs = lib.optional stdenv.isDarwin AGL;

  configureFlags = [
    "--disable-precomp-headers"
    # This is the default option, but be explicit
    "--disable-monolithic"
    "--enable-mediactrl"
    (if compat28 then "--enable-compat28" else "--disable-compat28")
    (if compat30 then "--enable-compat30" else "--disable-compat30")
  ]
  ++ lib.optional unicode "--enable-unicode"
  ++ lib.optional withMesa "--with-opengl"
  ++ lib.optionals stdenv.isDarwin [
    "--with-osx_cocoa"
    "--with-libiconv"
  ]
  ++ lib.optionals withWebKit [
    "--enable-webview"
    "--enable-webviewwebkit"
  ];

  SEARCH_LIB = "${libGLU.out}/lib ${libGL.out}/lib ";

  preConfigure = ''
    substituteInPlace configure --replace \
      'SEARCH_INCLUDE=' 'DUMMY_SEARCH_INCLUDE='
    substituteInPlace configure --replace \
      'SEARCH_LIB=' 'DUMMY_SEARCH_LIB='
    substituteInPlace configure --replace \
      /usr /no-such-path
  '' + lib.optionalString stdenv.isDarwin ''
    substituteInPlace configure --replace \
      'ac_cv_prog_SETFILE="/Developer/Tools/SetFile"' \
      'ac_cv_prog_SETFILE="${setfile}/bin/SetFile"'
    substituteInPlace configure --replace \
      "-framework System" "-lSystem"
  '';

  postInstall = "
    pushd $out/include
    ln -s wx-*/* .
    popd
  ";

  enableParallelBuilding = true;

  meta = with lib; {
    homepage = "https://www.wxwidgets.org/";
    description = "A Cross-Platform C++ GUI Library";
    longDescription = ''
      wxWidgets gives you a single, easy-to-use API for writing GUI applications
      on multiple platforms that still utilize the native platform's controls
      and utilities. Link with the appropriate library for your platform and
      compiler, and your application will adopt the look and feel appropriate to
      that platform. On top of great GUI functionality, wxWidgets gives you:
      online help, network programming, streams, clipboard and drag and drop,
      multithreading, image loading and saving in a variety of popular formats,
      database support, HTML viewing and printing, and much more.
    '';
    license = licenses.wxWindows;
    maintainers = with maintainers; [ AndersonTorres tfmoraes ];
    platforms = platforms.unix;
  };

  passthru = {
    inherit gtk;
    inherit compat28 compat30 unicode;
  };
}<|MERGE_RESOLUTION|>--- conflicted
+++ resolved
@@ -19,38 +19,23 @@
 , unicode ? true
 , withGtk2 ? (!stdenv.isDarwin)
 , withMesa ? lib.elem stdenv.hostPlatform.system lib.platforms.mesaPlatforms
-<<<<<<< HEAD
-, withWebKit ? false, webkitgtk
-=======
 , withWebKit ? stdenv.isDarwin
 , webkitgtk
->>>>>>> c65d0615
 , setfile
 , AGL
 , Carbon
 , Cocoa
 , Kernel
 , QTKit
-<<<<<<< HEAD
-}:
-
-assert withGtk2 -> (!withWebKit);
-
-let
-=======
 , AVFoundation
 , AVKit
 , WebKit
 }:
 
 assert withWebKit -> stdenv.isDarwin;
-
 assert withGtk2 -> (!withWebKit);
 
 let
-  inherit (gnome2) GConf;
-  inherit (gst_all_1) gst-plugins-base gstreamer;
->>>>>>> c65d0615
   gtk = if withGtk2 then gtk2 else gtk3;
 in
 stdenv.mkDerivation rec {
@@ -73,15 +58,10 @@
   nativeBuildInputs = [ pkg-config ];
 
   buildInputs = [
-<<<<<<< HEAD
     gst_all_1.gst-plugins-base
     gst_all_1.gstreamer
-=======
-    gst-plugins-base
-    gstreamer
   ]
   ++ lib.optionals (!stdenv.isDarwin) [
->>>>>>> c65d0615
     gtk
     libSM
     libXinerama
