--- conflicted
+++ resolved
@@ -1,11 +1,8 @@
 {
   stdenv,
   lib,
-<<<<<<< HEAD
   testers,
-=======
   buildPackages,
->>>>>>> 2a6f5e82
   fetchFromGitLab,
   python3,
   meson,
