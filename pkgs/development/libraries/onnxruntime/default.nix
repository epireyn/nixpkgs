{ config
, stdenv
, lib
, fetchFromGitHub
, Foundation
, abseil-cpp_202407
, cmake
, cpuinfo
, eigen
, flatbuffers_23
, gbenchmark
, glibcLocales
, gtest
, howard-hinnant-date
, libpng
, nlohmann_json
, nsync
, pkg-config
, python3Packages
, re2
, zlib
, microsoft-gsl
, libiconv
, protobuf_21
, pythonSupport ? true
, cudaSupport ? config.cudaSupport
, ncclSupport ? config.cudaSupport
, cudaPackages ? {}
}@inputs:


let
  version = "1.20.1";

  src = fetchFromGitHub {
    owner = "microsoft";
    repo = "onnxruntime";
    tag = "v${version}";
    hash = "sha256-xIjR2HsVIqc78ojSXzoTGIxk7VndGYa8o4pVB8U8oXI=";
    fetchSubmodules = true;
  };

  stdenv = throw "Use effectiveStdenv instead";
  effectiveStdenv = if cudaSupport then cudaPackages.backendStdenv else inputs.stdenv;

  cudaArchitecturesString = cudaPackages.flags.cmakeCudaArchitecturesString;

  mp11 = fetchFromGitHub {
    owner = "boostorg";
    repo = "mp11";
    tag = "boost-1.82.0";
    hash = "sha256-cLPvjkf2Au+B19PJNrUkTW/VPxybi1MpPxnIl4oo4/o=";
  };

  safeint = fetchFromGitHub {
    owner = "dcleblanc";
    repo = "safeint";
    tag = "3.0.28";
    hash = "sha256-pjwjrqq6dfiVsXIhbBtbolhiysiFlFTnx5XcX77f+C0=";
  };

  pytorch_clog = effectiveStdenv.mkDerivation {
    pname = "clog";
    version = "3c8b153";
    src = "${cpuinfo.src}/deps/clog";

    nativeBuildInputs = [ cmake gbenchmark gtest ];
    cmakeFlags = [
      "-DUSE_SYSTEM_GOOGLEBENCHMARK=ON"
      "-DUSE_SYSTEM_GOOGLETEST=ON"
      "-DUSE_SYSTEM_LIBS=ON"
      # 'clog' tests set 'CXX_STANDARD 11'; this conflicts with our 'gtest'.
      "-DCLOG_BUILD_TESTS=OFF"
    ];
  };

  onnx = fetchFromGitHub {
    owner = "onnx";
    repo = "onnx";
    tag = "v1.16.1";
    hash = "sha256-+NmWoZDXNJ8YQIWlUXV+czHyI8UtJedu2VG+1aR5L7s=";
    # Apply backport of https://github.com/onnx/onnx/pull/6195 from 1.17.0
    postFetch = ''
      pushd $out
      patch -p1 < ${src}/cmake/patches/onnx/onnx.patch
      popd
    '';
  };

   cutlass = fetchFromGitHub {
    owner = "NVIDIA";
    repo = "cutlass";
    tag = "v3.5.1";
    hash = "sha256-sTGYN+bjtEqQ7Ootr/wvx3P9f8MCDSSj3qyCWjfdLEA=";
 };
in
effectiveStdenv.mkDerivation rec {
  pname = "onnxruntime";
  inherit src version;

  patches = [
    # If you stumble on these patches trying to update onnxruntime, check
    # `git blame` and ping the introducers.

    # Context: we want the upstream to
    # - always try find_package first (FIND_PACKAGE_ARGS),
    # - use MakeAvailable instead of the low-level Populate,
    # - use Eigen3::Eigen as the target name (as declared by libeigen/eigen).
    ./eigen.patch
  ] ++ lib.optionals cudaSupport [
    # We apply the referenced 1064.patch ourselves to our nix dependency.
    #  FIND_PACKAGE_ARGS for CUDA was added in https://github.com/microsoft/onnxruntime/commit/87744e5 so it might be possible to delete this patch after upgrading to 1.17.0
    ./nvcc-gsl.patch
  ];

  nativeBuildInputs = [
    cmake
    pkg-config
    python3Packages.python
    protobuf_21
  ] ++ lib.optionals pythonSupport (with python3Packages; [
    pip
    python
    pythonOutputDistHook
    setuptools
    wheel
  ]) ++ lib.optionals cudaSupport [
    cudaPackages.cuda_nvcc
    cudaPackages.cudnn-frontend
  ];

  buildInputs = [
    cpuinfo
    eigen
    glibcLocales
    howard-hinnant-date
    libpng
    nlohmann_json
    microsoft-gsl
    pytorch_clog
    zlib
  ] ++ lib.optionals pythonSupport (with python3Packages; [
    numpy
    pybind11
    packaging
  ]) ++ lib.optionals effectiveStdenv.hostPlatform.isDarwin [
    Foundation
    libiconv
  ] ++ lib.optionals cudaSupport (with cudaPackages; [
    cuda_cccl # cub/cub.cuh
    libcublas # cublas_v2.h
    libcurand # curand.h
    libcusparse # cusparse.h
    libcufft # cufft.h
    cudnn # cudnn.h
    cuda_cudart
  ] ++ lib.optionals (cudaSupport && ncclSupport) (with cudaPackages; [
    nccl
  ]));

  nativeCheckInputs = [
    gtest
  ] ++ lib.optionals pythonSupport (with python3Packages; [
    pytest
    sympy
    onnx
  ]);

  # TODO: build server, and move .so's to lib output
  # Python's wheel is stored in a separate dist output
  outputs = [ "out" "dev" ] ++ lib.optionals pythonSupport [ "dist" ];

  enableParallelBuilding = true;

  cmakeDir = "../cmake";

  cmakeFlags = [
    "-DABSL_ENABLE_INSTALL=ON"
    "-DFETCHCONTENT_FULLY_DISCONNECTED=ON"
    "-DFETCHCONTENT_QUIET=OFF"
    "-DFETCHCONTENT_SOURCE_DIR_ABSEIL_CPP=${abseil-cpp_202407.src}"
    "-DFETCHCONTENT_SOURCE_DIR_FLATBUFFERS=${flatbuffers_23.src}"
    "-DFETCHCONTENT_SOURCE_DIR_GOOGLE_NSYNC=${nsync.src}"
    "-DFETCHCONTENT_SOURCE_DIR_MP11=${mp11}"
    "-DFETCHCONTENT_SOURCE_DIR_ONNX=${onnx}"
    "-DFETCHCONTENT_SOURCE_DIR_RE2=${re2.src}"
    "-DFETCHCONTENT_SOURCE_DIR_SAFEINT=${safeint}"
    "-DFETCHCONTENT_TRY_FIND_PACKAGE_MODE=ALWAYS"
    # fails to find protoc on darwin, so specify it
    "-DONNX_CUSTOM_PROTOC_EXECUTABLE=${protobuf_21}/bin/protoc"
    "-Donnxruntime_BUILD_SHARED_LIB=ON"
    (lib.cmakeBool "onnxruntime_BUILD_UNIT_TESTS" doCheck)
    "-Donnxruntime_ENABLE_LTO=ON"
    "-Donnxruntime_USE_FULL_PROTOBUF=OFF"
    (lib.cmakeBool "onnxruntime_USE_CUDA" cudaSupport)
    (lib.cmakeBool "onnxruntime_USE_NCCL" (cudaSupport && ncclSupport))
  ] ++ lib.optionals pythonSupport [
    "-Donnxruntime_ENABLE_PYTHON=ON"
  ] ++ lib.optionals cudaSupport [
    (lib.cmakeFeature "FETCHCONTENT_SOURCE_DIR_CUTLASS" "${cutlass}")
    (lib.cmakeFeature "onnxruntime_CUDNN_HOME" "${cudaPackages.cudnn}")
    (lib.cmakeFeature "CMAKE_CUDA_ARCHITECTURES" cudaArchitecturesString)
    (lib.cmakeFeature "onnxruntime_NVCC_THREADS" "1")
  ];

  env = lib.optionalAttrs effectiveStdenv.cc.isClang {
    NIX_CFLAGS_COMPILE = "-Wno-error";
  };

  # aarch64-linux fails cpuinfo test, because /sys/devices/system/cpu/ does not exist in the sandbox
  doCheck = !(cudaSupport || effectiveStdenv.buildPlatform.system == "aarch64-linux");

  requiredSystemFeatures = lib.optionals cudaSupport [ "big-parallel" ];

  postPatch = ''
    substituteInPlace cmake/libonnxruntime.pc.cmake.in \
      --replace-fail '$'{prefix}/@CMAKE_INSTALL_ @CMAKE_INSTALL_
<<<<<<< HEAD
    echo "find_package(cudnn_frontend REQUIRED)" > cmake/external/cudnn_frontend.cmake
=======

    # https://github.com/microsoft/onnxruntime/blob/c4f3742bb456a33ee9c826ce4e6939f8b84ce5b0/onnxruntime/core/platform/env.h#L249
    substituteInPlace onnxruntime/core/platform/env.h --replace-fail \
      "GetRuntimePath() const { return PathString(); }" \
      "GetRuntimePath() const { return PathString(\"$out/lib/\"); }"
>>>>>>> c347038d
  '' + lib.optionalString (effectiveStdenv.hostPlatform.system == "aarch64-linux") ''
    # https://github.com/NixOS/nixpkgs/pull/226734#issuecomment-1663028691
    rm -v onnxruntime/test/optimizer/nhwc_transformer_test.cc
  '';

  postBuild = lib.optionalString pythonSupport ''
    ${python3Packages.python.interpreter} ../setup.py bdist_wheel
  '';

  postInstall = ''
    # perform parts of `tools/ci_build/github/linux/copy_strip_binary.sh`
    install -m644 -Dt $out/include \
      ../include/onnxruntime/core/framework/provider_options.h \
      ../include/onnxruntime/core/providers/cpu/cpu_provider_factory.h \
      ../include/onnxruntime/core/session/onnxruntime_*.h
  '';

  passthru = {
    inherit cudaSupport cudaPackages; # for the python module
    protobuf = protobuf_21;
    tests = lib.optionalAttrs pythonSupport {
      python = python3Packages.onnxruntime;
    };
  };

  meta = with lib; {
    description = "Cross-platform, high performance scoring engine for ML models";
    longDescription = ''
      ONNX Runtime is a performance-focused complete scoring engine
      for Open Neural Network Exchange (ONNX) models, with an open
      extensible architecture to continually address the latest developments
      in AI and Deep Learning. ONNX Runtime stays up to date with the ONNX
      standard with complete implementation of all ONNX operators, and
      supports all ONNX releases (1.2+) with both future and backwards
      compatibility.
    '';
    homepage = "https://github.com/microsoft/onnxruntime";
    changelog = "https://github.com/microsoft/onnxruntime/releases/tag/v${version}";
    # https://github.com/microsoft/onnxruntime/blob/master/BUILD.md#architectures
    platforms = platforms.unix;
    license = licenses.mit;
    maintainers = with maintainers; [ puffnfresh ck3d cbourjau ];
  };
}<|MERGE_RESOLUTION|>--- conflicted
+++ resolved
@@ -215,15 +215,12 @@
   postPatch = ''
     substituteInPlace cmake/libonnxruntime.pc.cmake.in \
       --replace-fail '$'{prefix}/@CMAKE_INSTALL_ @CMAKE_INSTALL_
-<<<<<<< HEAD
     echo "find_package(cudnn_frontend REQUIRED)" > cmake/external/cudnn_frontend.cmake
-=======
 
     # https://github.com/microsoft/onnxruntime/blob/c4f3742bb456a33ee9c826ce4e6939f8b84ce5b0/onnxruntime/core/platform/env.h#L249
     substituteInPlace onnxruntime/core/platform/env.h --replace-fail \
       "GetRuntimePath() const { return PathString(); }" \
       "GetRuntimePath() const { return PathString(\"$out/lib/\"); }"
->>>>>>> c347038d
   '' + lib.optionalString (effectiveStdenv.hostPlatform.system == "aarch64-linux") ''
     # https://github.com/NixOS/nixpkgs/pull/226734#issuecomment-1663028691
     rm -v onnxruntime/test/optimizer/nhwc_transformer_test.cc
