--- conflicted
+++ resolved
@@ -1,11 +1,6 @@
 { stdenv, fetchFromGitHub, cmake, boost, pkgconfig, doxygen, qt48Full, libharu
-<<<<<<< HEAD
 , pango, fcgi, firebird, libmysqlclient, postgresql, graphicsmagick, glew, openssl
-, pcre
-=======
-, pango, fcgi, firebird, mysql, postgresql, graphicsmagick, glew, openssl
 , pcre, harfbuzz
->>>>>>> 7d39ecdf
 }:
 
 let
@@ -35,12 +30,8 @@
         "-DWT_WRASTERIMAGE_IMPLEMENTATION=GraphicsMagick"
         "-DWT_CPP_11_MODE=-std=c++11"
         "-DGM_PREFIX=${graphicsmagick}"
-<<<<<<< HEAD
         "-DMYSQL_PREFIX=${libmysqlclient}"
-=======
-        "-DMYSQL_PREFIX=${mysql.connector-c}"
         "-DHARFBUZZ_INCLUDE_DIR=${harfbuzz.dev}/include"
->>>>>>> 7d39ecdf
         "--no-warn-unused-cli"
       ];
 
