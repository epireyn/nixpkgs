--- conflicted
+++ resolved
@@ -55,20 +55,6 @@
     x86_64-darwin = "macos.x64";
   }.${stdenv.hostPlatform.system} or throwSystem;
 
-<<<<<<< HEAD
-  srcs = {
-    x86_64-linux = [
-      (requireSource "basic" arch version "" "5015e3c9fba84e009f7519893f798a1622c37d1ae2c55104ff502c52a0fe5194")
-      (requireSource "sdk" arch version "" "7f404c3573c062ce487a51ac4cfe650c878d7edf8e73b364ec852645ed1098cb")
-      (requireSource "sqlplus" arch version "" "d49b2bd97376591ca07e7a836278933c3f251875c215044feac73ba9f451dfc2") ]
-      ++ optional odbcSupport (requireSource "odbc" arch version "2" "365a4ae32c7062d9fbc3fb41add748e7881f774484a175a4b41a2c294ce9095d");
-    x86_64-darwin = [
-      (requireSource "basic" arch version "2" "3ed3102e5a24f0da638694191edb34933309fb472eb1df21ad5c86eedac3ebb9")
-      (requireSource "sdk" arch version "2" "e0befca9c4e71ebc9f444957ffa70f01aeeec5976ea27c40406471b04c34848b")
-      (requireSource "sqlplus" arch version "2" "d147cbb5b2a954fdcb4b642df4f0bd1153fd56e0f56e7fa301601b4f7e2abe0e") ]
-      ++ optional odbcSupport (requireSource "odbc" arch version "2" "1805c1ab6c8c5e8df7bdcc35d7f2b94c329ecf4dff9bde55d5f9b159ecd8b64e");
-  }.${stdenv.hostPlatform.system} or throwSystem;
-=======
   # calculate the filename of a single zip file
   srcFilename = component: arch: version: rel:
     "instantclient-${component}-${arch}-${version}" +
@@ -96,7 +82,6 @@
   srcs = map (component:
     (fetcher (srcFilename component arch version rels."${component}" or "") hashes."${component}" or ""))
   components;
->>>>>>> 98640fd4
 
   pname = "oracle-instantclient";
   extLib = stdenv.hostPlatform.extensions.sharedLibrary;
