{ fetchurl, stdenv, lib
, updateAutotoolsGnuConfigScriptsHook
, enableStatic ? stdenv.hostPlatform.isStatic
, enableShared ? !stdenv.hostPlatform.isStatic
, enableDarwinABICompat ? false
}:

# assert !stdenv.hostPlatform.isLinux || stdenv.hostPlatform != stdenv.buildPlatform; # TODO: improve on cross

stdenv.mkDerivation rec {
  pname = "libiconv";
  version = "1.17";

  src = fetchurl {
    url = "mirror://gnu/libiconv/${pname}-${version}.tar.gz";
    sha256 = "sha256-j3QhO1YjjIWlClMp934GGYdx5w3Zpzl3n0wC9l2XExM=";
  };

  enableParallelBuilding = true;

  # necessary to build on FreeBSD native pending inclusion of
  # https://git.savannah.gnu.org/cgit/config.git/commit/?id=e4786449e1c26716e3f9ea182caf472e4dbc96e0
  nativeBuildInputs = [ updateAutotoolsGnuConfigScriptsHook ];

<<<<<<< HEAD
=======
  # https://github.com/NixOS/nixpkgs/pull/192630#discussion_r978985593
  hardeningDisable = lib.optional (stdenv.hostPlatform.libc == "bionic") "fortify";

>>>>>>> 57f66828
  setupHooks = [
    ../../../build-support/setup-hooks/role.bash
    ./setup-hook.sh
  ];

  postPatch =
    lib.optionalString ((stdenv.hostPlatform != stdenv.buildPlatform && stdenv.hostPlatform.isMinGW) || stdenv.cc.nativeLibc)
      ''
        sed '/^_GL_WARN_ON_USE (gets/d' -i srclib/stdio.in.h
      ''
    + lib.optionalString (!enableShared) ''
      sed -i -e '/preload/d' Makefile.in
    ''
    # The system libiconv is based on libiconv 1.11 with some ABI differences. The following changes
    # build a compatible libiconv on Darwin, allowing it to be sustituted in place of the system one
    # using `install_name_tool`. This removes the need to for a separate, Darwin-specific libiconv
    # derivation and allows Darwin to benefit from upstream updates and fixes.
    + lib.optionalString enableDarwinABICompat ''
      for iconv_h_in in iconv.h.in iconv.h.build.in; do
        substituteInPlace "include/$iconv_h_in" \
          --replace-fail "#define iconv libiconv" "" \
          --replace-fail "#define iconv_close libiconv_close" "" \
          --replace-fail "#define iconv_open libiconv_open" "" \
          --replace-fail "#define iconv_open_into libiconv_open_into" "" \
          --replace-fail "#define iconvctl libiconvctl" "" \
          --replace-fail "#define iconvlist libiconvlist" ""
      done
    '';

  # This is hacky, but `libiconv.dylib` needs to reexport `libcharset.dylib` to match the behavior
  # of the system libiconv on Darwin. Trying to do this by modifying the `Makefile` results in an
  # error linking `iconv` because `libcharset.dylib` is not at its final path yet. Avoid the error
  # by building without the reexport then clean and rebuild `libiconv.dylib` with the reexport.
  #
  # For an explanation why `libcharset.dylib` is reexported, see:
  # https://github.com/apple-oss-distributions/libiconv/blob/a167071feb7a83a01b27ec8d238590c14eb6faff/xcodeconfig/libiconv.xcconfig
  postBuild = lib.optionalString enableDarwinABICompat ''
    make clean -C lib
    NIX_CFLAGS_COMPILE+=" -Wl,-reexport-lcharset -L. " make -C lib -j$NIX_BUILD_CORES SHELL=$SHELL
  '';

  configureFlags = [
    (lib.enableFeature enableStatic "static")
    (lib.enableFeature enableShared "shared")
  ] ++ lib.optional stdenv.hostPlatform.isFreeBSD "--with-pic";

  passthru = { inherit setupHooks; };

  meta = {
    description = "Iconv(3) implementation";

    longDescription = ''
      Some programs, like mailers and web browsers, must be able to convert
      between a given text encoding and the user's encoding.  Other programs
      internally store strings in Unicode, to facilitate internal processing,
      and need to convert between internal string representation (Unicode)
      and external string representation (a traditional encoding) when they
      are doing I/O.  GNU libiconv is a conversion library for both kinds of
      applications.
    '';

    homepage = "https://www.gnu.org/software/libiconv/";
    license = lib.licenses.lgpl2Plus;

    maintainers = [ ];
    mainProgram = "iconv";

    # This library is not needed on GNU platforms.
    hydraPlatforms = with lib.platforms; cygwin ++ darwin ++ freebsd;
  };
}<|MERGE_RESOLUTION|>--- conflicted
+++ resolved
@@ -22,12 +22,9 @@
   # https://git.savannah.gnu.org/cgit/config.git/commit/?id=e4786449e1c26716e3f9ea182caf472e4dbc96e0
   nativeBuildInputs = [ updateAutotoolsGnuConfigScriptsHook ];
 
-<<<<<<< HEAD
-=======
   # https://github.com/NixOS/nixpkgs/pull/192630#discussion_r978985593
   hardeningDisable = lib.optional (stdenv.hostPlatform.libc == "bionic") "fortify";
 
->>>>>>> 57f66828
   setupHooks = [
     ../../../build-support/setup-hooks/role.bash
     ./setup-hook.sh
