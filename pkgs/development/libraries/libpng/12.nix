{ stdenv, fetchurl, zlib }:

assert !(stdenv ? cross) -> zlib != null;

stdenv.mkDerivation rec {
  name = "libpng-1.2.54";

  src = fetchurl {
    url = "mirror://sourceforge/libpng/${name}.tar.xz";
    sha256 = "0wnjy7gqn0f24qrlggs7kl0ij59by413j1xmqp12n3vqh9j531fg";
  };

  outputs = [ "dev" "out" "man" ];

  propagatedBuildInputs = [ zlib ];

  passthru = { inherit zlib; };

  crossAttrs = stdenv.lib.optionalAttrs (stdenv.cross.libc == "libSystem") {
    propagatedBuildInputs = [];
    passthru = {};
  };

  configureFlags = "--enable-static";

<<<<<<< HEAD
  postInstall = ''mv "$out/bin" "$dev/bin"'';

  meta = {
=======
  meta = with stdenv.lib; {
>>>>>>> b34a6c96
    description = "The official reference implementation for the PNG file format";
    homepage = http://www.libpng.org/pub/png/libpng.html;
    license = licenses.libpng;
    maintainers = [ maintainers.fuuzetsu ];
    branch = "1.2";
  };
}<|MERGE_RESOLUTION|>--- conflicted
+++ resolved
@@ -23,13 +23,9 @@
 
   configureFlags = "--enable-static";
 
-<<<<<<< HEAD
   postInstall = ''mv "$out/bin" "$dev/bin"'';
 
-  meta = {
-=======
   meta = with stdenv.lib; {
->>>>>>> b34a6c96
     description = "The official reference implementation for the PNG file format";
     homepage = http://www.libpng.org/pub/png/libpng.html;
     license = licenses.libpng;
