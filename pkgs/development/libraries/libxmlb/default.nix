{ stdenv
, fetchFromGitHub
, fetchpatch
, docbook_xml_dtd_43
, docbook_xsl
, glib
, gobject-introspection
, gtk-doc
, libuuid
, meson
, ninja
, pkgconfig
, python3
, shared-mime-info
, nixosTests
}:

stdenv.mkDerivation rec {
  pname = "libxmlb";
<<<<<<< HEAD
  version = "0.1.10";
=======
  version = "0.1.11";
>>>>>>> 8943fb5f

  outputs = [ "out" "lib" "dev" "devdoc" "installedTests" ];

  src = fetchFromGitHub {
    owner = "hughsie";
    repo = "libxmlb";
    rev = version;
    sha256 = "1503v76w7543snqyjxykiqa5va62zb0ccn3jlw0gpdx8973v80mr";
  };

  patches = [
    # Fix installed tests
    # https://github.com/hughsie/libxmlb/pull/2
    (fetchpatch {
      url = "https://github.com/hughsie/libxmlb/commit/78850c8b0f644f729fa21e2bf9ebed0d9d6010f3.diff";
      sha256 = "0zw7c6vy8hscln7za7ijqd9svirach3zdskvbzyxxcsm3xcwxpjm";
    })

    ./installed-tests-path.patch
  ];

  nativeBuildInputs = [
    docbook_xml_dtd_43
    docbook_xsl
    gobject-introspection
    gtk-doc
    meson
    ninja
    pkgconfig
    (python3.withPackages (pkgs: with pkgs; [ setuptools ]))
    shared-mime-info
  ];

  buildInputs = [
    glib
    libuuid
  ];

  mesonFlags = [
    "--libexecdir=${placeholder "out"}/libexec"
    "-Dgtkdoc=true"
    "-Dinstalled_test_prefix=${placeholder "installedTests"}"
  ];

  preCheck = ''
    export XDG_DATA_DIRS=$XDG_DATA_DIRS:${shared-mime-info}/share
  '';

  doCheck = true;

  passthru = {
    tests = {
      installed-tests = nixosTests.libxmlb;
    };
  };

  meta = with stdenv.lib; {
    description = "A library to help create and query binary XML blobs";
    homepage = https://github.com/hughsie/libxmlb;
    license = licenses.lgpl21Plus;
    maintainers = with maintainers; [ jtojnar ];
    platforms = platforms.linux;
  };
}<|MERGE_RESOLUTION|>--- conflicted
+++ resolved
@@ -17,11 +17,7 @@
 
 stdenv.mkDerivation rec {
   pname = "libxmlb";
-<<<<<<< HEAD
-  version = "0.1.10";
-=======
   version = "0.1.11";
->>>>>>> 8943fb5f
 
   outputs = [ "out" "lib" "dev" "devdoc" "installedTests" ];
 
