{ stdenv, fetchurl, pkgconfig, glib, freetype, cairo, libintlOrEmpty
, icu, graphite2, harfbuzz # The icu variant uses and propagates the non-icu one.
, withIcu ? false # recommended by upstream as default, but most don't needed and it's big
, withGraphite2 ? true # it is small and major distros do include it
}:

let
  version = "1.0.3";
  inherit (stdenv.lib) optional optionals optionalString;
in

<<<<<<< HEAD
stdenv.mkDerivation {
  name = "harfbuzz${optionalString withIcu "-icu"}-1.0.3";

  src = fetchurl {
    url = "http://www.freedesktop.org/software/harfbuzz/release/harfbuzz-${version}.tar.bz2";
    sha256 = "1xrxlrvgyr6mm9qjxmkif2kvcah082y94gf1vqi0f0bdl1g8gp7b";
=======
stdenv.mkDerivation rec {
  name = "harfbuzz-1.0.6";

  src = fetchurl {
    url = "http://www.freedesktop.org/software/harfbuzz/release/${name}.tar.bz2";
    sha256 = "09ivk5m4y09ar4zi9r6db7gp234cy05h0ach7w22g9kqvkxsf5pn";
>>>>>>> b809f886
  };

  outputs = [ "dev" "out" ];
  outputBin = "dev";

  configureFlags = [
    ( "--with-graphite2=" + (if withGraphite2 then "yes" else "no") ) # not auto-detected by default
    ( "--with-icu=" +       (if withIcu       then "yes" else "no") )
  ];

  nativeBuildInputs = [ pkgconfig ];
  buildInputs = [ glib freetype cairo ] # recommended by upstream
    ++ libintlOrEmpty;
  propagatedBuildInputs = []
    ++ optional withGraphite2 graphite2
    ++ optionals withIcu [ icu harfbuzz ]
    ;

  # Slightly hacky; some pkgs expect them in a single directory.
  postInstall = optionalString withIcu ''
    rm "$out"/lib/libharfbuzz.* "$dev/lib/pkgconfig/harfbuzz.pc"
    ln -s {'${harfbuzz.out}',"$out"}/lib/libharfbuzz.la
    ln -s {'${harfbuzz.dev}',"$dev"}/lib/pkgconfig/harfbuzz.pc
  '';

  meta = with stdenv.lib; {
    description = "An OpenType text shaping engine";
    homepage = http://www.freedesktop.org/wiki/Software/HarfBuzz;
    maintainers = [ maintainers.eelco ];
    platforms = with platforms; linux ++ darwin;
  };
}<|MERGE_RESOLUTION|>--- conflicted
+++ resolved
@@ -5,25 +5,16 @@
 }:
 
 let
-  version = "1.0.3";
+  version = "1.0.6";
   inherit (stdenv.lib) optional optionals optionalString;
 in
 
-<<<<<<< HEAD
 stdenv.mkDerivation {
-  name = "harfbuzz${optionalString withIcu "-icu"}-1.0.3";
+  name = "harfbuzz${optionalString withIcu "-icu"}-${version}";
 
   src = fetchurl {
     url = "http://www.freedesktop.org/software/harfbuzz/release/harfbuzz-${version}.tar.bz2";
-    sha256 = "1xrxlrvgyr6mm9qjxmkif2kvcah082y94gf1vqi0f0bdl1g8gp7b";
-=======
-stdenv.mkDerivation rec {
-  name = "harfbuzz-1.0.6";
-
-  src = fetchurl {
-    url = "http://www.freedesktop.org/software/harfbuzz/release/${name}.tar.bz2";
     sha256 = "09ivk5m4y09ar4zi9r6db7gp234cy05h0ach7w22g9kqvkxsf5pn";
->>>>>>> b809f886
   };
 
   outputs = [ "dev" "out" ];
