--- conflicted
+++ resolved
@@ -8,11 +8,9 @@
     sha256 = "1z8akfw9wbmq91vrx04bw86mmnxw2sw5qm5cr8ix5b3w2mcv8fzn";
   };
 
-<<<<<<< HEAD
+  patches = [ ./upstream.patch ];
+
   outputs = [ "dev" "out" "doc" ];
-=======
-  patches = [ ./upstream.patch ];
->>>>>>> 33373d93
 
   # mpfr.h requires gmp.h
   propagatedBuildInputs = [ gmp ];
