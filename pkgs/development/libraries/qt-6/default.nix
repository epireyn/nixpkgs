--- conflicted
+++ resolved
@@ -133,11 +133,7 @@
       qtlanguageserver = callPackage ./modules/qtlanguageserver.nix { };
       qtlocation = callPackage ./modules/qtlocation.nix { };
       qtlottie = callPackage ./modules/qtlottie.nix { };
-<<<<<<< HEAD
       qtmultimedia = callPackage ./modules/qtmultimedia {
-        inherit (gst_all_1) gstreamer gst-plugins-base gst-plugins-good gst-libav gst-vaapi;
-=======
-      qtmultimedia = callPackage ./modules/qtmultimedia.nix {
         inherit (gst_all_1)
           gstreamer
           gst-plugins-base
@@ -145,7 +141,6 @@
           gst-libav
           gst-vaapi
           ;
->>>>>>> 5927a0f5
       };
       qtmqtt = callPackage ./modules/qtmqtt.nix { };
       qtnetworkauth = callPackage ./modules/qtnetworkauth.nix { };
