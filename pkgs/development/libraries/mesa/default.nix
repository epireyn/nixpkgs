{ lib
, OpenGL
, Xplugin
, bison
, buildPackages
, directx-headers
, elfutils
, expat
, fetchCrate
, fetchpatch
, fetchurl
, file
, flex
, glslang
, intltool
, jdupes
, libdrm
, libffi
, libglvnd
, libomxil-bellagio
, libunwind
, libva-minimal
, libvdpau
, llvmPackages
, lm_sensors
, meson
, ninja
, openssl
, pkg-config
, python3Packages
, rust-bindgen
, rustPlatform
, rustc
, spirv-llvm-translator
, stdenv
, udev
, valgrind-light
, vulkan-loader
, wayland
, wayland-protocols
, wayland-scanner
, xorg
, zstd
, withValgrind ?
  lib.meta.availableOn stdenv.hostPlatform valgrind-light
  && !valgrind-light.meta.broken
, withLibunwind ? lib.meta.availableOn stdenv.hostPlatform libunwind
, enableGalliumNine ? stdenv.isLinux
, enableOSMesa ? stdenv.isLinux
, enableOpenCL ? stdenv.isLinux && stdenv.isx86_64
, enablePatentEncumberedCodecs ? true

, galliumDrivers ?
  if stdenv.isLinux
  then [
    "d3d12" # WSL emulated GPU (aka Dozen)
    "kmsro" # special "render only" driver for GPUs without a display controller
    "nouveau" # Nvidia
    "radeonsi" # new AMD (GCN+)
    "r300" # very old AMD
    "r600" # less old AMD
    "swrast" # software renderer (aka LLVMPipe)
    "svga" # VMWare virtualized GPU
    "virgl" # QEMU virtualized GPU (aka VirGL)
    "zink" # generic OpenGL over Vulkan, experimental
  ] ++ lib.optionals (stdenv.isAarch64 || stdenv.isAarch32) [
    "etnaviv" # Vivante GPU designs (mostly NXP/Marvell SoCs)
    "freedreno" # Qualcomm Adreno (all Qualcomm SoCs)
    "lima" # ARM Mali 4xx
    "panfrost" # ARM Mali Midgard and up (T/G series)
    "vc4" # Broadcom VC4 (Raspberry Pi 0-3)
  ] ++ lib.optionals stdenv.isAarch64 [
    "tegra" # Nvidia Tegra SoCs
    "v3d" # Broadcom VC5 (Raspberry Pi 4)
  ] ++ lib.optionals stdenv.hostPlatform.isx86 [
    "iris" # new Intel, could work on non-x86 with PCIe cards, but doesn't build as of 22.3.4
    "crocus" # Intel legacy, x86 only
    "i915" # Intel extra legacy, x86 only
  ]
  else [ "auto" ]
, vulkanDrivers ?
  if stdenv.isLinux
  then [
    "amd" # AMD (aka RADV)
    "microsoft-experimental" # WSL virtualized GPU (aka DZN/Dozen)
    "nouveau-experimental" # Nouveau (aka NVK)
    "swrast" # software renderer (aka Lavapipe)
  ] ++ lib.optionals (stdenv.hostPlatform.isAarch -> lib.versionAtLeast stdenv.hostPlatform.parsed.cpu.version "6") [
    # QEMU virtualized GPU (aka VirGL)
    # Requires ATOMIC_INT_LOCK_FREE == 2.
    "virtio"
  ] ++ lib.optionals stdenv.isAarch64 [
    "broadcom" # Broadcom VC5 (Raspberry Pi 4, aka V3D)
    "freedreno" # Qualcomm Adreno (all Qualcomm SoCs)
    "imagination-experimental" # PowerVR Rogue (currently N/A)
    "panfrost" # ARM Mali Midgard and up (T/G series)
  ] ++ lib.optionals stdenv.hostPlatform.isx86 [
    "intel" # Intel (aka ANV), could work on non-x86 with PCIe cards, but doesn't build
    "intel_hasvk" # Intel Haswell/Broadwell, "legacy" Vulkan driver (https://www.phoronix.com/news/Intel-HasVK-Drop-Dead-Code)
  ]
  else [ "auto" ]
, eglPlatforms ? [ "x11" ] ++ lib.optionals stdenv.isLinux [ "wayland" ]
, vulkanLayers ? lib.optionals (!stdenv.isDarwin) [ # No Vulkan support on Darwin
  "device-select"
  "overlay"
  "intel-nullhw"
]
}:

# When updating this package, please verify at least these build (assuming x86_64-linux):
# nix build .#mesa .#pkgsi686Linux.mesa .#pkgsCross.aarch64-multiplatform.mesa .#pkgsMusl.mesa

let
  version = "24.0.5";
  hash = "sha256-OMwkXKj6o8adptJof4kGN3AB9jNlNIpizG9/r7HowBg=";

  # Release calendar: https://www.mesa3d.org/release-calendar.html
  # Release frequency: https://www.mesa3d.org/releasing.html#schedule
  branch = lib.versions.major version;

  withLibdrm = lib.meta.availableOn stdenv.hostPlatform libdrm;

  haveWayland = lib.elem "wayland" eglPlatforms;
  haveZink = lib.elem "zink" galliumDrivers;
  haveDozen = (lib.elem "d3d12" galliumDrivers) || (lib.elem "microsoft-experimental" vulkanDrivers);

  rustDeps = [
    {
      pname = "proc-macro2";
      version = "1.0.70";
      hash = "sha256-e4ZgyZUTu5nAtaH5QVkLelqJQX/XPj/rWkzf/g2c+1g=";
    }
    {
      pname = "quote";
      version = "1.0.33";
      hash = "sha256-VWRCZJO0/DJbNu0/V9TLaqlwMot65YjInWT9VWg57DY=";
    }
    {
      pname = "syn";
      version = "2.0.39";
      hash = "sha256-Mjen2L/omhVbhU/+Ao65mogs3BP3fY+Bodab3uU63EI=";
    }
    {
      pname = "unicode-ident";
      version = "1.0.12";
      hash = "sha256-KX8NqYYw6+rGsoR9mdZx8eT1HIPEUUyxErdk2H/Rlj8=";
    }
  ];

  copyRustDep = dep: ''
    cp -R --no-preserve=mode,ownership ${fetchCrate dep} subprojects/${dep.pname}-${dep.version}
    cp -R subprojects/packagefiles/${dep.pname}/* subprojects/${dep.pname}-${dep.version}/
  '';

  copyRustDeps = lib.concatStringsSep "\n" (builtins.map copyRustDep rustDeps);

self = stdenv.mkDerivation {
  pname = "mesa";
  inherit version;

  src = fetchurl {
    urls = [
      "https://archive.mesa3d.org/mesa-${version}.tar.xz"
      "https://mesa.freedesktop.org/archive/mesa-${version}.tar.xz"
      "ftp://ftp.freedesktop.org/pub/mesa/mesa-${version}.tar.xz"
      "ftp://ftp.freedesktop.org/pub/mesa/${version}/mesa-${version}.tar.xz"
      "ftp://ftp.freedesktop.org/pub/mesa/older-versions/${branch}.x/${version}/mesa-${version}.tar.xz"
    ];
    inherit hash;
  };

  patches = [
    ./opencl.patch
  ];

  postPatch = ''
    patchShebangs .

    # The drirc.d directory cannot be installed to $drivers as that would cause a cyclic dependency:
    substituteInPlace src/util/xmlconfig.c --replace \
      'DATADIR "/drirc.d"' '"${placeholder "out"}/share/drirc.d"'
    substituteInPlace src/util/meson.build --replace \
      "get_option('datadir')" "'${placeholder "out"}/share'"
    substituteInPlace src/amd/vulkan/meson.build --replace \
      "get_option('datadir')" "'${placeholder "out"}/share'"

    ${copyRustDeps}
  '';

  outputs = [
    "out" "dev" "drivers"
  ] ++ lib.optionals enableOSMesa [
    "osmesa"
  ] ++ lib.optionals stdenv.isLinux [
    "driversdev"
  ] ++ lib.optionals enableOpenCL [
    "opencl"
  ] ++ lib.optionals haveDozen [
    # the Dozen drivers depend on libspirv2dxil, but link it statically, and
    # libspirv2dxil itself is pretty chonky, so relocate it to its own output in
    # case anything wants to use it at some point
    "spirv2dxil"
  ];

  # Keep build-ids so drivers can use them for caching, etc.
  # Also some drivers segfault without this.
  separateDebugInfo = true;

  # Needed to discover llvm-config for cross
  preConfigure = ''
    PATH=${llvmPackages.libllvm.dev}/bin:$PATH
  '';

  mesonFlags = [
    "--sysconfdir=/etc"
    "--datadir=${placeholder "drivers"}/share" # Vendor files

    # Don't build in debug mode
    # https://gitlab.freedesktop.org/mesa/mesa/blob/master/docs/meson.html#L327
    (lib.mesonBool "b_ndebug" true)

    (lib.mesonOption "dri-search-path" "${libglvnd.driverLink}/lib/dri")

    (lib.mesonOption "platforms" (lib.concatStringsSep "," eglPlatforms))
    (lib.mesonOption "gallium-drivers" (lib.concatStringsSep "," galliumDrivers))
    (lib.mesonOption "vulkan-drivers" (lib.concatStringsSep "," vulkanDrivers))

    (lib.mesonOption "dri-drivers-path" "${placeholder "drivers"}/lib/dri")
    (lib.mesonOption "vdpau-libs-path" "${placeholder "drivers"}/lib/vdpau")
    (lib.mesonOption "omx-libs-path" "${placeholder "drivers"}/lib/bellagio")
    (lib.mesonOption "va-libs-path" "${placeholder "drivers"}/lib/dri")
    (lib.mesonOption "d3d-drivers-path" "${placeholder "drivers"}/lib/d3d")

    (lib.mesonBool "gallium-nine" enableGalliumNine) # Direct3D in Wine
    (lib.mesonBool "osmesa" enableOSMesa) # used by wine
    (lib.mesonEnable "microsoft-clc" false) # Only relevant on Windows (OpenCL 1.2 API on top of D3D12)

    # To enable non-mesa gbm backends to be found (e.g. Nvidia)
    (lib.mesonOption "gbm-backends-path" "${libglvnd.driverLink}/lib/gbm:${placeholder "out"}/lib/gbm")

    # meson auto_features enables these features, but we do not want them
    (lib.mesonEnable "android-libbacktrace" false)
  ] ++ lib.optionals stdenv.isLinux [
    (lib.mesonBool "glvnd" true)

    # Enable RT for Intel hardware
    # https://gitlab.freedesktop.org/mesa/mesa/-/issues/9080
    (lib.mesonEnable "intel-clc" (stdenv.buildPlatform == stdenv.hostPlatform))
  ] ++ lib.optionals stdenv.isDarwin [
    # Disable features that are explicitly unsupported on the platform
    (lib.mesonEnable "gbm" false)
    (lib.mesonEnable "xlib-lease" false)
    (lib.mesonEnable "egl" false)
    (lib.mesonEnable "gallium-vdpau" false)
    (lib.mesonEnable "gallium-va" false)
    (lib.mesonEnable "gallium-xa" false)
    (lib.mesonEnable "lmsensors" false)
  ] ++ lib.optionals enableOpenCL [
    # Clover, old OpenCL frontend
    (lib.mesonOption "gallium-opencl" "icd")
    (lib.mesonBool "opencl-spirv" true)

    # Rusticl, new OpenCL frontend
    (lib.mesonBool "gallium-rusticl" true)
    (lib.mesonOption "clang-libdir" "${llvmPackages.clang-unwrapped.lib}/lib")
  ] ++ lib.optionals (!withValgrind) [
    (lib.mesonEnable "valgrind" false)
  ] ++ lib.optionals (!withLibunwind) [
    (lib.mesonEnable "libunwind" false)
  ]
  ++ lib.optionals enablePatentEncumberedCodecs [
    (lib.mesonOption "video-codecs" "all")
  ] ++ lib.optionals (vulkanLayers != []) [
    "-D vulkan-layers=${builtins.concatStringsSep "," vulkanLayers}"
  ];

  strictDeps = true;

  buildInputs = with xorg; [
    expat
    glslang
    llvmPackages.libllvm
    libglvnd
    xorgproto
    libX11
    libXext
    libxcb
    libXt
    libXfixes
    libxshmfence
    libXrandr
    libffi
    libvdpau
    libXvMC
    libpthreadstubs
    openssl
    zstd
  ] ++ lib.optionals withLibunwind [
    libunwind
  ] ++ [
    python3Packages.python # for shebang
<<<<<<< HEAD
  ] ++ lib.optionals haveWayland [ wayland wayland-protocols ]
    ++ lib.optionals stdenv.isLinux [ libomxil-bellagio libva-minimal udev lm_sensors ]
    ++ lib.optionals (lib.meta.availableOn stdenv.hostPlatform elfutils) [ elfutils ]
    ++ lib.optionals enableOpenCL [ llvmPackages.libclc llvmPackages.clang llvmPackages.clang-unwrapped spirv-llvm-translator ]
    ++ lib.optional withValgrind valgrind-light
    ++ lib.optional haveZink vulkan-loader
    ++ lib.optional haveDozen directx-headers;

  depsBuildBuild = [ pkg-config ]
    # Adding this unconditionally makes x86_64-darwin pick up an older toolchain, as
    # we explicitly call Mesa with 11.0 stdenv, but buildPackages is still 10.something,
    # and Mesa can't build with that.
=======
  ] ++ lib.optionals haveWayland [
    wayland
    wayland-protocols
  ] ++ lib.optionals stdenv.isLinux [
    elfutils
    libomxil-bellagio
    libva-minimal
    udev
    lm_sensors
  ] ++ lib.optionals enableOpenCL [
    llvmPackages.libclc
    llvmPackages.clang
    llvmPackages.clang-unwrapped
    spirv-llvm-translator
  ] ++ lib.optionals withValgrind [
    valgrind-light
  ] ++ lib.optionals haveZink [
    vulkan-loader
  ] ++ lib.optionals haveDozen [
    directx-headers
  ];

  depsBuildBuild = [
    pkg-config
  ] ++ lib.optionals (!stdenv.isDarwin) [
    # Adding this unconditionally makes x86_64-darwin pick up an older
    # toolchain, as we explicitly call Mesa with 11.0 stdenv, but buildPackages
    # is still 10.something, and Mesa can't build with that.
>>>>>>> ffe2d2fe
    # FIXME: figure this out, or figure out how to get rid of Mesa on Darwin,
    # whichever is easier.
    buildPackages.stdenv.cc
  ];

  nativeBuildInputs = [
    meson
    pkg-config
    ninja
    intltool
    bison
    flex
    file
    python3Packages.python
    python3Packages.mako
    python3Packages.ply
    jdupes
    glslang
    rustc
    rust-bindgen
    rustPlatform.bindgenHook
  ] ++ lib.optionals haveWayland [
    wayland-scanner
  ];

  propagatedBuildInputs = with xorg; [
    libXdamage
    libXxf86vm
  ] ++ lib.optionals withLibdrm [
    libdrm
  ] ++ lib.optionals stdenv.isDarwin [
    OpenGL
    Xplugin
  ];

  doCheck = false;

  postInstall = ''
    # Some installs don't have any drivers so this directory is never created.
    mkdir -p $drivers $osmesa
  '' + lib.optionalString stdenv.isLinux ''
    mkdir -p $drivers/lib

    if [ -n "$(shopt -s nullglob; echo "$out/lib/libxatracker"*)" -o -n "$(shopt -s nullglob; echo "$out/lib/libvulkan_"*)" ]; then
      # move gallium-related stuff to $drivers, so $out doesn't depend on LLVM
      mv -t $drivers/lib       \
        $out/lib/libpowervr_rogue* \
        $out/lib/libxatracker* \
        $out/lib/libvulkan_*
    fi

    if [ -n "$(shopt -s nullglob; echo "$out"/lib/lib*_mesa*)" ]; then
      # Move other drivers to a separate output
      mv -t $drivers/lib $out/lib/lib*_mesa*
    fi

    # Update search path used by glvnd
    for js in $drivers/share/glvnd/egl_vendor.d/*.json; do
      substituteInPlace "$js" --replace '"libEGL_' '"'"$drivers/lib/libEGL_"
    done

    # Update search path used by Vulkan (it's pointing to $out but
    # drivers are in $drivers)
    for js in $drivers/share/vulkan/icd.d/*.json; do
      substituteInPlace "$js" --replace "$out" "$drivers"
    done
  '' + lib.optionalString enableOpenCL ''
    # Move OpenCL stuff
    mkdir -p $opencl/lib
    mv -t "$opencl/lib/"     \
      $out/lib/gallium-pipe   \
      $out/lib/lib*OpenCL*

    # We construct our own .icd files that contain absolute paths.
    mkdir -p $opencl/etc/OpenCL/vendors/
    echo $opencl/lib/libMesaOpenCL.so > $opencl/etc/OpenCL/vendors/mesa.icd
    echo $opencl/lib/libRusticlOpenCL.so > $opencl/etc/OpenCL/vendors/rusticl.icd
  '' + lib.optionalString enableOSMesa ''
    # move libOSMesa to $osmesa, as it's relatively big
    mkdir -p $osmesa/lib
    mv -t $osmesa/lib/ $out/lib/libOSMesa*
  '' + lib.optionalString (vulkanLayers != []) ''
    mv -t $drivers/lib $out/lib/libVkLayer*
    for js in $drivers/share/vulkan/{im,ex}plicit_layer.d/*.json; do
      substituteInPlace "$js" --replace '"libVkLayer_' '"'"$drivers/lib/libVkLayer_"
    done
  '' + lib.optionalString haveDozen ''
    mkdir -p $spirv2dxil/{bin,lib}
    mv -t $spirv2dxil/lib $out/lib/libspirv_to_dxil*
    mv -t $spirv2dxil/bin $out/bin/spirv2dxil
  '';

  postFixup = lib.optionalString stdenv.isLinux ''
    # set the default search path for DRI drivers; used e.g. by X server
    for pc in lib/pkgconfig/{dri,d3d}.pc; do
      [ -f "$dev/$pc" ] && substituteInPlace "$dev/$pc" --replace "$drivers" "${libglvnd.driverLink}"
    done

    # remove pkgconfig files for GL/EGL; they are provided by libGL.
    rm -f $dev/lib/pkgconfig/{gl,egl}.pc

    # Move development files for libraries in $drivers to $driversdev
    mkdir -p $driversdev/include
    mv $dev/include/xa_* $dev/include/d3d* -t $driversdev/include || true
    mkdir -p $driversdev/lib/pkgconfig
    for pc in lib/pkgconfig/{xatracker,d3d}.pc; do
      if [ -f "$dev/$pc" ]; then
        substituteInPlace "$dev/$pc" --replace $out $drivers
        mv $dev/$pc $driversdev/$pc
      fi
    done

    # Don't depend on build python
    patchShebangs --host --update $out/bin/*

    # NAR doesn't support hard links, so convert them to symlinks to save space.
    jdupes --hard-links --link-soft --recurse "$drivers"

    # add RPATH so the drivers can find the moved libgallium and libdricore9
    # moved here to avoid problems with stripping patchelfed files
    for lib in $drivers/lib/*.so* $drivers/lib/*/*.so*; do
      if [[ ! -L "$lib" ]]; then
        patchelf --set-rpath "$(patchelf --print-rpath $lib):$drivers/lib" "$lib"
      fi
    done
    # add RPATH here so Zink can find libvulkan.so
    ${lib.optionalString haveZink ''
      patchelf --add-rpath ${vulkan-loader}/lib $drivers/lib/dri/zink_dri.so
    ''}
  '';

  env.NIX_CFLAGS_COMPILE = toString (
    lib.optionals stdenv.isDarwin [
      "-fno-common"
    ] ++ lib.optionals enableOpenCL [
      "-UPIPE_SEARCH_DIR"
      "-DPIPE_SEARCH_DIR=\"${placeholder "opencl"}/lib/gallium-pipe\""
  ]);

  passthru = {
    inherit (libglvnd) driverLink;
    inherit llvmPackages;

    libdrm = if withLibdrm then libdrm else null;

    tests = lib.optionalAttrs stdenv.isLinux {
      devDoesNotDependOnLLVM = stdenv.mkDerivation {
        name = "mesa-dev-does-not-depend-on-llvm";
        buildCommand = ''
          echo ${self.dev} >>$out
        '';
        disallowedRequisites = [ llvmPackages.llvm self.drivers ];
      };
    };
  };

  meta = {
    description = "An open source 3D graphics library";
    longDescription = ''
      The Mesa project began as an open-source implementation of the OpenGL
      specification - a system for rendering interactive 3D graphics. Over the
      years the project has grown to implement more graphics APIs, including
      OpenGL ES (versions 1, 2, 3), OpenCL, OpenMAX, VDPAU, VA API, XvMC, and
      Vulkan.  A variety of device drivers allows the Mesa libraries to be used
      in many different environments ranging from software emulation to
      complete hardware acceleration for modern GPUs.
    '';
    homepage = "https://www.mesa3d.org/";
    changelog = "https://www.mesa3d.org/relnotes/${version}.html";
    license = with lib.licenses; [ mit ]; # X11 variant, in most files
    platforms = lib.platforms.mesaPlatforms;
    maintainers = with lib.maintainers; [ primeos vcunat ]; # Help is welcome :)
  };
};

in self<|MERGE_RESOLUTION|>--- conflicted
+++ resolved
@@ -299,29 +299,16 @@
     libunwind
   ] ++ [
     python3Packages.python # for shebang
-<<<<<<< HEAD
-  ] ++ lib.optionals haveWayland [ wayland wayland-protocols ]
-    ++ lib.optionals stdenv.isLinux [ libomxil-bellagio libva-minimal udev lm_sensors ]
-    ++ lib.optionals (lib.meta.availableOn stdenv.hostPlatform elfutils) [ elfutils ]
-    ++ lib.optionals enableOpenCL [ llvmPackages.libclc llvmPackages.clang llvmPackages.clang-unwrapped spirv-llvm-translator ]
-    ++ lib.optional withValgrind valgrind-light
-    ++ lib.optional haveZink vulkan-loader
-    ++ lib.optional haveDozen directx-headers;
-
-  depsBuildBuild = [ pkg-config ]
-    # Adding this unconditionally makes x86_64-darwin pick up an older toolchain, as
-    # we explicitly call Mesa with 11.0 stdenv, but buildPackages is still 10.something,
-    # and Mesa can't build with that.
-=======
   ] ++ lib.optionals haveWayland [
     wayland
     wayland-protocols
   ] ++ lib.optionals stdenv.isLinux [
-    elfutils
     libomxil-bellagio
     libva-minimal
     udev
     lm_sensors
+  ] ++ lib.optionals (lib.meta.availableOn stdenv.hostPlatform elfutils) [
+    elfutils
   ] ++ lib.optionals enableOpenCL [
     llvmPackages.libclc
     llvmPackages.clang
@@ -341,7 +328,6 @@
     # Adding this unconditionally makes x86_64-darwin pick up an older
     # toolchain, as we explicitly call Mesa with 11.0 stdenv, but buildPackages
     # is still 10.something, and Mesa can't build with that.
->>>>>>> ffe2d2fe
     # FIXME: figure this out, or figure out how to get rid of Mesa on Darwin,
     # whichever is easier.
     buildPackages.stdenv.cc
