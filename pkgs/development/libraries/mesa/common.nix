{ lib, fetchFromGitLab }:
# When updating this package, please verify at least these build (assuming x86_64-linux):
# nix build .#mesa .#pkgsi686Linux.mesa .#pkgsCross.aarch64-multiplatform.mesa .#pkgsMusl.mesa
# Ideally also verify:
# nix build .#legacyPackages.x86_64-darwin.mesa .#legacyPackages.aarch64-darwin.mesa
rec {
  pname = "mesa";
<<<<<<< HEAD
  version = "24.3.1";
=======
  version = "24.3.2";
>>>>>>> 36d6a1bc

  src = fetchFromGitLab {
    domain = "gitlab.freedesktop.org";
    owner = "mesa";
    repo = "mesa";
    rev = "mesa-${version}";
<<<<<<< HEAD
    hash = "sha256-+UyeS2KkVexYdHj9WW8qVE8GLXyQn8G3ZW/Htog/m3I=";
=======
    hash = "sha256-6EcSOE73wEz+aS4C+GUVfcbJtGB0MvIL4a6zA1ohVGA=";
>>>>>>> 36d6a1bc
  };

  meta = {
    description = "Open source 3D graphics library";
    longDescription = ''
      The Mesa project began as an open-source implementation of the OpenGL
      specification - a system for rendering interactive 3D graphics. Over the
      years the project has grown to implement more graphics APIs, including
      OpenGL ES (versions 1, 2, 3), OpenCL, OpenMAX, VDPAU, VA API, XvMC, and
      Vulkan.  A variety of device drivers allows the Mesa libraries to be used
      in many different environments ranging from software emulation to
      complete hardware acceleration for modern GPUs.
    '';
    homepage = "https://www.mesa3d.org/";
    changelog = "https://docs.mesa3d.org/relnotes/${version}.html";
    license = with lib.licenses; [ mit ]; # X11 variant, in most files
    platforms = lib.platforms.unix;
    maintainers = with lib.maintainers; [
      k900
      primeos
      vcunat
    ]; # Help is welcome :)
  };
}<|MERGE_RESOLUTION|>--- conflicted
+++ resolved
@@ -5,22 +5,14 @@
 # nix build .#legacyPackages.x86_64-darwin.mesa .#legacyPackages.aarch64-darwin.mesa
 rec {
   pname = "mesa";
-<<<<<<< HEAD
-  version = "24.3.1";
-=======
   version = "24.3.2";
->>>>>>> 36d6a1bc
 
   src = fetchFromGitLab {
     domain = "gitlab.freedesktop.org";
     owner = "mesa";
     repo = "mesa";
     rev = "mesa-${version}";
-<<<<<<< HEAD
-    hash = "sha256-+UyeS2KkVexYdHj9WW8qVE8GLXyQn8G3ZW/Htog/m3I=";
-=======
     hash = "sha256-6EcSOE73wEz+aS4C+GUVfcbJtGB0MvIL4a6zA1ohVGA=";
->>>>>>> 36d6a1bc
   };
 
   meta = {
