{ lib, stdenv
, buildPythonPackage
, fetchPypi
, python
, zope_interface
, incremental
, automat
, constantly
, hyperlink
, pyhamcrest
, attrs
, pyopenssl
, service-identity
, setuptools
, idna
, typing-extensions
}:
buildPythonPackage rec {
  pname = "Twisted";
<<<<<<< HEAD
  version = "22.1.0";
=======
  version = "22.2.0";
>>>>>>> c65d0615

  src = fetchPypi {
    inherit pname version;
    extension = "tar.gz";
<<<<<<< HEAD
    sha256 = "sha256-t5ceyYBbD4Dh3LGjch17+tY21fkJ3mh0MM43OXnWe2E=";
=======
    sha256 = "1wml02jxni8k15984pskks7d6yin81w4d2ac026cpyiqd0gjpwsp";
>>>>>>> c65d0615
  };

  propagatedBuildInputs = [ zope_interface incremental automat constantly hyperlink pyhamcrest attrs setuptools typing-extensions ];

  passthru.extras.tls = [ pyopenssl service-identity idna ];

  # Patch t.p._inotify to point to libc. Without this,
  # twisted.python.runtime.platform.supportsINotify() == False
  patchPhase = lib.optionalString stdenv.isLinux ''
    substituteInPlace src/twisted/python/_inotify.py --replace \
      "ctypes.util.find_library(\"c\")" "'${stdenv.glibc.out}/lib/libc.so.6'"
  '';

  # Generate Twisted's plug-in cache.  Twisted users must do it as well.  See
  # http://twistedmatrix.com/documents/current/core/howto/plugin.html#auto3
  # and http://bugs.debian.org/cgi-bin/bugreport.cgi?bug=477103 for
  # details.
  postFixup = ''
    $out/bin/twistd --help > /dev/null
  '';

  checkPhase = ''
    ${python.interpreter} -m unittest discover -s twisted/test
  '';
  # Tests require network
  doCheck = false;

  meta = with lib; {
    homepage = "https://twistedmatrix.com/";
    description = "Twisted, an event-driven networking engine written in Python";
    longDescription = ''
      Twisted is an event-driven networking engine written in Python
      and licensed under the MIT license.
    '';
    license = licenses.mit;
    maintainers = [ ];
  };
}<|MERGE_RESOLUTION|>--- conflicted
+++ resolved
@@ -17,20 +17,12 @@
 }:
 buildPythonPackage rec {
   pname = "Twisted";
-<<<<<<< HEAD
-  version = "22.1.0";
-=======
   version = "22.2.0";
->>>>>>> c65d0615
 
   src = fetchPypi {
     inherit pname version;
     extension = "tar.gz";
-<<<<<<< HEAD
-    sha256 = "sha256-t5ceyYBbD4Dh3LGjch17+tY21fkJ3mh0MM43OXnWe2E=";
-=======
     sha256 = "1wml02jxni8k15984pskks7d6yin81w4d2ac026cpyiqd0gjpwsp";
->>>>>>> c65d0615
   };
 
   propagatedBuildInputs = [ zope_interface incremental automat constantly hyperlink pyhamcrest attrs setuptools typing-extensions ];
