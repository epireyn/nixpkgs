--- conflicted
+++ resolved
@@ -19,13 +19,8 @@
   src = fetchFromGitHub {
     owner = "mozilla";
     repo = "glean";
-<<<<<<< HEAD
-    rev = "v${version}";
+    tag = "v${version}";
     hash = "sha256-6UAZkVBxFJ1CWRn9enCLBBidIugAtxP7stbYlhh1ArA=";
-=======
-    tag = "v${version}";
-    hash = "sha256-egn6RYQHY173fvTCTYrTJltn923UowCjBZg1DI+iHSk=";
->>>>>>> b8e9b34d
   };
 
   cargoDeps = rustPlatform.fetchCargoVendor {
