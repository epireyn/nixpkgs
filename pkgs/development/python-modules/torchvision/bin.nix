--- conflicted
+++ resolved
@@ -54,10 +54,6 @@
     changelog = "https://github.com/pytorch/vision/releases/tag/v${version}";
     license = licenses.bsd3;
     platforms = platforms.linux;
-<<<<<<< HEAD
-    maintainers = with maintainers; [ danieldk junjihashimoto ];
-=======
-    maintainers = with maintainers; [ ];
->>>>>>> f6ffb3d8
+    maintainers = with maintainers; [ junjihashimoto ];
   };
 }