--- conflicted
+++ resolved
@@ -36,11 +36,7 @@
 
 buildPythonPackage rec {
   pname = "llama-index-core";
-<<<<<<< HEAD
-  version = "0.12.11";
-=======
   version = "0.12.15";
->>>>>>> 3a931f3d
   pyproject = true;
 
   disabled = pythonOlder "3.8";
@@ -49,11 +45,7 @@
     owner = "run-llama";
     repo = "llama_index";
     tag = "v${version}";
-<<<<<<< HEAD
-    hash = "sha256-cDJu2IYTjf2TU4HO+LLqiGiaNN+mGuD6O0bk7jMBbc8=";
-=======
     hash = "sha256-GcY7AuyUYniEbjsMTMcRe4ulpR5kMvAW+XDoPzgjblw=";
->>>>>>> 3a931f3d
   };
 
   sourceRoot = "${src.name}/${pname}";
