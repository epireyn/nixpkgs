--- conflicted
+++ resolved
@@ -364,21 +364,13 @@
 
 buildPythonPackage rec {
   pname = "types-aiobotocore";
-<<<<<<< HEAD
-  version = "2.18.0";
-=======
   version = "2.19.0";
->>>>>>> f92809dc
   pyproject = true;
 
   src = fetchPypi {
     pname = "types_aiobotocore";
     inherit version;
-<<<<<<< HEAD
-    hash = "sha256-RRzsGwMbTYHDRKpZkCiplLmpRDQB4cxxYjgL0S15G5s=";
-=======
     hash = "sha256-6WOAWT8fftyB+dl4bZbKaT2UG+APxlr3x1n5zyX8acc=";
->>>>>>> f92809dc
   };
 
   build-system = [ setuptools ];
