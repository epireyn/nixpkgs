--- conflicted
+++ resolved
@@ -94,21 +94,6 @@
     pythonImportsCheckHook
   ] ++ lib.optionals stdenv.hostPlatform.isDarwin [ moveBuildTree ];
 
-<<<<<<< HEAD
-  buildInputs =
-    python.pkgs.qt6.darwinVersionInputs
-    ++ (
-      if stdenv.hostPlatform.isLinux then
-        # qtwebengine fails under darwin
-        # see https://github.com/NixOS/nixpkgs/pull/312987
-        packages ++ [ python.pkgs.qt6.qtwebengine ]
-      else
-        [
-          qt_linked
-          cups
-        ]
-    );
-=======
   buildInputs = (
     if stdenv.hostPlatform.isLinux then
       # qtwebengine fails under darwin
@@ -121,7 +106,6 @@
         cups
       ]
   );
->>>>>>> 535a417c
 
   propagatedBuildInputs = [ shiboken6 ];
 
