{
  lib,
  buildPythonPackage,
  fetchPypi,
  setuptools,
  cmake,
  perl,
  stdenv,
  pythonOlder,
}:

buildPythonPackage rec {
  pname = "awscrt";
  version = "0.26.1";
  pyproject = true;

  disabled = pythonOlder "3.8";

  src = fetchPypi {
    inherit pname version;
    hash = "sha256-qNY6fcxkhMXBZ1sxqNG2cmw9yFsTeW+xQ9+wByJgk14=";
  };

<<<<<<< HEAD
=======
  build-system = [ setuptools ];

>>>>>>> 9d47e86d
  nativeBuildInputs = [ cmake ] ++ lib.optionals (!stdenv.hostPlatform.isDarwin) [ perl ];

  dontUseCmakeConfigure = true;

  pythonImportsCheck = [ "awscrt" ];

  # Unable to import test module
  # https://github.com/awslabs/aws-crt-python/issues/281
  doCheck = false;

  meta = with lib; {
    homepage = "https://github.com/awslabs/aws-crt-python";
    changelog = "https://github.com/awslabs/aws-crt-python/releases/tag/v${version}";
    description = "Python bindings for the AWS Common Runtime";
    license = licenses.asl20;
    maintainers = with maintainers; [ davegallant ];
  };
}<|MERGE_RESOLUTION|>--- conflicted
+++ resolved
@@ -21,11 +21,8 @@
     hash = "sha256-qNY6fcxkhMXBZ1sxqNG2cmw9yFsTeW+xQ9+wByJgk14=";
   };
 
-<<<<<<< HEAD
-=======
   build-system = [ setuptools ];
 
->>>>>>> 9d47e86d
   nativeBuildInputs = [ cmake ] ++ lib.optionals (!stdenv.hostPlatform.isDarwin) [ perl ];
 
   dontUseCmakeConfigure = true;
