{
  lib,
  buildPythonPackage,
  fetchFromGitHub,

  #  build-system
  setuptools,

  # dependencies
  filelock,
  huggingface-hub,
  importlib-metadata,
  numpy,
  pillow,
  regex,
  requests,
  safetensors,

  # optional dependencies
  accelerate,
  datasets,
  flax,
  jax,
  jaxlib,
  jinja2,
  peft,
  protobuf,
  tensorboard,
  torch,

  # tests
  writeText,
  parameterized,
  pytest-timeout,
  pytest-xdist,
  pytestCheckHook,
  requests-mock,
  scipy,
  sentencepiece,
  torchsde,
  transformers,
  pythonAtLeast,
  diffusers,
}:

buildPythonPackage rec {
  pname = "diffusers";
  version = "0.32.2";
  pyproject = true;

  src = fetchFromGitHub {
    owner = "huggingface";
    repo = "diffusers";
    tag = "v${version}";
    hash = "sha256-TwmII38EA0Vux+Jh39pTAA6r+FRNuKHQWOOqsEe2Z+E=";
  };

  build-system = [ setuptools ];

  dependencies = [
    filelock
    huggingface-hub
    importlib-metadata
    numpy
    pillow
    regex
    requests
    safetensors
  ];

  optional-dependencies = {
    flax = [
      flax
      jax
      jaxlib
    ];
    torch = [
      accelerate
      torch
    ];
    training = [
      accelerate
      datasets
      jinja2
      peft
      protobuf
      tensorboard
    ];
  };

  pythonImportsCheck = [ "diffusers" ];

  # it takes a few hours
  doCheck = false;

  nativeCheckInputs = [
    parameterized
    pytest-timeout
    pytest-xdist
    pytestCheckHook
    requests-mock
    scipy
    sentencepiece
    torchsde
    transformers
  ] ++ lib.flatten (builtins.attrValues optional-dependencies);

  preCheck =
    let
      # This pytest hook mocks and catches attempts at accessing the network
      # tests that try to access the network will raise, get caught, be marked as skipped and tagged as xfailed.
      # cf. python3Packages.shap
      conftestSkipNetworkErrors = writeText "conftest.py" ''
        from _pytest.runner import pytest_runtest_makereport as orig_pytest_runtest_makereport
        import urllib3

        class NetworkAccessDeniedError(RuntimeError): pass
        def deny_network_access(*a, **kw):
          raise NetworkAccessDeniedError

        urllib3.connection.HTTPSConnection._new_conn = deny_network_access

        def pytest_runtest_makereport(item, call):
          tr = orig_pytest_runtest_makereport(item, call)
          if call.excinfo is not None and call.excinfo.type is NetworkAccessDeniedError:
              tr.outcome = 'skipped'
              tr.wasxfail = "reason: Requires network access."
          return tr
      '';
    in
    ''
      export HOME=$(mktemp -d)
      cat ${conftestSkipNetworkErrors} >> tests/conftest.py
    '';

  pytestFlagsArray = [ "tests/" ];

  disabledTests =
    [
      # depends on current working directory
      "test_deprecate_stacklevel"
      # fails due to precision of floating point numbers
      "test_full_loop_no_noise"
      "test_model_cpu_offload_forward_pass"
      # tries to run ruff which we have intentionally removed from nativeCheckInputs
      "test_is_copy_consistent"

      # Require unpackaged torchao:
      # importlib.metadata.PackageNotFoundError: No package metadata was found for torchao
      "test_load_attn_procs_raise_warning"
      "test_save_attn_procs_raise_warning"
      "test_save_load_lora_adapter_0"
      "test_save_load_lora_adapter_1"
      "test_wrong_adapter_name_raises_error"
    ]
    ++ lib.optionals (pythonAtLeast "3.13") [
      # RuntimeError: Dynamo is not supported on Python 3.12+
      "test_from_save_pretrained_dynamo"
    ];

  passthru.tests.pytest = diffusers.overridePythonAttrs { doCheck = true; };

  meta = {
    description = "State-of-the-art diffusion models for image and audio generation in PyTorch";
    mainProgram = "diffusers-cli";
    homepage = "https://github.com/huggingface/diffusers";
<<<<<<< HEAD
    changelog = "https://github.com/huggingface/diffusers/releases/tag/${src.tag}";
    license = licenses.asl20;
    maintainers = with maintainers; [ natsukium ];
=======
    changelog = "https://github.com/huggingface/diffusers/releases/tag/v${version}";
    license = lib.licenses.asl20;
    maintainers = with lib.maintainers; [ natsukium ];
>>>>>>> 79187e68
  };
}<|MERGE_RESOLUTION|>--- conflicted
+++ resolved
@@ -164,14 +164,8 @@
     description = "State-of-the-art diffusion models for image and audio generation in PyTorch";
     mainProgram = "diffusers-cli";
     homepage = "https://github.com/huggingface/diffusers";
-<<<<<<< HEAD
     changelog = "https://github.com/huggingface/diffusers/releases/tag/${src.tag}";
-    license = licenses.asl20;
-    maintainers = with maintainers; [ natsukium ];
-=======
-    changelog = "https://github.com/huggingface/diffusers/releases/tag/v${version}";
     license = lib.licenses.asl20;
     maintainers = with lib.maintainers; [ natsukium ];
->>>>>>> 79187e68
   };
 }