{
  lib,
  stdenv,
  buildPythonPackage,
  fetchFromGitHub,
  setuptools-scm,
  pytestCheckHook,
}:

buildPythonPackage rec {
  pname = "dlinfo";
  version = "2.0.0";
<<<<<<< HEAD

  format = "setuptools";

  src = fetchPypi {
    inherit pname version;
    sha256 = "sha256-iKK8BPUdAbxgTNyescPMC96JBXUyymo+caQfYjVDPhc=";
=======
  pyproject = true;

  src = fetchFromGitHub {
    owner = "fphammerle";
    repo = "python-dlinfo";
    tag = "v${version}";
    hash = "sha256-W9WfXU5eIMQQImzRgTJS0KL4IZfRtLrK8TYmdEc0VLI=";
>>>>>>> 6319929d
  };

  build-system = [ setuptools-scm ];

  nativeCheckInputs = [ pytestCheckHook ];

  pythonImportsCheck = [ "dlinfo" ];

  meta = {
    changelog = "https://github.com/fphammerle/python-dlinfo/blob/${src.tag}/CHANGELOG.md";
    description = "Python wrapper for libc's dlinfo and dyld_find on Mac";
    homepage = "https://github.com/fphammerle/python-dlinfo";
    license = lib.licenses.mit;
    maintainers = with lib.maintainers; [ dotlambda ];
    broken = stdenv.hostPlatform.isDarwin;
  };
}<|MERGE_RESOLUTION|>--- conflicted
+++ resolved
@@ -10,14 +10,6 @@
 buildPythonPackage rec {
   pname = "dlinfo";
   version = "2.0.0";
-<<<<<<< HEAD
-
-  format = "setuptools";
-
-  src = fetchPypi {
-    inherit pname version;
-    sha256 = "sha256-iKK8BPUdAbxgTNyescPMC96JBXUyymo+caQfYjVDPhc=";
-=======
   pyproject = true;
 
   src = fetchFromGitHub {
@@ -25,7 +17,6 @@
     repo = "python-dlinfo";
     tag = "v${version}";
     hash = "sha256-W9WfXU5eIMQQImzRgTJS0KL4IZfRtLrK8TYmdEc0VLI=";
->>>>>>> 6319929d
   };
 
   build-system = [ setuptools-scm ];
