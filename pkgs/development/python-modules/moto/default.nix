--- conflicted
+++ resolved
@@ -37,22 +37,14 @@
 
 buildPythonPackage rec {
   pname = "moto";
-<<<<<<< HEAD
-  version = "5.0.18";
-=======
   version = "5.0.20";
->>>>>>> 535a417c
   pyproject = true;
 
   disabled = pythonOlder "3.8";
 
   src = fetchPypi {
     inherit pname version;
-<<<<<<< HEAD
-    hash = "sha256-inrS9ToubMnbL/ZcDg1LXX54vAC4Jcnh/2zDlDceduk=";
-=======
     hash = "sha256-JLExnMZvgfQIF6V6yAYCpfGGJmm91iHw2Wq5iaZXglU=";
->>>>>>> 535a417c
   };
 
   build-system = [ setuptools ];
