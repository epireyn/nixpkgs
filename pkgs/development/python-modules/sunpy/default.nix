--- conflicted
+++ resolved
@@ -31,20 +31,12 @@
 
 buildPythonPackage rec {
   pname = "sunpy";
-<<<<<<< HEAD
-  version = "2.1.5";
-=======
   version = "3.0.0";
->>>>>>> 465e5fc8
   disabled = pythonOlder "3.6";
 
   src = fetchPypi {
     inherit pname version;
-<<<<<<< HEAD
-    sha256 = "df46101107b248577483d88e547badfc041dcbf6932bdc82004c4b3ee958baff";
-=======
     sha256 = "sha256-N/DAvnO+S9E4tndEWpiG84P3FCFwxYNdGFxbxUVsTx8=";
->>>>>>> 465e5fc8
   };
 
   nativeBuildInputs = [
