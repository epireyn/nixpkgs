{
  lib,
<<<<<<< HEAD
  fetchFromGitHub,
=======
  fetchPypi,
>>>>>>> 3c9c5132
  buildPythonPackage,
  meson-python,
  cython,
  meson-python,
  ninja,

  # Reverse dependency
  sage,
}:

buildPythonPackage rec {
  pname = "cysignals";
<<<<<<< HEAD
  version = "1.12.2";
  pyproject = true;

  src = fetchFromGitHub {
    owner = "sagemath";
    repo = "cysignals";
    tag = version;
    hash = "sha256-oRwuAUl1sUUhMJuvLwAbb9tCXXymyKFamQtJRixfQvo=";
=======
  version = "1.12.3";
  pyproject = true;

  src = fetchPypi {
    inherit pname version;
    hash = "sha256-ifdibb8p21qz1u/xWomXj061GTwyDpCZvMFX2s3v0es=";
>>>>>>> 3c9c5132
  };

  build-system = [
    cython
    meson-python
<<<<<<< HEAD
    ninja
  ];

  dontUseCmakeConfigure = true;
  enableParallelBuilding = true;

=======
  ];

>>>>>>> 3c9c5132
  # explicit check:
  # build/src/cysignals/implementation.c:27:2: error: #error "cysignals must be compiled without _FORTIFY_SOURCE"
  hardeningDisable = [ "fortify" ];

  # known failure: https://github.com/sagemath/cysignals/blob/582dbf6a7b0f9ade0abe7a7b8720b7fb32435c3c/testgdb.py#L5
  doCheck = false;
  checkTarget = "check-install";

  preCheck = ''
    # Make sure cysignals-CSI is in PATH
    export PATH="$out/bin:$PATH"
  '';

<<<<<<< HEAD
=======
  propagatedBuildInputs =
    [ cython ]
    ++ lib.optionals pariSupport [
      # When cysignals is built with pari, including cysignals into the
      # buildInputs of another python package will cause cython to link against
      # pari.
      pari
    ];

  enableParallelBuilding = true;

>>>>>>> 3c9c5132
  passthru.tests = {
    inherit sage;
  };

  meta = with lib; {
    description = "Interrupt and signal handling for Cython";
    mainProgram = "cysignals-CSI";
    homepage = "https://github.com/sagemath/cysignals/";
    maintainers = teams.sage.members;
    license = licenses.lgpl3Plus;
  };
}<|MERGE_RESOLUTION|>--- conflicted
+++ resolved
@@ -1,12 +1,7 @@
 {
   lib,
-<<<<<<< HEAD
   fetchFromGitHub,
-=======
-  fetchPypi,
->>>>>>> 3c9c5132
   buildPythonPackage,
-  meson-python,
   cython,
   meson-python,
   ninja,
@@ -17,39 +12,25 @@
 
 buildPythonPackage rec {
   pname = "cysignals";
-<<<<<<< HEAD
-  version = "1.12.2";
+  version = "1.12.3";
   pyproject = true;
 
   src = fetchFromGitHub {
     owner = "sagemath";
     repo = "cysignals";
     tag = version;
-    hash = "sha256-oRwuAUl1sUUhMJuvLwAbb9tCXXymyKFamQtJRixfQvo=";
-=======
-  version = "1.12.3";
-  pyproject = true;
-
-  src = fetchPypi {
-    inherit pname version;
-    hash = "sha256-ifdibb8p21qz1u/xWomXj061GTwyDpCZvMFX2s3v0es=";
->>>>>>> 3c9c5132
+    hash = "sha256-NXC3mWWZgLNdmgDUKWzPHlJ2WHJe4wpXhIQ49CmuLrg=";
   };
 
   build-system = [
     cython
     meson-python
-<<<<<<< HEAD
     ninja
   ];
 
   dontUseCmakeConfigure = true;
   enableParallelBuilding = true;
 
-=======
-  ];
-
->>>>>>> 3c9c5132
   # explicit check:
   # build/src/cysignals/implementation.c:27:2: error: #error "cysignals must be compiled without _FORTIFY_SOURCE"
   hardeningDisable = [ "fortify" ];
@@ -63,20 +44,6 @@
     export PATH="$out/bin:$PATH"
   '';
 
-<<<<<<< HEAD
-=======
-  propagatedBuildInputs =
-    [ cython ]
-    ++ lib.optionals pariSupport [
-      # When cysignals is built with pari, including cysignals into the
-      # buildInputs of another python package will cause cython to link against
-      # pari.
-      pari
-    ];
-
-  enableParallelBuilding = true;
-
->>>>>>> 3c9c5132
   passthru.tests = {
     inherit sage;
   };
