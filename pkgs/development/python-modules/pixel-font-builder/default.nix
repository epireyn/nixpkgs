{
  lib,
  buildPythonPackage,
  fetchPypi,
  pythonOlder,
  pytestCheckHook,
  nix-update-script,
  hatchling,
  fonttools,
  brotli,
  bdffont,
  pcffont,
<<<<<<< HEAD
=======
  pypng,
>>>>>>> 6acfb07b
}:

buildPythonPackage rec {
  pname = "pixel-font-builder";
  version = "0.0.26";
  pyproject = true;

  disabled = pythonOlder "3.11";

  src = fetchPypi {
    pname = "pixel_font_builder";
    inherit version;
    hash = "sha256-bgs2FbOA5tcUXe5+KuVztWGAv5yFxQNBaiZMeZ+ic+8=";
  };

<<<<<<< HEAD
  pythonRelaxDeps = [ "fonttools" ];


  build-system = [
    hatch-vcs
    hatchling
  ];

  nativeCheckInputs = [
    pytestCheckHook
    pypng
  ];
=======
  build-system = [ hatchling ];
>>>>>>> 6acfb07b

  dependencies = [
    fonttools
    brotli
    bdffont
    pcffont
    pypng
  ];

  nativeCheckInputs = [ pytestCheckHook ];

  pythonImportsCheck = [ "pixel_font_builder" ];

  passthru.updateScript = nix-update-script { };

  meta = {
    homepage = "https://github.com/TakWolf/pixel-font-builder";
    description = "Library that helps create pixel style fonts";
    platforms = lib.platforms.all;
    license = lib.licenses.mit;
    maintainers = with lib.maintainers; [
      TakWolf
      h7x4
    ];
  };
}<|MERGE_RESOLUTION|>--- conflicted
+++ resolved
@@ -10,10 +10,7 @@
   brotli,
   bdffont,
   pcffont,
-<<<<<<< HEAD
-=======
   pypng,
->>>>>>> 6acfb07b
 }:
 
 buildPythonPackage rec {
@@ -29,22 +26,7 @@
     hash = "sha256-bgs2FbOA5tcUXe5+KuVztWGAv5yFxQNBaiZMeZ+ic+8=";
   };
 
-<<<<<<< HEAD
-  pythonRelaxDeps = [ "fonttools" ];
-
-
-  build-system = [
-    hatch-vcs
-    hatchling
-  ];
-
-  nativeCheckInputs = [
-    pytestCheckHook
-    pypng
-  ];
-=======
   build-system = [ hatchling ];
->>>>>>> 6acfb07b
 
   dependencies = [
     fonttools
