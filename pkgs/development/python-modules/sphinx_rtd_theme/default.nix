{ lib
, buildPythonPackage
, fetchPypi
, sphinx
, readthedocs-sphinx-ext
, pytest
}:

buildPythonPackage rec {
  pname = "sphinx_rtd_theme";
  version = "0.5.1";

  src = fetchPypi {
    inherit pname version;
<<<<<<< HEAD
    sha256 = "eda689eda0c7301a80cf122dad28b1861e5605cbf455558f3775e1e8200e83a5";
=======
    sha256 = "19c31qhfiqbm6y7mamglrc2mc7l6n4lasb8jry01lc67l3nqk9pd";
>>>>>>> 85d9aa3a
  };

  propagatedBuildInputs = [ sphinx ];

  checkInputs = [ readthedocs-sphinx-ext pytest ];
  CI=1; # Don't use NPM to fetch assets. Assets are included in sdist.

  checkPhase = ''
    py.test
  '';

  meta = with lib; {
    description = "ReadTheDocs.org theme for Sphinx";
    homepage = "https://github.com/readthedocs/sphinx_rtd_theme";
    license = licenses.mit;
    platforms = platforms.unix;
  };

}<|MERGE_RESOLUTION|>--- conflicted
+++ resolved
@@ -12,11 +12,7 @@
 
   src = fetchPypi {
     inherit pname version;
-<<<<<<< HEAD
-    sha256 = "eda689eda0c7301a80cf122dad28b1861e5605cbf455558f3775e1e8200e83a5";
-=======
     sha256 = "19c31qhfiqbm6y7mamglrc2mc7l6n4lasb8jry01lc67l3nqk9pd";
->>>>>>> 85d9aa3a
   };
 
   propagatedBuildInputs = [ sphinx ];
