--- conflicted
+++ resolved
@@ -5,19 +5,11 @@
 
 buildPythonPackage rec {
   pname = "google-auth";
-<<<<<<< HEAD
   version = "1.23.0";
 
   src = fetchPypi {
     inherit pname version;
-    sha256 = "0h6lpbz8inxj2kpdjwrk5v7lqh1w5kkyv76d8sk3gs77y62xnxji";
-=======
-  version = "1.22.1";
-
-  src = fetchPypi {
-    inherit pname version;
-    sha256 = "1fs448jcx2cbpk0nq3picndfryjsakmd9allggvh7mrqjiw723ww";
->>>>>>> 20f001c0
+    sha256 = "5176db85f1e7e837a646cd9cede72c3c404ccf2e3373d9ee14b2db88febad440";
   };
 
   disabled = pythonOlder "3.5";
