{ lib
, stdenv
, buildPythonPackage
, fetchFromGitHub
, setuptools
, setuptools-scm
, cocotb-bus
, pytestCheckHook
, swig
, verilog
}:

buildPythonPackage rec {
  pname = "cocotb";
<<<<<<< HEAD
  version = "1.7.0";

  # - we need to use the tarball from PyPi
  #   or the full git checkout (with .git)
  # - using fetchFromGitHub will cause a build failure,
  #   because it does not include required metadata
  src = fetchPypi {
    inherit pname version;
    sha256 = "sha256-CF/ZXkEQDDPwTN2+ngyUKy55XwShR6/Fr5az/aYcY/Q=";
=======
  version = "1.7.1";

  # pypi source doesn't include tests
  src = fetchFromGitHub {
    owner = "cocotb";
    repo = "cocotb";
    rev = "v${version}";
    sha256 = "sha256-wACgT5r0YmSYvLhTsuFhTcJqeCtGGLifOmr7/Lz2Vug=";
>>>>>>> c6c10c4c
  };

  nativeBuildInputs = [ setuptools-scm ];

  buildInputs = [ setuptools ];

  postPatch = ''
    patchShebangs bin/*.py

    # POSIX portability (TODO: upstream this)
    for f in \
      cocotb/share/makefiles/Makefile.* \
      cocotb/share/makefiles/simulators/Makefile.*
    do
      substituteInPlace $f --replace 'shell which' 'shell command -v'
    done

    # remove circular dependency cocotb-bus from setup.py
    substituteInPlace setup.py --replace "'cocotb-bus<1.0'" ""
  '' + lib.optionalString stdenv.isDarwin ''
    # disable lto on darwin
    # https://github.com/NixOS/nixpkgs/issues/19098
    substituteInPlace cocotb_build_libs.py --replace "-flto" ""
  '';

  patches = [
    # Fix "can't link with bundle (MH_BUNDLE) only dylibs (MH_DYLIB) file" error
    ./0001-Patch-LDCXXSHARED-for-macOS-along-with-LDSHARED.patch
  ];

  checkInputs = [ cocotb-bus pytestCheckHook swig verilog ];
  preCheck = ''
    export PATH=$out/bin:$PATH
    mv cocotb cocotb.hidden
  '';

  pythonImportsCheck = [ "cocotb" ];

  meta = with lib; {
    description = "Coroutine based cosimulation library for writing VHDL and Verilog testbenches in Python";
    homepage = "https://github.com/cocotb/cocotb";
    license = licenses.bsd3;
    maintainers = with maintainers; [ matthuszagh ];
  };
}<|MERGE_RESOLUTION|>--- conflicted
+++ resolved
@@ -12,17 +12,6 @@
 
 buildPythonPackage rec {
   pname = "cocotb";
-<<<<<<< HEAD
-  version = "1.7.0";
-
-  # - we need to use the tarball from PyPi
-  #   or the full git checkout (with .git)
-  # - using fetchFromGitHub will cause a build failure,
-  #   because it does not include required metadata
-  src = fetchPypi {
-    inherit pname version;
-    sha256 = "sha256-CF/ZXkEQDDPwTN2+ngyUKy55XwShR6/Fr5az/aYcY/Q=";
-=======
   version = "1.7.1";
 
   # pypi source doesn't include tests
@@ -31,7 +20,6 @@
     repo = "cocotb";
     rev = "v${version}";
     sha256 = "sha256-wACgT5r0YmSYvLhTsuFhTcJqeCtGGLifOmr7/Lz2Vug=";
->>>>>>> c6c10c4c
   };
 
   nativeBuildInputs = [ setuptools-scm ];
