--- conflicted
+++ resolved
@@ -28,11 +28,7 @@
 
 buildPythonPackage rec {
   pname = "starlette";
-<<<<<<< HEAD
-  version = "0.40.0";
-=======
   version = "0.41.2";
->>>>>>> 535a417c
   pyproject = true;
 
   disabled = pythonOlder "3.8";
@@ -41,11 +37,7 @@
     owner = "encode";
     repo = "starlette";
     rev = "refs/tags/${version}";
-<<<<<<< HEAD
-    hash = "sha256-CBkDDsIw9LAIeAzN5E9gdEvznFugoa/RilPmnwcJBy4=";
-=======
     hash = "sha256-ZNB4OxzJHlsOie3URbUnZywJbqOZIvzxS/aq7YImdQ0=";
->>>>>>> 535a417c
   };
 
   build-system = [ hatchling ];
