--- conflicted
+++ resolved
@@ -6,19 +6,11 @@
 
 buildPythonPackage rec {
   pname = "Keras";
-<<<<<<< HEAD
-  version = "2.2.5";
-
-  src = fetchPypi {
-    inherit pname version;
-    sha256 = "0fb448b95643a708d25d2394183a2f3a84eefb55fb64917152a46826990113ea";
-=======
   version = "2.3.0";
 
   src = fetchPypi {
     inherit pname version;
     sha256 = "0m5kj6jd1jkxv3npr2s6bczp5m592iryl9ysl5gbil0wszqyrmm0";
->>>>>>> 7044058e
   };
 
   checkInputs = [
