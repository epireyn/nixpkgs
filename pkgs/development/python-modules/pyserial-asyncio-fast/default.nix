--- conflicted
+++ resolved
@@ -22,13 +22,8 @@
   src = fetchFromGitHub {
     owner = "bdraco";
     repo = "pyserial-asyncio-fast";
-<<<<<<< HEAD
-    rev = version;
+    tag = version;
     hash = "sha256-bEJySiVVy77vSF/M5f3WGxjeay/36vU8oBbmkpDCFrI=";
-=======
-    tag = version;
-    hash = "sha256-ZnXuwHvYq/BrEW6YV6T0sQ03u2rpwNBnpF+dXAmvxKQ=";
->>>>>>> b8e9b34d
   };
 
   build-system = [ setuptools ];
