--- conflicted
+++ resolved
@@ -46,11 +46,7 @@
 
 buildPythonPackage rec {
   pname = "aiohttp";
-<<<<<<< HEAD
-  version = "3.10.10";
-=======
   version = "3.11.2";
->>>>>>> 535a417c
   pyproject = true;
 
   disabled = pythonOlder "3.8";
@@ -59,11 +55,7 @@
     owner = "aio-libs";
     repo = "aiohttp";
     rev = "refs/tags/v${version}";
-<<<<<<< HEAD
-    hash = "sha256-c2mnt2ZQ7d7WO7Z8eDaUo9y+v0V0JwXUa1WJI9bwGTM=";
-=======
     hash = "sha256-+a5ok4jg6+eL8uQBqZ6AaaZ1wNqJyh6Fxe08VOoJxNM=";
->>>>>>> 535a417c
   };
 
   patches = [
