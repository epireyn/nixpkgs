--- conflicted
+++ resolved
@@ -9,10 +9,6 @@
 buildPythonPackage rec {
   pname = "manga-ocr";
   version = "0.1.14";
-<<<<<<< HEAD
-  disabled = pythonOlder "3.7";
-=======
->>>>>>> 06d633e6
   format = "pyproject";
 
   src = fetchFromGitHub {
@@ -44,11 +40,7 @@
     mainProgram = "manga_ocr";
     description = "Optical character recognition for Japanese text, with the main focus being Japanese manga";
     homepage = "https://github.com/kha-white/manga-ocr";
-<<<<<<< HEAD
     changelog = "https://github.com/kha-white/manga-ocr/releases/tag/${src.tag}";
-=======
-    changelog = "https://github.com/kha-white/manga-ocr/releases/tag/v${version}";
->>>>>>> 06d633e6
     license = licenses.asl20;
     maintainers = with maintainers; [ laurent-f1z1 ];
   };
