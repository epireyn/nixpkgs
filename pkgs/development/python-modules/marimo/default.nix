--- conflicted
+++ resolved
@@ -33,21 +33,13 @@
 
 buildPythonPackage rec {
   pname = "marimo";
-<<<<<<< HEAD
-  version = "0.12.0";
-=======
   version = "0.12.2";
->>>>>>> 7d32565c
   pyproject = true;
 
   # The github archive does not include the static assets
   src = fetchPypi {
     inherit pname version;
-<<<<<<< HEAD
-    hash = "sha256-cZK0Z4pN8oYdBvJd5JeSAMdexiF4H/fVIj7bVLp5Ww8=";
-=======
     hash = "sha256-FrOuujO0YUneQYQdnVKKzJIGqfcUoHDWpf28SJlAgOY=";
->>>>>>> 7d32565c
   };
 
   build-system = [ hatchling ];
