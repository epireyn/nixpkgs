{
  lib,
  authlib,
  buildPythonPackage,
  fetchFromGitHub,
  grpcio,
  grpcio-health-checking,
  grpcio-tools,
  httpx,
  pydantic,
  pythonOlder,
  pythonRelaxDepsHook,
  setuptools-scm,
  tqdm,
  validators,
}:

buildPythonPackage rec {
  pname = "weaviate-client";
<<<<<<< HEAD
  version = "4.5.5";
  format = "setuptools";
=======
  version = "4.5.6";
  pyproject = true;
>>>>>>> 8f27ccd7

  disabled = pythonOlder "3.8";

<<<<<<< HEAD
  src = fetchPypi {
    inherit pname version;
    hash = "sha256-aZBliOjtoKMHrSxbPHx+CuS52AICpcyXvdKvFSk5d+M=";
=======
  src = fetchFromGitHub {
    owner = "weaviate";
    repo = "weaviate-python-client";
    rev = "refs/tags/v${version}";
    hash = "sha256-P1GiTsRDbJssoLZR//c+b4IJ2Zyb/0PaBLL+wmmI6zc=";
>>>>>>> 8f27ccd7
  };

  pythonRelaxDeps = [
    "httpx"
    "validators"
  ];

  build-system = [ setuptools-scm ];

  nativeBuildInputs = [ pythonRelaxDepsHook ];

  dependencies = [
    authlib
    grpcio
    grpcio-health-checking
    grpcio-tools
    httpx
    pydantic
    tqdm
    validators
  ];

  doCheck = false;

  pythonImportsCheck = [ "weaviate" ];

  meta = with lib; {
    description = "Python native client for easy interaction with a Weaviate instance";
    homepage = "https://github.com/weaviate/weaviate-python-client";
    changelog = "https://github.com/weaviate/weaviate-python-client/releases/tag/v${version}";
    license = licenses.mit;
    maintainers = with maintainers; [ happysalada ];
  };
}<|MERGE_RESOLUTION|>--- conflicted
+++ resolved
@@ -17,27 +17,16 @@
 
 buildPythonPackage rec {
   pname = "weaviate-client";
-<<<<<<< HEAD
-  version = "4.5.5";
-  format = "setuptools";
-=======
   version = "4.5.6";
   pyproject = true;
->>>>>>> 8f27ccd7
 
   disabled = pythonOlder "3.8";
 
-<<<<<<< HEAD
-  src = fetchPypi {
-    inherit pname version;
-    hash = "sha256-aZBliOjtoKMHrSxbPHx+CuS52AICpcyXvdKvFSk5d+M=";
-=======
   src = fetchFromGitHub {
     owner = "weaviate";
     repo = "weaviate-python-client";
     rev = "refs/tags/v${version}";
     hash = "sha256-P1GiTsRDbJssoLZR//c+b4IJ2Zyb/0PaBLL+wmmI6zc=";
->>>>>>> 8f27ccd7
   };
 
   pythonRelaxDeps = [
