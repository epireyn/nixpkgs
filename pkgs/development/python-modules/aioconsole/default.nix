--- conflicted
+++ resolved
@@ -25,11 +25,7 @@
     owner = "vxgmichel";
     repo = pname;
     rev = "refs/tags/v${version}";
-<<<<<<< HEAD
-    hash = "sha256-tINfOGJz0v7zPh9ii7PlgzBBCXvEXif1jWLIi27FLYQ=";
-=======
-    sha256 = "sha256-XR79o65jZFR9jr9ubw7wdxCWNH8ANMrBDTVpLnetsuU=";
->>>>>>> 5ae751c4
+    hash = "sha256-XR79o65jZFR9jr9ubw7wdxCWNH8ANMrBDTVpLnetsuU=";
   };
 
   nativeCheckInputs = [
