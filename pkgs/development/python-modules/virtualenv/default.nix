{ buildPythonPackage
, fetchPypi
, lib
, stdenv
, pythonOlder
, isPy27
, appdirs
, contextlib2
, distlib
, filelock
, importlib-metadata
, importlib-resources
, pathlib2
, setuptools_scm
, six
}:

buildPythonPackage rec {
  pname = "virtualenv";
<<<<<<< HEAD
  version = "16.7.10";

  src = fetchPypi {
    inherit pname version;
    sha256 = "e88fdcb08b0ecb11da97868f463dd06275923f50d87f4b9c8b2fc0994eec40f4";
  };
=======
  version = "20.0.21";

  src = fetchPypi {
    inherit pname version;
    sha256 = "1kxnxxwa25ghlkpyrxa8pi49v87b7ps2gyla7d1h6kbz9sfn45m1";
>>>>>>> bcb05f05

  };

  nativeBuildInputs = [
    setuptools_scm
  ];

  propagatedBuildInputs = [
    appdirs
    distlib
    filelock
    six
  ] ++ lib.optionals isPy27 [
    contextlib2
  ] ++ lib.optionals (isPy27 && !stdenv.hostPlatform.isWindows) [
    pathlib2
  ] ++ lib.optionals (pythonOlder "3.7") [
    importlib-resources
  ] ++ lib.optionals (pythonOlder "3.8") [
    importlib-metadata
  ];

  meta = {
    description = "A tool to create isolated Python environments";
    homepage = "http://www.virtualenv.org";
    license = lib.licenses.mit;
    maintainers = with lib.maintainers; [ goibhniu ];
  };
}<|MERGE_RESOLUTION|>--- conflicted
+++ resolved
@@ -17,21 +17,11 @@
 
 buildPythonPackage rec {
   pname = "virtualenv";
-<<<<<<< HEAD
-  version = "16.7.10";
-
-  src = fetchPypi {
-    inherit pname version;
-    sha256 = "e88fdcb08b0ecb11da97868f463dd06275923f50d87f4b9c8b2fc0994eec40f4";
-  };
-=======
   version = "20.0.21";
 
   src = fetchPypi {
     inherit pname version;
     sha256 = "1kxnxxwa25ghlkpyrxa8pi49v87b7ps2gyla7d1h6kbz9sfn45m1";
->>>>>>> bcb05f05
-
   };
 
   nativeBuildInputs = [
