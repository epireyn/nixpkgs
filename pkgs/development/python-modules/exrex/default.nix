{ lib
, buildPythonPackage
, fetchFromGitHub
, pythonOlder
}:

buildPythonPackage rec {
  pname = "exrex";
  version = "0.11.0";
  format = "setuptools";

  disabled = pythonOlder "3.8";

  src = fetchFromGitHub {
    owner = "asciimoo";
    repo = "exrex";
<<<<<<< HEAD
    rev = "9a66706e7582a9cf31c4121629c9035e329bbe21";
    hash = "sha256-g31tHY+LzGxwBmUpSa0DV7ruLfYwmuDg+XyBxMZRa9U=";
=======
    # https://github.com/asciimoo/exrex/issues/68
    rev = "239e4da37ff3a66d8b4b398d189299ae295594c3";
    hash = "sha256-Tn/XIIy2wnob+1FmP9bdD9+gHLQZDofF2c1FqOijKWA=";
>>>>>>> db8d5902
  };

  postPatch = ''
    substituteInPlace setup.py \
      --replace "version=about['__version__']," "version='${version}',"
  '';

  # Projec thas no released tests
  doCheck = false;

  pythonImportsCheck = [
    "exrex"
  ];

  meta = with lib; {
    description = "Irregular methods on regular expressions";
    homepage = "https://github.com/asciimoo/exrex";
    license = with licenses; [ agpl3Plus ];
    maintainers = with maintainers; [ fab ];
  };
}<|MERGE_RESOLUTION|>--- conflicted
+++ resolved
@@ -14,14 +14,9 @@
   src = fetchFromGitHub {
     owner = "asciimoo";
     repo = "exrex";
-<<<<<<< HEAD
-    rev = "9a66706e7582a9cf31c4121629c9035e329bbe21";
-    hash = "sha256-g31tHY+LzGxwBmUpSa0DV7ruLfYwmuDg+XyBxMZRa9U=";
-=======
     # https://github.com/asciimoo/exrex/issues/68
     rev = "239e4da37ff3a66d8b4b398d189299ae295594c3";
     hash = "sha256-Tn/XIIy2wnob+1FmP9bdD9+gHLQZDofF2c1FqOijKWA=";
->>>>>>> db8d5902
   };
 
   postPatch = ''
