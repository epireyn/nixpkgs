{
  lib,
  torch,
  symlinkJoin,
  buildPythonPackage,
  fetchFromGitHub,
  cmake,
  setuptools,
  scipy,
}:

let
  pname = "bitsandbytes";
<<<<<<< HEAD
  version = "0.43.3";
=======
  version = "0.44.1";

  inherit (torch) cudaPackages cudaSupport;
  inherit (cudaPackages) cudaVersion;
>>>>>>> 05e3b3d3

  cudaVersionString = lib.replaceStrings [ "." ] [ "" ] (lib.versions.majorMinor cudaVersion);

  # NOTE: torchvision doesn't use cudnn; torch does!
  #   For this reason it is not included.
  cuda-common-redist = with cudaPackages; [
    (lib.getDev cuda_cccl) # <thrust/*>
    (lib.getDev libcublas) # cublas_v2.h
    (lib.getLib libcublas)
    libcurand
    libcusolver # cusolverDn.h
    (lib.getDev libcusparse) # cusparse.h
    (lib.getLib libcusparse) # cusparse.h
    (lib.getDev cuda_cudart) # cuda_runtime.h cuda_runtime_api.h
  ];

  cuda-native-redist = symlinkJoin {
    name = "cuda-native-redist-${cudaVersion}";
    paths =
      with cudaPackages;
      [
        (lib.getDev cuda_cudart) # cuda_runtime.h cuda_runtime_api.h
        (lib.getLib cuda_cudart)
        (lib.getStatic cuda_cudart)
        cuda_nvcc
      ]
      ++ cuda-common-redist;
  };

  cuda-redist = symlinkJoin {
    name = "cuda-redist-${cudaVersion}";
    paths = cuda-common-redist;
  };
in
buildPythonPackage {
  inherit pname version;
  pyproject = true;

  src = fetchFromGitHub {
    owner = "TimDettmers";
    repo = "bitsandbytes";
    rev = "refs/tags/${version}";
<<<<<<< HEAD
    hash = "sha256-JOB+WCrLFjjeJJHbsOei8+D5CMuFmyVLnoKRd05tYDU=";
=======
    hash = "sha256-yvxD5ymMK5p4Xg7Csx/90mPV3yxUC6QUuF/8BKO2p0k=";
>>>>>>> 05e3b3d3
  };

  # By default, which library is loaded depends on the result of `torch.cuda.is_available()`.
  # When `cudaSupport` is enabled, bypass this check and load the cuda library unconditionnally.
  # Indeed, in this case, only `libbitsandbytes_cuda124.so` is built. `libbitsandbytes_cpu.so` is not.
  # Also, hardcode the path to the previously built library instead of relying on
  # `get_cuda_bnb_library_path(cuda_specs)` which relies on `torch.cuda` too.
  #
  # WARNING: The cuda library is currently named `libbitsandbytes_cudaxxy` for cuda version `xx.y`.
  # This upstream convention could change at some point and thus break the following patch.
  postPatch = lib.optionalString cudaSupport ''
    substituteInPlace bitsandbytes/cextension.py \
      --replace-fail "if cuda_specs:" "if True:" \
      --replace-fail \
        "cuda_binary_path = get_cuda_bnb_library_path(cuda_specs)" \
        "cuda_binary_path = PACKAGE_DIR / 'libbitsandbytes_cuda${cudaVersionString}.so'"
  '';

  nativeBuildInputs = [
    cmake
    cudaPackages.cuda_nvcc
  ];

  build-system = [
    setuptools
  ];

  buildInputs = lib.optionals cudaSupport [ cuda-redist ];

  cmakeFlags = [
    (lib.cmakeFeature "COMPUTE_BACKEND" (if cudaSupport then "cuda" else "cpu"))
  ];
  CUDA_HOME = "${cuda-native-redist}";
  NVCC_PREPEND_FLAGS = lib.optionals cudaSupport [
    "-I${cuda-native-redist}/include"
    "-L${cuda-native-redist}/lib"
  ];

  preBuild = ''
    make -j $NIX_BUILD_CORES
    cd .. # leave /build/source/build
  '';

  dependencies = [
    scipy
    torch
  ];

  doCheck = false; # tests require CUDA and also GPU access

  pythonImportsCheck = [ "bitsandbytes" ];

  meta = {
    description = "8-bit CUDA functions for PyTorch";
    homepage = "https://github.com/TimDettmers/bitsandbytes";
    changelog = "https://github.com/TimDettmers/bitsandbytes/releases/tag/${version}";
    license = lib.licenses.mit;
    maintainers = with lib.maintainers; [ bcdarwin ];
  };
}<|MERGE_RESOLUTION|>--- conflicted
+++ resolved
@@ -11,14 +11,10 @@
 
 let
   pname = "bitsandbytes";
-<<<<<<< HEAD
-  version = "0.43.3";
-=======
   version = "0.44.1";
 
   inherit (torch) cudaPackages cudaSupport;
   inherit (cudaPackages) cudaVersion;
->>>>>>> 05e3b3d3
 
   cudaVersionString = lib.replaceStrings [ "." ] [ "" ] (lib.versions.majorMinor cudaVersion);
 
@@ -61,11 +57,7 @@
     owner = "TimDettmers";
     repo = "bitsandbytes";
     rev = "refs/tags/${version}";
-<<<<<<< HEAD
-    hash = "sha256-JOB+WCrLFjjeJJHbsOei8+D5CMuFmyVLnoKRd05tYDU=";
-=======
     hash = "sha256-yvxD5ymMK5p4Xg7Csx/90mPV3yxUC6QUuF/8BKO2p0k=";
->>>>>>> 05e3b3d3
   };
 
   # By default, which library is loaded depends on the result of `torch.cuda.is_available()`.
