{
  lib,
  buildPythonPackage,
  fetchFromGitHub,
  flit-core,
  pytestCheckHook,
  tomli,
}:

buildPythonPackage rec {
  pname = "tomli-w";
  version = "1.2.0";
  pyproject = true;

  src = fetchFromGitHub {
    owner = "hukkin";
<<<<<<< HEAD
    repo = "tomli-w";
    tag = version;
    hash = "sha256-Du37ySvAL9iwGec5wbWxwLTYm+kcDSOs5OJ5Sw7R87g=";
=======
    repo = pname;
    rev = version;
    hash = "sha256-wZSC5uOi1JUeKXIli1I8/Vo0wGsv9Q1I84dAMQQP95w=";
>>>>>>> b2b07180
  };

  build-system = [ flit-core ];

  nativeCheckInputs = [
    pytestCheckHook
    tomli
  ];

  pythonImportsCheck = [ "tomli_w" ];

  meta = with lib; {
    description = "Write-only counterpart to Tomli, which is a read-only TOML parser";
    homepage = "https://github.com/hukkin/tomli-w";
    changelog = "https://github.com/hukkin/tomli-w/blob/${src.tag}/CHANGELOG.md";
    license = licenses.mit;
    maintainers = with maintainers; [ lovesegfault ];
  };
}<|MERGE_RESOLUTION|>--- conflicted
+++ resolved
@@ -14,15 +14,9 @@
 
   src = fetchFromGitHub {
     owner = "hukkin";
-<<<<<<< HEAD
     repo = "tomli-w";
-    tag = version;
+    rev = version;
     hash = "sha256-Du37ySvAL9iwGec5wbWxwLTYm+kcDSOs5OJ5Sw7R87g=";
-=======
-    repo = pname;
-    rev = version;
-    hash = "sha256-wZSC5uOi1JUeKXIli1I8/Vo0wGsv9Q1I84dAMQQP95w=";
->>>>>>> b2b07180
   };
 
   build-system = [ flit-core ];
