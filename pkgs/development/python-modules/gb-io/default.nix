--- conflicted
+++ resolved
@@ -18,13 +18,8 @@
   src = fetchFromGitHub {
     owner = "althonos";
     repo = "gb-io.py";
-<<<<<<< HEAD
-    rev = "v${version}";
+    tag = "v${version}";
     hash = "sha256-xpyfb5pTV8w7S7g2Tagl5N3jLO+IisP2KXuYN/RDDpY=";
-=======
-    tag = "v${version}";
-    hash = "sha256-1B7BUJ8H+pTtmDtazfPfYtlXzL/x4rAHtRIFAAsSoWs=";
->>>>>>> b8e9b34d
   };
 
   cargoDeps = rustPlatform.fetchCargoVendor {
