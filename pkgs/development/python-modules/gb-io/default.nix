--- conflicted
+++ resolved
@@ -18,13 +18,8 @@
   src = fetchFromGitHub {
     owner = "althonos";
     repo = "gb-io.py";
-<<<<<<< HEAD
-    tag = "v${version}";
+    rev = "v${version}";
     hash = "sha256-xpyfb5pTV8w7S7g2Tagl5N3jLO+IisP2KXuYN/RDDpY=";
-=======
-    rev = "v${version}";
-    hash = "sha256-1B7BUJ8H+pTtmDtazfPfYtlXzL/x4rAHtRIFAAsSoWs=";
->>>>>>> b2b07180
   };
 
   cargoDeps = rustPlatform.fetchCargoVendor {
