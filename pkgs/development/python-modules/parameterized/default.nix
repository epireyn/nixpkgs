--- conflicted
+++ resolved
@@ -24,11 +24,7 @@
   patches = [
     (fetchpatch2 {
       name = "parameterized-docstring-3.13-compat.patch";
-<<<<<<< HEAD
-      url = "https://gitweb.gentoo.org/repo/gentoo.git/plain/dev-python/parameterized/files/parameterized-0.9.0-py313-test.patch";
-=======
       url = "https://gitweb.gentoo.org/repo/gentoo.git/plain/dev-python/parameterized/files/parameterized-0.9.0-py313-test.patch?id=dec60bb6900d6ebdaaa6aa1dcb845b30b739f9b5";
->>>>>>> 57f66828
       hash = "sha256-tWcN0eRC0oRHrOaa/cctXLhi1WapDKvxO36e6gU6UIk=";
     })
   ];
