--- conflicted
+++ resolved
@@ -10,11 +10,7 @@
 
 buildPythonPackage rec {
   pname = "llama-index-agent-openai";
-<<<<<<< HEAD
-  version = "0.4.2";
-=======
   version = "0.4.3";
->>>>>>> 3a931f3d
   pyproject = true;
 
   disabled = pythonOlder "3.8";
@@ -22,11 +18,7 @@
   src = fetchPypi {
     pname = "llama_index_agent_openai";
     inherit version;
-<<<<<<< HEAD
-    hash = "sha256-D4rrCR/INLJmekatJBf8hgG/HAjM/Ro9Fe3pCjDrGik=";
-=======
     hash = "sha256-/x9KE7pBfLS5z7wv+p8WK9vdqbh9ZkXVEsveIGH1VBI=";
->>>>>>> 3a931f3d
   };
 
   pythonRelaxDeps = [ "llama-index-llms-openai" ];
