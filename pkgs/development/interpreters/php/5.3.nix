--- conflicted
+++ resolved
@@ -1,15 +1,11 @@
 { stdenv, fetchurl, composableDerivation, autoconf, automake, flex, bison
 , apacheHttpd, mysql, libxml2, readline, zlib, curl, gd, postgresql, gettext
 , openssl, pkgconfig, sqlite, config, libiconv, libjpeg, libpng, freetype
-<<<<<<< HEAD
-, icu }:
-=======
-, libxslt, libmcrypt, bzip2 }:
+, libxslt, libmcrypt, bzip2, icu }:
 
 let
   libmcryptOverride = libmcrypt.override { disablePosixThreads = true; };
 in
->>>>>>> 99934eb3
 
 composableDerivation.composableDerivation {} ( fixed : let inherit (fixed.fixed) version; in {
 
@@ -119,7 +115,6 @@
         buildInputs = [gettext];
       };
 
-<<<<<<< HEAD
       intl = {
         configureFlags = ["--enable-intl"];
         buildInputs = [icu];
@@ -127,7 +122,8 @@
 
       exif = {
         configureFlags = ["--enable-exif"];
-=======
+      };
+
       xsl = {
         configureFlags = ["--with-xsl=${libxslt}"];
         buildInputs = [libxslt];
@@ -145,7 +141,6 @@
 
       zip = {
         configureFlags = ["--enable-zip"];
->>>>>>> 99934eb3
       };
 
       /*
@@ -179,15 +174,12 @@
     opensslSupport = config.php.openssl or true;
     mbstringSupport = config.php.mbstring or true;
     gdSupport = config.php.gd or true;
-<<<<<<< HEAD
     intlSupport = config.php.intl or true;
     exifSupport = config.php.exif or true;
-=======
     xslSupport = config.php.xsl or false;
     mcryptSupport = config.php.mcrypt or false;
     bz2Support = config.php.bz2 or false;
     zipSupport = config.php.zip or true;
->>>>>>> 99934eb3
   };
 
   configurePhase = ''
