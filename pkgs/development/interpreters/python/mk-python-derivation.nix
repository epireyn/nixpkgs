# Generic builder.

{
  lib,
  config,
  python,
  wrapPython,
  unzip,
  ensureNewerSourcesForZipFilesHook,
  # Whether the derivation provides a Python module or not.
  toPythonModule,
  namePrefix,
  update-python-libraries,
  setuptools,
  pypaBuildHook,
  pypaInstallHook,
  pythonCatchConflictsHook,
  pythonImportsCheckHook,
  pythonNamespacesHook,
  pythonOutputDistHook,
  pythonRelaxDepsHook,
  pythonRemoveBinBytecodeHook,
  pythonRemoveTestsDirHook,
  pythonRuntimeDepsCheckHook,
  setuptoolsBuildHook,
  wheelUnpackHook,
  eggUnpackHook,
  eggBuildHook,
  eggInstallHook,
}:

let
  inherit (builtins) unsafeGetAttrPos;
  inherit (lib)
    elem
    optionalString
    max
    stringLength
    fixedWidthString
    getName
    optional
    optionals
    optionalAttrs
    hasSuffix
    escapeShellArgs
    extendDerivation
    head
    splitString
    isBool
    ;

  leftPadName =
    name: against:
    let
      len = max (stringLength name) (stringLength against);
    in
    fixedWidthString len " " name;

  isPythonModule =
    drv:
    # all pythonModules have the pythonModule attribute
    (drv ? "pythonModule")
    # Some pythonModules are turned in to a pythonApplication by setting the field to false
    && (!isBool drv.pythonModule);

  isMismatchedPython = drv: drv.pythonModule != python;

  withDistOutput' = lib.flip elem [
    "pyproject"
    "setuptools"
    "wheel"
  ];

  isBootstrapInstallPackage' = lib.flip elem [
    "flit-core"
    "installer"
  ];

  isBootstrapPackage' = lib.flip elem (
    [
      "build"
      "packaging"
      "pyproject-hooks"
      "wheel"
    ]
    ++ optionals (python.pythonOlder "3.11") [
      "tomli"
    ]
  );

  isSetuptoolsDependency' = lib.flip elem [
    "setuptools"
    "wheel"
  ];

  cleanAttrs = lib.flip removeAttrs [
    "disabled"
    "checkPhase"
    "checkInputs"
    "nativeCheckInputs"
    "doCheck"
    "doInstallCheck"
    "dontWrapPythonPrograms"
    "catchConflicts"
    "pyproject"
    "format"
    "disabledTestPaths"
    "disabledTests"
    "pytestFlags"
    "pytestFlagsArray"
    "unittestFlags"
    "unittestFlagsArray"
    "outputs"
    "stdenv"
    "dependencies"
    "optional-dependencies"
    "build-system"
  ];

in

{
  name ? "${attrs.pname}-${attrs.version}",

  # Build-time dependencies for the package
  nativeBuildInputs ? [ ],

  # Run-time dependencies for the package
  buildInputs ? [ ],

  # Dependencies needed for running the checkPhase.
  # These are added to buildInputs when doCheck = true.
  checkInputs ? [ ],
  nativeCheckInputs ? [ ],

  # propagate build dependencies so in case we have A -> B -> C,
  # C can import package A propagated by B
  propagatedBuildInputs ? [ ],

  # Python module dependencies.
  # These are named after PEP-621.
  dependencies ? [ ],
  optional-dependencies ? { },

  # Python PEP-517 build systems.
  build-system ? [ ],

  # DEPRECATED: use propagatedBuildInputs
  pythonPath ? [ ],

  # Enabled to detect some (native)BuildInputs mistakes
  strictDeps ? true,

  outputs ? [ "out" ],

  # used to disable derivation, useful for specific python versions
  disabled ? false,

  # Raise an error if two packages are installed with the same name
  # TODO: For cross we probably need a different PYTHONPATH, or not
  # add the runtime deps until after buildPhase.
  catchConflicts ? (python.stdenv.hostPlatform == python.stdenv.buildPlatform),

  # Additional arguments to pass to the makeWrapper function, which wraps
  # generated binaries.
  makeWrapperArgs ? [ ],

  # Skip wrapping of python programs altogether
  dontWrapPythonPrograms ? false,

  # Don't use Pip to install a wheel
  # Note this is actually a variable for the pipInstallPhase in pip's setupHook.
  # It's included here to prevent an infinite recursion.
  dontUsePipInstall ? false,

  # Skip setting the PYTHONNOUSERSITE environment variable in wrapped programs
  permitUserSite ? false,

  # Remove bytecode from bin folder.
  # When a Python script has the extension `.py`, bytecode is generated
  # Typically, executables in bin have no extension, so no bytecode is generated.
  # However, some packages do provide executables with extensions, and thus bytecode is generated.
  removeBinBytecode ? true,

  # pyproject = true <-> format = "pyproject"
  # pyproject = false <-> format = "other"
  # https://github.com/NixOS/nixpkgs/issues/253154
  pyproject ? null,

  # Several package formats are supported.
  # "setuptools" : Install a common setuptools/distutils based package. This builds a wheel.
  # "wheel" : Install from a pre-compiled wheel.
  # "pyproject": Install a package using a ``pyproject.toml`` file (PEP517). This builds a wheel.
  # "egg": Install a package from an egg.
  # "other" : Provide your own buildPhase and installPhase.
  format ? null,

  meta ? { },

  doCheck ? true,

  disabledTestPaths ? [ ],

  # Allow passing in a custom stdenv to buildPython*
  stdenv ? python.stdenv,

  ...
}@attrs:

let
  # Keep extra attributes from `attrs`, e.g., `patchPhase', etc.
  self = stdenv.mkDerivation (
    finalAttrs:
    let
      format' =
        assert (pyproject != null) -> (format == null);
        if pyproject != null then
          if pyproject then "pyproject" else "other"
        else if format != null then
          format
        else
          "setuptools";

      withDistOutput = withDistOutput' format';

      validatePythonMatches =
        let
          throwMismatch =
            attrName: drv:
            let
              myName = "'${namePrefix}${name}'";
              theirName = "'${drv.name}'";
              optionalLocation =
                let
                  pos = unsafeGetAttrPos (if attrs ? "pname" then "pname" else "name") attrs;
                in
                optionalString (pos != null) " at ${pos.file}:${toString pos.line}:${toString pos.column}";
            in
            throw ''
              Python version mismatch in ${myName}:

              The Python derivation ${myName} depends on a Python derivation
              named ${theirName}, but the two derivations use different versions
              of Python:

                  ${leftPadName myName theirName} uses ${python}
                  ${leftPadName theirName myName} uses ${toString drv.pythonModule}

              Possible solutions:

                * If ${theirName} is a Python library, change the reference to ${theirName}
                  in the ${attrName} of ${myName} to use a ${theirName} built from the same
                  version of Python

                * If ${theirName} is used as a tool during the build, move the reference to
                  ${theirName} in ${myName} from ${attrName} to nativeBuildInputs

                * If ${theirName} provides executables that are called at run time, pass its
                  bin path to makeWrapperArgs:

                      makeWrapperArgs = [ "--prefix PATH : ''${lib.makeBinPath [ ${getName drv} ] }" ];

              ${optionalLocation}
            '';

          checkDrv =
            attrName: drv:
            if (isPythonModule drv) && (isMismatchedPython drv) then throwMismatch attrName drv else drv;

        in
        attrName: inputs: map (checkDrv attrName) inputs;

      isBootstrapInstallPackage = isBootstrapInstallPackage' (attrs.pname or null);

      isBootstrapPackage = isBootstrapInstallPackage || isBootstrapPackage' (attrs.pname or null);

      isSetuptoolsDependency = isSetuptoolsDependency' (attrs.pname or null);

<<<<<<< HEAD
  # Keep extra attributes from `attrs`, e.g., `patchPhase', etc.
  self = toPythonModule (
    stdenv.mkDerivation (
      finalAttrs:
      (cleanAttrs attrs)
      // {

        name = namePrefix + name;

        nativeBuildInputs =
          [
            python
            wrapPython
            ensureNewerSourcesForZipFilesHook # move to wheel installer (pip) or builder (setuptools, flit, ...)?
            pythonRemoveTestsDirHook
          ]
          ++ optionals (catchConflicts && !isBootstrapPackage && !isSetuptoolsDependency) [
            #
            # 1. When building a package that is also part of the bootstrap chain, we
            #    must ignore conflicts after installation, because there will be one with
            #    the package in the bootstrap.
            #
            # 2. When a package is a dependency of setuptools, we must ignore conflicts
            #    because the hook that checks for conflicts uses setuptools.
            #
            pythonCatchConflictsHook
          ]
          ++ optionals (attrs ? pythonRelaxDeps || attrs ? pythonRemoveDeps) [
            pythonRelaxDepsHook
          ]
          ++ optionals removeBinBytecode [
            pythonRemoveBinBytecodeHook
          ]
          ++ optionals (hasSuffix "zip" (attrs.src.name or "")) [
            unzip
          ]
          ++ optionals (format' == "setuptools") [
            setuptoolsBuildHook
          ]
          ++ optionals (format' == "pyproject") [
            (
              if isBootstrapPackage then
                pypaBuildHook.override {
                  inherit (python.pythonOnBuildForHost.pkgs.bootstrap) build;
                  wheel = null;
                }
              else
                pypaBuildHook
            )
            (
              if isBootstrapPackage then
                pythonRuntimeDepsCheckHook.override {
                  inherit (python.pythonOnBuildForHost.pkgs.bootstrap) packaging;
                }
              else
                pythonRuntimeDepsCheckHook
            )
          ]
          ++ optionals (format' == "wheel") [
            wheelUnpackHook
          ]
          ++ optionals (format' == "egg") [
            eggUnpackHook
            eggBuildHook
            eggInstallHook
          ]
          ++ optionals (format' != "other") [
            (
              if isBootstrapInstallPackage then
                pypaInstallHook.override {
                  inherit (python.pythonOnBuildForHost.pkgs.bootstrap) installer;
                }
              else
                pypaInstallHook
            )
          ]
          ++ optionals (stdenv.buildPlatform == stdenv.hostPlatform) [
            # This is a test, however, it should be ran independent of the checkPhase and checkInputs
            pythonImportsCheckHook
          ]
          ++ optionals (python.pythonAtLeast "3.3") [
            # Optionally enforce PEP420 for python3
            pythonNamespacesHook
          ]
          ++ optionals withDistOutput [
            pythonOutputDistHook
          ]
          ++ nativeBuildInputs
          ++ build-system;

        buildInputs = validatePythonMatches "buildInputs" (buildInputs ++ pythonPath);

        propagatedBuildInputs = validatePythonMatches "propagatedBuildInputs" (
          propagatedBuildInputs
          ++ dependencies
          ++ [
            # we propagate python even for packages transformed with 'toPythonApplication'
            # this pollutes the PATH but avoids rebuilds
            # see https://github.com/NixOS/nixpkgs/issues/170887 for more context
            python
          ]
        );

        inherit strictDeps;

        LANG = "${if python.stdenv.hostPlatform.isDarwin then "en_US" else "C"}.UTF-8";

        # Python packages don't have a checkPhase, only an installCheckPhase
        doCheck = false;
        doInstallCheck = attrs.doCheck or true;
        nativeInstallCheckInputs = nativeCheckInputs;
        installCheckInputs = checkInputs;

        postFixup =
          optionalString (!dontWrapPythonPrograms) ''
            wrapPythonPrograms
          ''
          + attrs.postFixup or "";

        # Python packages built through cross-compilation are always for the host platform.
        disallowedReferences = optionals (python.stdenv.hostPlatform != python.stdenv.buildPlatform) [
          python.pythonOnBuildForHost
        ];

        outputs = outputs ++ optional withDistOutput "dist";

        passthru =
          {
            inherit disabled;
          }
          // {
            updateScript =
              let
                filename = head (splitString ":" finalAttrs.finalPackage.meta.position);
              in
              [
                update-python-libraries
                filename
              ];
          }
          // optionalAttrs (dependencies != [ ]) {
            inherit dependencies;
          }
          // optionalAttrs (optional-dependencies != { }) {
            inherit optional-dependencies;
          }
          // optionalAttrs (build-system != [ ]) {
            inherit build-system;
          }
          // attrs.passthru or { };

        meta = {
          # default to python's platforms
          platforms = python.meta.platforms;
          isBuildPythonPackage = python.meta.platforms;
        } // meta;
      }
      // optionalAttrs (attrs ? checkPhase) {
        # If given use the specified checkPhase, otherwise use the setup hook.
        # Longer-term we should get rid of `checkPhase` and use `installCheckPhase`.
        installCheckPhase = attrs.checkPhase;
      }
      // optionalAttrs (attrs.doCheck or true) (
        optionalAttrs (disabledTestPaths != [ ]) {
          disabledTestPaths = disabledTestPaths;
        }
        // optionalAttrs (attrs ? disabledTests) {
          disabledTests = attrs.disabledTests;
        }
        // optionalAttrs (attrs ? pytestFlags) {
          pytestFlags = attrs.pytestFlags;
        }
        // optionalAttrs (attrs ? pytestFlagsArray) {
          pytestFlagsArray = attrs.pytestFlagsArray;
        }
        // optionalAttrs (attrs ? unittestFlags) {
          unittestFlags = attrs.unittestFlags;
        }
        // optionalAttrs (attrs ? unittestFlagsArray) {
          unittestFlagsArray = attrs.unittestFlagsArray;
=======
    in
    (cleanAttrs attrs)
    // {

      name = namePrefix + name;

      nativeBuildInputs =
        [
          python
          wrapPython
          ensureNewerSourcesForZipFilesHook # move to wheel installer (pip) or builder (setuptools, flit, ...)?
          pythonRemoveTestsDirHook
        ]
        ++ optionals (catchConflicts && !isBootstrapPackage && !isSetuptoolsDependency) [
          #
          # 1. When building a package that is also part of the bootstrap chain, we
          #    must ignore conflicts after installation, because there will be one with
          #    the package in the bootstrap.
          #
          # 2. When a package is a dependency of setuptools, we must ignore conflicts
          #    because the hook that checks for conflicts uses setuptools.
          #
          pythonCatchConflictsHook
        ]
        ++ optionals (attrs ? pythonRelaxDeps || attrs ? pythonRemoveDeps) [
          pythonRelaxDepsHook
        ]
        ++ optionals removeBinBytecode [
          pythonRemoveBinBytecodeHook
        ]
        ++ optionals (hasSuffix "zip" (attrs.src.name or "")) [
          unzip
        ]
        ++ optionals (format' == "setuptools") [
          setuptoolsBuildHook
        ]
        ++ optionals (format' == "pyproject") [
          (
            if isBootstrapPackage then
              pypaBuildHook.override {
                inherit (python.pythonOnBuildForHost.pkgs.bootstrap) build;
                wheel = null;
              }
            else
              pypaBuildHook
          )
          (
            if isBootstrapPackage then
              pythonRuntimeDepsCheckHook.override {
                inherit (python.pythonOnBuildForHost.pkgs.bootstrap) packaging;
              }
            else
              pythonRuntimeDepsCheckHook
          )
        ]
        ++ optionals (format' == "wheel") [
          wheelUnpackHook
        ]
        ++ optionals (format' == "egg") [
          eggUnpackHook
          eggBuildHook
          eggInstallHook
        ]
        ++ optionals (format' != "other") [
          (
            if isBootstrapInstallPackage then
              pypaInstallHook.override {
                inherit (python.pythonOnBuildForHost.pkgs.bootstrap) installer;
              }
            else
              pypaInstallHook
          )
        ]
        ++ optionals (stdenv.buildPlatform == stdenv.hostPlatform) [
          # This is a test, however, it should be ran independent of the checkPhase and checkInputs
          pythonImportsCheckHook
        ]
        ++ optionals (python.pythonAtLeast "3.3") [
          # Optionally enforce PEP420 for python3
          pythonNamespacesHook
        ]
        ++ optionals withDistOutput [
          pythonOutputDistHook
        ]
        ++ nativeBuildInputs
        ++ build-system;

      buildInputs = validatePythonMatches "buildInputs" (buildInputs ++ pythonPath);

      propagatedBuildInputs = validatePythonMatches "propagatedBuildInputs" (
        propagatedBuildInputs
        ++ dependencies
        ++ [
          # we propagate python even for packages transformed with 'toPythonApplication'
          # this pollutes the PATH but avoids rebuilds
          # see https://github.com/NixOS/nixpkgs/issues/170887 for more context
          python
        ]
      );

      inherit strictDeps;

      LANG = "${if python.stdenv.hostPlatform.isDarwin then "en_US" else "C"}.UTF-8";

      # Python packages don't have a checkPhase, only an installCheckPhase
      doCheck = false;
      doInstallCheck = attrs.doCheck or true;
      nativeInstallCheckInputs = nativeCheckInputs;
      installCheckInputs = checkInputs;

      postFixup =
        optionalString (!dontWrapPythonPrograms) ''
          wrapPythonPrograms
        ''
        + attrs.postFixup or "";

      # Python packages built through cross-compilation are always for the host platform.
      disallowedReferences = optionals (python.stdenv.hostPlatform != python.stdenv.buildPlatform) [
        python.pythonOnBuildForHost
      ];

      outputs = outputs ++ optional withDistOutput "dist";

      passthru =
        {
          inherit disabled;
        }
        // {
          updateScript =
            let
              filename = head (splitString ":" finalAttrs.finalPackage.meta.position);
            in
            [
              update-python-libraries
              filename
            ];
        }
        // optionalAttrs (dependencies != [ ]) {
          inherit dependencies;
        }
        // optionalAttrs (optional-dependencies != { }) {
          inherit optional-dependencies;
        }
        // optionalAttrs (build-system != [ ]) {
          inherit build-system;
>>>>>>> f92809dc
        }
        // attrs.passthru or { };

      meta = {
        # default to python's platforms
        platforms = python.meta.platforms;
        isBuildPythonPackage = python.meta.platforms;
      } // meta;
    }
    // optionalAttrs (attrs ? checkPhase) {
      # If given use the specified checkPhase, otherwise use the setup hook.
      # Longer-term we should get rid of `checkPhase` and use `installCheckPhase`.
      installCheckPhase = attrs.checkPhase;
    }
    // optionalAttrs (attrs.doCheck or true) (
      optionalAttrs (disabledTestPaths != [ ]) {
        disabledTestPaths = escapeShellArgs disabledTestPaths;
      }
      // optionalAttrs (attrs ? disabledTests) {
        # `escapeShellArgs` should be used as well as `disabledTestPaths`,
        # but some packages rely on existing raw strings.
        disabledTests = attrs.disabledTests;
      }
      // optionalAttrs (attrs ? pytestFlagsArray) {
        pytestFlagsArray = attrs.pytestFlagsArray;
      }
      // optionalAttrs (attrs ? unittestFlagsArray) {
        unittestFlagsArray = attrs.unittestFlagsArray;
      }
    )
  );

  # This derivation transformation function must be independent to `attrs`
  # for fixed-point arguments support in the future.
  transformDrv =
    drv:
    extendDerivation (
      drv.disabled
      -> throw "${lib.removePrefix namePrefix drv.name} not supported for interpreter ${python.executable}"
    ) { } (toPythonModule drv);

in
transformDrv self<|MERGE_RESOLUTION|>--- conflicted
+++ resolved
@@ -276,188 +276,6 @@
 
       isSetuptoolsDependency = isSetuptoolsDependency' (attrs.pname or null);
 
-<<<<<<< HEAD
-  # Keep extra attributes from `attrs`, e.g., `patchPhase', etc.
-  self = toPythonModule (
-    stdenv.mkDerivation (
-      finalAttrs:
-      (cleanAttrs attrs)
-      // {
-
-        name = namePrefix + name;
-
-        nativeBuildInputs =
-          [
-            python
-            wrapPython
-            ensureNewerSourcesForZipFilesHook # move to wheel installer (pip) or builder (setuptools, flit, ...)?
-            pythonRemoveTestsDirHook
-          ]
-          ++ optionals (catchConflicts && !isBootstrapPackage && !isSetuptoolsDependency) [
-            #
-            # 1. When building a package that is also part of the bootstrap chain, we
-            #    must ignore conflicts after installation, because there will be one with
-            #    the package in the bootstrap.
-            #
-            # 2. When a package is a dependency of setuptools, we must ignore conflicts
-            #    because the hook that checks for conflicts uses setuptools.
-            #
-            pythonCatchConflictsHook
-          ]
-          ++ optionals (attrs ? pythonRelaxDeps || attrs ? pythonRemoveDeps) [
-            pythonRelaxDepsHook
-          ]
-          ++ optionals removeBinBytecode [
-            pythonRemoveBinBytecodeHook
-          ]
-          ++ optionals (hasSuffix "zip" (attrs.src.name or "")) [
-            unzip
-          ]
-          ++ optionals (format' == "setuptools") [
-            setuptoolsBuildHook
-          ]
-          ++ optionals (format' == "pyproject") [
-            (
-              if isBootstrapPackage then
-                pypaBuildHook.override {
-                  inherit (python.pythonOnBuildForHost.pkgs.bootstrap) build;
-                  wheel = null;
-                }
-              else
-                pypaBuildHook
-            )
-            (
-              if isBootstrapPackage then
-                pythonRuntimeDepsCheckHook.override {
-                  inherit (python.pythonOnBuildForHost.pkgs.bootstrap) packaging;
-                }
-              else
-                pythonRuntimeDepsCheckHook
-            )
-          ]
-          ++ optionals (format' == "wheel") [
-            wheelUnpackHook
-          ]
-          ++ optionals (format' == "egg") [
-            eggUnpackHook
-            eggBuildHook
-            eggInstallHook
-          ]
-          ++ optionals (format' != "other") [
-            (
-              if isBootstrapInstallPackage then
-                pypaInstallHook.override {
-                  inherit (python.pythonOnBuildForHost.pkgs.bootstrap) installer;
-                }
-              else
-                pypaInstallHook
-            )
-          ]
-          ++ optionals (stdenv.buildPlatform == stdenv.hostPlatform) [
-            # This is a test, however, it should be ran independent of the checkPhase and checkInputs
-            pythonImportsCheckHook
-          ]
-          ++ optionals (python.pythonAtLeast "3.3") [
-            # Optionally enforce PEP420 for python3
-            pythonNamespacesHook
-          ]
-          ++ optionals withDistOutput [
-            pythonOutputDistHook
-          ]
-          ++ nativeBuildInputs
-          ++ build-system;
-
-        buildInputs = validatePythonMatches "buildInputs" (buildInputs ++ pythonPath);
-
-        propagatedBuildInputs = validatePythonMatches "propagatedBuildInputs" (
-          propagatedBuildInputs
-          ++ dependencies
-          ++ [
-            # we propagate python even for packages transformed with 'toPythonApplication'
-            # this pollutes the PATH but avoids rebuilds
-            # see https://github.com/NixOS/nixpkgs/issues/170887 for more context
-            python
-          ]
-        );
-
-        inherit strictDeps;
-
-        LANG = "${if python.stdenv.hostPlatform.isDarwin then "en_US" else "C"}.UTF-8";
-
-        # Python packages don't have a checkPhase, only an installCheckPhase
-        doCheck = false;
-        doInstallCheck = attrs.doCheck or true;
-        nativeInstallCheckInputs = nativeCheckInputs;
-        installCheckInputs = checkInputs;
-
-        postFixup =
-          optionalString (!dontWrapPythonPrograms) ''
-            wrapPythonPrograms
-          ''
-          + attrs.postFixup or "";
-
-        # Python packages built through cross-compilation are always for the host platform.
-        disallowedReferences = optionals (python.stdenv.hostPlatform != python.stdenv.buildPlatform) [
-          python.pythonOnBuildForHost
-        ];
-
-        outputs = outputs ++ optional withDistOutput "dist";
-
-        passthru =
-          {
-            inherit disabled;
-          }
-          // {
-            updateScript =
-              let
-                filename = head (splitString ":" finalAttrs.finalPackage.meta.position);
-              in
-              [
-                update-python-libraries
-                filename
-              ];
-          }
-          // optionalAttrs (dependencies != [ ]) {
-            inherit dependencies;
-          }
-          // optionalAttrs (optional-dependencies != { }) {
-            inherit optional-dependencies;
-          }
-          // optionalAttrs (build-system != [ ]) {
-            inherit build-system;
-          }
-          // attrs.passthru or { };
-
-        meta = {
-          # default to python's platforms
-          platforms = python.meta.platforms;
-          isBuildPythonPackage = python.meta.platforms;
-        } // meta;
-      }
-      // optionalAttrs (attrs ? checkPhase) {
-        # If given use the specified checkPhase, otherwise use the setup hook.
-        # Longer-term we should get rid of `checkPhase` and use `installCheckPhase`.
-        installCheckPhase = attrs.checkPhase;
-      }
-      // optionalAttrs (attrs.doCheck or true) (
-        optionalAttrs (disabledTestPaths != [ ]) {
-          disabledTestPaths = disabledTestPaths;
-        }
-        // optionalAttrs (attrs ? disabledTests) {
-          disabledTests = attrs.disabledTests;
-        }
-        // optionalAttrs (attrs ? pytestFlags) {
-          pytestFlags = attrs.pytestFlags;
-        }
-        // optionalAttrs (attrs ? pytestFlagsArray) {
-          pytestFlagsArray = attrs.pytestFlagsArray;
-        }
-        // optionalAttrs (attrs ? unittestFlags) {
-          unittestFlags = attrs.unittestFlags;
-        }
-        // optionalAttrs (attrs ? unittestFlagsArray) {
-          unittestFlagsArray = attrs.unittestFlagsArray;
-=======
     in
     (cleanAttrs attrs)
     // {
@@ -603,7 +421,6 @@
         }
         // optionalAttrs (build-system != [ ]) {
           inherit build-system;
->>>>>>> f92809dc
         }
         // attrs.passthru or { };
 
@@ -627,8 +444,14 @@
         # but some packages rely on existing raw strings.
         disabledTests = attrs.disabledTests;
       }
+      // optionalAttrs (attrs ? pytestFlags) {
+          pytestFlags = attrs.pytestFlags;
+      }
       // optionalAttrs (attrs ? pytestFlagsArray) {
         pytestFlagsArray = attrs.pytestFlagsArray;
+      }
+      // optionalAttrs (attrs ? unittestFlags) {
+          unittestFlags = attrs.unittestFlags;
       }
       // optionalAttrs (attrs ? unittestFlagsArray) {
         unittestFlagsArray = attrs.unittestFlagsArray;
