# DARWIN-SPECIFIC OVERRIDES FOR THE HASKELL PACKAGE SET IN NIXPKGS

{ pkgs, haskellLib }:

let
  inherit (pkgs) lib darwin;
in

with haskellLib;

self: super:
(
  {

    # the tests for shell-conduit on Darwin illegitimatey assume non-GNU echo
    # see: https://github.com/psibi/shell-conduit/issues/12
    shell-conduit = dontCheck super.shell-conduit;

    conduit-extra = super.conduit-extra.overrideAttrs (drv: {
      __darwinAllowLocalNetworking = true;
    });

    streaming-commons = super.streaming-commons.overrideAttrs (_: {
      __darwinAllowLocalNetworking = true;
    });

    halive = addBuildDepend darwin.apple_sdk.frameworks.AppKit super.halive;

    # Hakyll's tests are broken on Darwin (3 failures); and they require util-linux
    hakyll = overrideCabal {
      testToolDepends = [ ];
      doCheck = false;
    } super.hakyll;

    barbly = addBuildDepend darwin.apple_sdk.frameworks.AppKit super.barbly;

    double-conversion = addExtraLibrary pkgs.libcxx super.double-conversion;

    streamly = addBuildDepend darwin.apple_sdk.frameworks.Cocoa super.streamly;

    apecs-physics = addPkgconfigDepends [
      darwin.apple_sdk.frameworks.ApplicationServices
    ] super.apecs-physics;

    # Framework deps are hidden behind a flag
    hmidi = addExtraLibraries [
      darwin.apple_sdk.frameworks.CoreFoundation
      darwin.apple_sdk.frameworks.CoreAudio
      darwin.apple_sdk.frameworks.CoreMIDI
    ] super.hmidi;

    # "erf table" test fails on Darwin
    # https://github.com/bos/math-functions/issues/63
    math-functions = dontCheck super.math-functions;

    # darwin doesn't have sub-second resolution
    # https://github.com/hspec/mockery/issues/11
    mockery = overrideCabal (drv: {
      preCheck =
        ''
          export TRAVIS=true
        ''
        + (drv.preCheck or "");
    }) super.mockery;

    # https://github.com/ndmitchell/shake/issues/206
    shake = dontCheck super.shake;

    filecache = dontCheck super.filecache;

    # gtk/gtk3 needs to be told on Darwin to use the Quartz
    # rather than X11 backend (see eg https://github.com/gtk2hs/gtk2hs/issues/249).
    gtk3 = appendConfigureFlag "-f have-quartz-gtk" super.gtk3;
    gtk = appendConfigureFlag "-f have-quartz-gtk" super.gtk;

    OpenAL = addExtraLibrary darwin.apple_sdk.frameworks.OpenAL super.OpenAL;

    al = overrideCabal (drv: {
      libraryFrameworkDepends = [
        darwin.apple_sdk.frameworks.OpenAL
      ] ++ (drv.libraryFrameworkDepends or [ ]);
    }) super.al;

    proteaaudio = addExtraLibrary darwin.apple_sdk.frameworks.AudioToolbox super.proteaaudio;

    # issues finding libcharset.h without libiconv in buildInputs on darwin.
    with-utf8 = addExtraLibrary pkgs.libiconv super.with-utf8;
    with-utf8_1_1_0_0 = addExtraLibrary pkgs.libiconv super.with-utf8_1_1_0_0;

    git-annex = overrideCabal (drv: {
      # We can't use testFlags since git-annex side steps the Cabal test mechanism
      preCheck =
        drv.preCheck or ""
        + ''
          checkFlagsArray+=(
            # The addurl test cases require security(1) to be in PATH which we can't
            # provide from nixpkgs to my (@sternenseemann) knowledge.
            "-p" "!/addurl/"
          )
        '';
    }) super.git-annex;

    # on*Finish tests rely on a threadDelay timing differential of 0.1s.
    # You'd think that's plenty of time even though immediate rescheduling
    # after threadDelay is not guaranteed. However, it appears that these
    # tests are quite flaky on Darwin.
    immortal = dontCheck super.immortal;

    # Prevents needing to add `security_tool` as a run-time dependency for
    # everything using x509-system to give access to the `security` executable.
    #
    # darwin.security_tool is broken in Mojave (#45042)
    #
    # We will use the system provided security for now.
    # Beware this WILL break in sandboxes!
    #
    # TODO(matthewbauer): If someone really needs this to work in sandboxes,
    # I think we can add a propagatedImpureHost dep here, but I’m hoping to
    # get a proper fix available soonish.
    x509-system = overrideCabal (
      drv:
      lib.optionalAttrs (!pkgs.stdenv.cc.nativeLibc) {
        postPatch =
          ''
            substituteInPlace System/X509/MacOS.hs --replace security /usr/bin/security
          ''
          + (drv.postPatch or "");
      }
    ) super.x509-system;
    crypton-x509-system = overrideCabal (
      drv:
      lib.optionalAttrs (!pkgs.stdenv.cc.nativeLibc) {
        postPatch =
          ''
            substituteInPlace System/X509/MacOS.hs --replace security /usr/bin/security
          ''
          + (drv.postPatch or "");
      }
    ) super.crypton-x509-system;

    # https://github.com/haskell-foundation/foundation/pull/412
    foundation = dontCheck super.foundation;

    llvm-hs = overrideCabal (oldAttrs: {
      # One test fails on darwin.
      doCheck = false;
      # llvm-hs's Setup.hs file tries to add the lib/ directory from LLVM8 to
      # the DYLD_LIBRARY_PATH environment variable.  This messes up clang
      # when called from GHC, probably because clang is version 7, but we are
      # using LLVM8.
      preCompileBuildDriver =
        ''
          substituteInPlace Setup.hs --replace "addToLdLibraryPath libDir" "pure ()"
        ''
        + (oldAttrs.preCompileBuildDriver or "");
    }) super.llvm-hs;

    sym = markBroken super.sym;

    yesod-bin = addBuildDepend darwin.apple_sdk.frameworks.Cocoa super.yesod-bin;

    yesod-core = super.yesod-core.overrideAttrs (drv: {
      # Allow access to local networking when the Darwin sandbox is enabled, so yesod-core can
      # run tests that access localhost.
      __darwinAllowLocalNetworking = true;
    });

    hidapi = addExtraLibraries [
      darwin.apple_sdk.frameworks.AppKit
      darwin.apple_sdk.frameworks.IOKit
<<<<<<< HEAD
    ] ++ (drv.librarySystemDepends or []);
  }) super.arbtt;

  HTF = overrideCabal (drv: {
    # GNU find is not prefixed in stdenv
    postPatch = ''
      substituteInPlace scripts/local-htfpp --replace "find=gfind" "find=find"
    '' + (drv.postPatch or "");
  }) super.HTF;

  # conditional dependency via a cabal flag
  cas-store = overrideCabal (drv: {
    libraryHaskellDepends = [
      self.kqueue
    ] ++ (drv.libraryHaskellDepends or []);
  }) super.cas-store;

  # We are lacking pure pgrep at the moment for tests to work
  tmp-postgres = dontCheck super.tmp-postgres;

  # On darwin librt doesn't exist and will fail to link against,
  # however linking against it is also not necessary there
  GLHUI = overrideCabal (drv: {
    postPatch = ''
      substituteInPlace GLHUI.cabal --replace " rt" ""
    '' + (drv.postPatch or "");
  }) super.GLHUI;

  SDL-image = overrideCabal (drv: {
    # Prevent darwin-specific configuration code path being taken
    # which doesn't work with nixpkgs' SDL libraries
    postPatch = ''
      substituteInPlace configure --replace xDarwin noDarwinSpecialCasing
    '' + (drv.postPatch or "");
    patches = [
      # Work around SDL_main.h redefining main to SDL_main
      ./patches/SDL-image-darwin-hsc.patch
    ];
  }) super.SDL-image;

  # Prevent darwin-specific configuration code path being taken which
  # doesn't work with nixpkgs' SDL libraries
  SDL-mixer = overrideCabal (drv: {
    postPatch = ''
      substituteInPlace configure --replace xDarwin noDarwinSpecialCasing
    '' + (drv.postPatch or "");
  }) super.SDL-mixer;

  # Work around SDL_main.h redefining main to SDL_main
  SDL-ttf = appendPatch ./patches/SDL-ttf-darwin-hsc.patch super.SDL-ttf;

  # Disable a bunch of test suites that fail because of darwin's case insensitive
  # file system: When a test suite has a test suite file that has the same name
  # as a module in scope, but in different case (e. g. hedgehog.hs and Hedgehog
  # in scope), GHC will complain that the file name and module name differ (in
  # the example hedgehog.hs would be Main).
  # These failures can easily be fixed by upstream by renaming files, so we
  # should create issues for them.
  # https://github.com/typeclasses/aws-cloudfront-signed-cookies/issues/2
  aws-cloudfront-signed-cookies = dontCheck super.aws-cloudfront-signed-cookies;

  # https://github.com/acid-state/acid-state/issues/133
  acid-state = dontCheck super.acid-state;

  # Otherwise impure gcc is used, which is Apple's weird wrapper
  c2hsc = addTestToolDepends [ pkgs.gcc ] super.c2hsc;

  http2 = super.http2.overrideAttrs (drv: {
    # Allow access to local networking when the Darwin sandbox is enabled, so http2 can run tests
    # that access localhost.
    __darwinAllowLocalNetworking = true;
  });

  # https://hydra.nixos.org/build/230964714/nixlog/1
  inline-c-cpp = appendPatch (pkgs.fetchpatch {
    url = "https://github.com/fpco/inline-c/commit/e8dc553b13bb847409fdced649a6a863323cff8a.patch";
    name = "revert-use-system-cxx-std-lib.patch";
    sha256 = "sha256-ql1/+8bvmWexyCdFR0VS4M4cY2lD0Px/9dHYLqlKyNA=";
    revert = true;
    stripLen = 1;
  }) super.inline-c-cpp;

  # Tests fail on macOS https://github.com/mrkkrp/zip/issues/112
  zip = dontCheck super.zip;

  http-streams = super.http-streams.overrideAttrs (drv: {
    __darwinAllowLocalNetworking = true;
  });

  io-streams = super.io-streams.overrideAttrs (drv: {
    __darwinAllowLocalNetworking = true;
  });

  io-streams-haproxy = super.io-streams-haproxy.overrideAttrs (drv: {
    __darwinAllowLocalNetworking = true;
  });

  openssl-streams = super.openssl-streams.overrideAttrs (drv: {
    __darwinAllowLocalNetworking = true;
  });

  snap = super.snap.overrideAttrs (drv: {
    __darwinAllowLocalNetworking = true;
  });

  warp = super.warp.overrideAttrs (drv: {
    __darwinAllowLocalNetworking = true;
  });

  ghcjs-dom-hello = overrideCabal (drv: {
    libraryHaskellDepends = with self; [ jsaddle jsaddle-warp ];
    executableHaskellDepends = with self; [ ghcjs-dom jsaddle-wkwebview ];
  }) super.ghcjs-dom-hello;

  jsaddle-hello = overrideCabal (drv: {
    libraryHaskellDepends = with self; [ jsaddle lens ];
    executableHaskellDepends = with self; [ jsaddle-warp jsaddle-wkwebview ];
  }) super.jsaddle-hello;

  jsaddle-wkwebview = overrideCabal (drv: {
    libraryFrameworkDepends = with pkgs.buildPackages.darwin.apple_sdk.frameworks; [ Cocoa WebKit ];
    libraryHaskellDepends = with self; [ aeson data-default jsaddle ]; # cabal2nix doesn't add darwin-only deps
  }) super.jsaddle-wkwebview;

  # cabal2nix doesn't add darwin-only deps
  reflex-dom = addBuildDepend self.jsaddle-wkwebview (super.reflex-dom.override (drv: {
    jsaddle-webkit2gtk = null;
  }));

  # Remove a problematic assert, the length is sometimes 1 instead of 2 on darwin
  di-core = overrideCabal (drv: {
    preConfigure = ''
      substituteInPlace test/Main.hs --replace \
        "2 @=? List.length (List.nub (List.sort (map Di.log_time logs)))" ""
    '';
  }) super.di-core;

  # Require /usr/bin/security which breaks sandbox
  http-reverse-proxy = dontCheck super.http-reverse-proxy;
  servant-auth-server = dontCheck super.servant-auth-server;

  sysinfo = dontCheck super.sysinfo;

} // lib.optionalAttrs pkgs.stdenv.hostPlatform.isAarch64 {  # aarch64-darwin

  # Workarounds for justStaticExecutables on aarch64-darwin. Since dead code
  # elimination barely works on aarch64-darwin, any package that has a
  # dependency that uses a Paths_ module will incur a reference on GHC, making
  # it fail with disallowGhcReference (which is set by justStaticExecutables).
  #
  # To address this, you can either manually remove the references causing this
  # after verifying they are indeed erroneous (e.g. cabal2nix) or just disable
  # the check, sticking with the status quo. Ideally there'll be zero cases of
  # the latter in the future!
  inherit (
    lib.mapAttrs (_: overrideCabal (old: {
      postInstall = ''
        remove-references-to -t ${self.hpack} "$out/bin/cabal2nix"
        # Note: The `data` output is needed at runtime.
        remove-references-to -t ${self.distribution-nixpkgs.out} "$out/bin/hackage2nix"

        ${old.postInstall or ""}
=======
      darwin.apple_sdk.frameworks.CoreFoundation
    ] (super.hidapi.override { systemd = null; });

    hmatrix = addBuildDepend darwin.apple_sdk.frameworks.Accelerate super.hmatrix;

    blas-hs = overrideCabal (drv: {
      libraryFrameworkDepends = [
        darwin.apple_sdk.frameworks.Accelerate
      ] ++ (drv.libraryFrameworkDepends or [ ]);
    }) super.blas-hs;

    # Ensure the necessary frameworks are propagatedBuildInputs on darwin
    OpenGLRaw = overrideCabal (drv: {
      librarySystemDepends = [ ];
      libraryHaskellDepends = drv.libraryHaskellDepends ++ [
        darwin.apple_sdk.frameworks.OpenGL
      ];
      preConfigure =
        ''
          frameworkPaths=($(for i in $nativeBuildInputs; do if [ -d "$i"/Library/Frameworks ]; then echo "-F$i/Library/Frameworks"; fi done))
          frameworkPaths=$(IFS=, ; echo "''${frameworkPaths[@]}")
          configureFlags+=$(if [ -n "$frameworkPaths" ]; then echo -n "--ghc-options=-optl=$frameworkPaths"; fi)
        ''
        + (drv.preConfigure or "");
    }) super.OpenGLRaw;
    GLURaw = overrideCabal (drv: {
      librarySystemDepends = [ ];
      libraryHaskellDepends = drv.libraryHaskellDepends ++ [
        darwin.apple_sdk.frameworks.OpenGL
      ];
    }) super.GLURaw;
    bindings-GLFW = overrideCabal (drv: {
      librarySystemDepends = [ ];
      libraryHaskellDepends = drv.libraryHaskellDepends ++ [
        darwin.apple_sdk.frameworks.AGL
        darwin.apple_sdk.frameworks.Cocoa
        darwin.apple_sdk.frameworks.OpenGL
        darwin.apple_sdk.frameworks.IOKit
        darwin.apple_sdk.frameworks.Kernel
        darwin.apple_sdk.frameworks.CoreVideo
        darwin.CF
      ];
    }) super.bindings-GLFW;
    OpenCL = overrideCabal (drv: {
      librarySystemDepends = [ ];
      libraryHaskellDepends = drv.libraryHaskellDepends ++ [
        darwin.apple_sdk.frameworks.OpenCL
      ];
    }) super.OpenCL;

    # cabal2nix likes to generate dependencies on hinotify when hfsevents is
    # really required on darwin: https://github.com/NixOS/cabal2nix/issues/146.
    hinotify = self.hfsevents;

    # FSEvents API is very buggy and tests are unreliable. See
    # http://openradar.appspot.com/10207999 and similar issues.
    fsnotify = addBuildDepend darwin.apple_sdk.frameworks.Cocoa (dontCheck super.fsnotify);

    FractalArt = overrideCabal (drv: {
      librarySystemDepends = [
        darwin.libobjc
        darwin.apple_sdk.frameworks.AppKit
      ] ++ (drv.librarySystemDepends or [ ]);
    }) super.FractalArt;

    arbtt = overrideCabal (drv: {
      librarySystemDepends = [
        darwin.apple_sdk.frameworks.Foundation
        darwin.apple_sdk.frameworks.Carbon
        darwin.apple_sdk.frameworks.IOKit
      ] ++ (drv.librarySystemDepends or [ ]);
    }) super.arbtt;

    HTF = overrideCabal (drv: {
      # GNU find is not prefixed in stdenv
      postPatch =
        ''
          substituteInPlace scripts/local-htfpp --replace "find=gfind" "find=find"
        ''
        + (drv.postPatch or "");
    }) super.HTF;

    # conditional dependency via a cabal flag
    cas-store = overrideCabal (drv: {
      libraryHaskellDepends = [
        self.kqueue
      ] ++ (drv.libraryHaskellDepends or [ ]);
    }) super.cas-store;

    # We are lacking pure pgrep at the moment for tests to work
    tmp-postgres = dontCheck super.tmp-postgres;

    # On darwin librt doesn't exist and will fail to link against,
    # however linking against it is also not necessary there
    GLHUI = overrideCabal (drv: {
      postPatch =
        ''
          substituteInPlace GLHUI.cabal --replace " rt" ""
        ''
        + (drv.postPatch or "");
    }) super.GLHUI;

    SDL-image = overrideCabal (drv: {
      # Prevent darwin-specific configuration code path being taken
      # which doesn't work with nixpkgs' SDL libraries
      postPatch =
        ''
          substituteInPlace configure --replace xDarwin noDarwinSpecialCasing
        ''
        + (drv.postPatch or "");
      patches = [
        # Work around SDL_main.h redefining main to SDL_main
        ./patches/SDL-image-darwin-hsc.patch
      ];
    }) super.SDL-image;

    # Prevent darwin-specific configuration code path being taken which
    # doesn't work with nixpkgs' SDL libraries
    SDL-mixer = overrideCabal (drv: {
      postPatch =
        ''
          substituteInPlace configure --replace xDarwin noDarwinSpecialCasing
        ''
        + (drv.postPatch or "");
    }) super.SDL-mixer;

    # Work around SDL_main.h redefining main to SDL_main
    SDL-ttf = appendPatch ./patches/SDL-ttf-darwin-hsc.patch super.SDL-ttf;

    # Disable a bunch of test suites that fail because of darwin's case insensitive
    # file system: When a test suite has a test suite file that has the same name
    # as a module in scope, but in different case (e. g. hedgehog.hs and Hedgehog
    # in scope), GHC will complain that the file name and module name differ (in
    # the example hedgehog.hs would be Main).
    # These failures can easily be fixed by upstream by renaming files, so we
    # should create issues for them.
    # https://github.com/typeclasses/aws-cloudfront-signed-cookies/issues/2
    aws-cloudfront-signed-cookies = dontCheck super.aws-cloudfront-signed-cookies;

    # https://github.com/acid-state/acid-state/issues/133
    acid-state = dontCheck super.acid-state;

    # Otherwise impure gcc is used, which is Apple's weird wrapper
    c2hsc = addTestToolDepends [ pkgs.gcc ] super.c2hsc;

    http-client-tls = overrideCabal (drv: {
      postPatch =
        ''
          # This comment has been inserted, so the derivation hash changes, forcing
          # a rebuild of this derivation which has succeeded to build on Hydra before,
          # but apparently been corrupted, causing reverse dependencies to fail.
          #
          # This workaround can be removed upon the next darwin stdenv rebuild,
          # presumably https://github.com/NixOS/nixpkgs/pull/152850 or the next
          # full haskellPackages rebuild.
        ''
        + drv.postPatch or "";
    }) super.http-client-tls;

    http2 = super.http2.overrideAttrs (drv: {
      # Allow access to local networking when the Darwin sandbox is enabled, so http2 can run tests
      # that access localhost.
      __darwinAllowLocalNetworking = true;
    });

    foldl = overrideCabal (drv: {
      postPatch =
        ''
          # This comment has been inserted, so the derivation hash changes, forcing
          # a rebuild of this derivation which has succeeded to build on Hydra before,
          # but apparently been corrupted, causing reverse dependencies to fail.
          #
          # This workaround can be removed upon the next darwin stdenv rebuild,
          # presumably https://github.com/NixOS/nixpkgs/pull/152850 or the next
          # full haskellPackages rebuild.
        ''
        + drv.postPatch or "";
    }) super.foldl;

    # https://hydra.nixos.org/build/230964714/nixlog/1
    inline-c-cpp = appendPatch (pkgs.fetchpatch {
      url = "https://github.com/fpco/inline-c/commit/e8dc553b13bb847409fdced649a6a863323cff8a.patch";
      name = "revert-use-system-cxx-std-lib.patch";
      sha256 = "sha256-ql1/+8bvmWexyCdFR0VS4M4cY2lD0Px/9dHYLqlKyNA=";
      revert = true;
      stripLen = 1;
    }) super.inline-c-cpp;

    # Tests fail on macOS https://github.com/mrkkrp/zip/issues/112
    zip = dontCheck super.zip;

    http-streams = super.http-streams.overrideAttrs (drv: {
      __darwinAllowLocalNetworking = true;
    });

    io-streams = super.io-streams.overrideAttrs (drv: {
      __darwinAllowLocalNetworking = true;
    });

    io-streams-haproxy = super.io-streams-haproxy.overrideAttrs (drv: {
      __darwinAllowLocalNetworking = true;
    });

    openssl-streams = super.openssl-streams.overrideAttrs (drv: {
      __darwinAllowLocalNetworking = true;
    });

    snap = super.snap.overrideAttrs (drv: {
      __darwinAllowLocalNetworking = true;
    });

    warp = super.warp.overrideAttrs (drv: {
      __darwinAllowLocalNetworking = true;
    });

    ghcjs-dom-hello = overrideCabal (drv: {
      libraryHaskellDepends = with self; [
        jsaddle
        jsaddle-warp
      ];
      executableHaskellDepends = with self; [
        ghcjs-dom
        jsaddle-wkwebview
      ];
    }) super.ghcjs-dom-hello;

    jsaddle-hello = overrideCabal (drv: {
      libraryHaskellDepends = with self; [
        jsaddle
        lens
      ];
      executableHaskellDepends = with self; [
        jsaddle-warp
        jsaddle-wkwebview
      ];
    }) super.jsaddle-hello;

    jsaddle-wkwebview = overrideCabal (drv: {
      libraryFrameworkDepends = with pkgs.buildPackages.darwin.apple_sdk.frameworks; [
        Cocoa
        WebKit
      ];
      libraryHaskellDepends = with self; [
        aeson
        data-default
        jsaddle
      ]; # cabal2nix doesn't add darwin-only deps
    }) super.jsaddle-wkwebview;

    # cabal2nix doesn't add darwin-only deps
    reflex-dom = addBuildDepend self.jsaddle-wkwebview (
      super.reflex-dom.override (drv: {
        jsaddle-webkit2gtk = null;
      })
    );

    # Remove a problematic assert, the length is sometimes 1 instead of 2 on darwin
    di-core = overrideCabal (drv: {
      preConfigure = ''
        substituteInPlace test/Main.hs --replace \
          "2 @=? List.length (List.nub (List.sort (map Di.log_time logs)))" ""
      '';
    }) super.di-core;

    # Require /usr/bin/security which breaks sandbox
    http-reverse-proxy = dontCheck super.http-reverse-proxy;
    servant-auth-server = dontCheck super.servant-auth-server;

  }
  // lib.optionalAttrs pkgs.stdenv.hostPlatform.isAarch64 {
    # aarch64-darwin

    # Workarounds for justStaticExecutables on aarch64-darwin. Since dead code
    # elimination barely works on aarch64-darwin, any package that has a
    # dependency that uses a Paths_ module will incur a reference on GHC, making
    # it fail with disallowGhcReference (which is set by justStaticExecutables).
    #
    # To address this, you can either manually remove the references causing this
    # after verifying they are indeed erroneous (e.g. cabal2nix) or just disable
    # the check, sticking with the status quo. Ideally there'll be zero cases of
    # the latter in the future!
    inherit
      (lib.mapAttrs (
        _:
        overrideCabal (old: {
          postInstall = ''
            remove-references-to -t ${self.hpack} "$out/bin/cabal2nix"
            # Note: The `data` output is needed at runtime.
            remove-references-to -t ${self.distribution-nixpkgs.out} "$out/bin/hackage2nix"

            ${old.postInstall or ""}
          '';
        })
      ) super)
      cabal2nix
      cabal2nix-unstable
      ;

    # https://github.com/fpco/unliftio/issues/87
    unliftio = dontCheck super.unliftio;
    # This is the same issue as above; the rio tests call functions in unliftio
    # that have issues as tracked in the GitHub issue above. Once the unliftio
    # tests are fixed, we can remove this as well.
    #
    # We skip just the problematic tests by replacing 'it' with 'xit'.
    rio = overrideCabal (drv: {
      preConfigure = ''
        sed -i 's/\bit /xit /g' test/RIO/FileSpec.hs
>>>>>>> 3b48b2eb
      '';
    }) super.rio;

    # https://github.com/haskell-crypto/cryptonite/issues/360
    cryptonite = appendPatch ./patches/cryptonite-remove-argon2.patch super.cryptonite;

    # Build segfaults unless `fixity-th` is disabled.
    # https://github.com/tweag/ormolu/issues/927
    ormolu = overrideCabal (drv: {
      libraryHaskellDepends = drv.libraryHaskellDepends ++ [ self.file-embed ];
    }) (disableCabalFlag "fixity-th" super.ormolu);
    fourmolu = overrideCabal (drv: {
      libraryHaskellDepends = drv.libraryHaskellDepends ++ [ self.file-embed ];
    }) (disableCabalFlag "fixity-th" super.fourmolu);

    # https://github.com/NixOS/nixpkgs/issues/149692
    Agda = disableCabalFlag "optimise-heavily" super.Agda;

    # https://github.com/NixOS/nixpkgs/issues/198495
    eventsourcing-postgresql = dontCheck super.eventsourcing-postgresql;
    gargoyle-postgresql-connect = dontCheck super.gargoyle-postgresql-connect;
    hs-opentelemetry-instrumentation-postgresql-simple = dontCheck super.hs-opentelemetry-instrumentation-postgresql-simple;
    moto-postgresql = dontCheck super.moto-postgresql;
    persistent-postgresql = dontCheck super.persistent-postgresql;
    pipes-postgresql-simple = dontCheck super.pipes-postgresql-simple;
    postgresql-connector = dontCheck super.postgresql-connector;
    postgresql-migration = dontCheck super.postgresql-migration;
    postgresql-schema = dontCheck super.postgresql-schema;
    postgresql-simple = dontCheck super.postgresql-simple;
    postgresql-simple-interpolate = dontCheck super.postgresql-simple-interpolate;
    postgresql-simple-migration = dontCheck super.postgresql-simple-migration;
    postgresql-simple-url = dontCheck super.postgresql-simple-url;
    postgresql-transactional = dontCheck super.postgresql-transactional;
    postgrest = dontCheck super.postgrest;
    rivet-adaptor-postgresql = dontCheck super.rivet-adaptor-postgresql;
    tmp-proc-postgres = dontCheck super.tmp-proc-postgres;

  }
  // lib.optionalAttrs pkgs.stdenv.hostPlatform.isx86_64 {
    # x86_64-darwin

    # tests appear to be failing to link or something:
    # https://hydra.nixos.org/build/174540882/nixlog/9
    regex-rure = dontCheck super.regex-rure;
    # same
    # https://hydra.nixos.org/build/174540882/nixlog/9
    jacinda = dontCheck super.jacinda;

    # Greater floating point error on x86_64-darwin (!) for some reason
    # https://github.com/ekmett/ad/issues/113
    ad = overrideCabal (drv: {
      testFlags = drv.testFlags or [ ] ++ [
        "-p"
        "!/issue-108/"
      ];
    }) super.ad;
  }
)<|MERGE_RESOLUTION|>--- conflicted
+++ resolved
@@ -168,170 +168,6 @@
     hidapi = addExtraLibraries [
       darwin.apple_sdk.frameworks.AppKit
       darwin.apple_sdk.frameworks.IOKit
-<<<<<<< HEAD
-    ] ++ (drv.librarySystemDepends or []);
-  }) super.arbtt;
-
-  HTF = overrideCabal (drv: {
-    # GNU find is not prefixed in stdenv
-    postPatch = ''
-      substituteInPlace scripts/local-htfpp --replace "find=gfind" "find=find"
-    '' + (drv.postPatch or "");
-  }) super.HTF;
-
-  # conditional dependency via a cabal flag
-  cas-store = overrideCabal (drv: {
-    libraryHaskellDepends = [
-      self.kqueue
-    ] ++ (drv.libraryHaskellDepends or []);
-  }) super.cas-store;
-
-  # We are lacking pure pgrep at the moment for tests to work
-  tmp-postgres = dontCheck super.tmp-postgres;
-
-  # On darwin librt doesn't exist and will fail to link against,
-  # however linking against it is also not necessary there
-  GLHUI = overrideCabal (drv: {
-    postPatch = ''
-      substituteInPlace GLHUI.cabal --replace " rt" ""
-    '' + (drv.postPatch or "");
-  }) super.GLHUI;
-
-  SDL-image = overrideCabal (drv: {
-    # Prevent darwin-specific configuration code path being taken
-    # which doesn't work with nixpkgs' SDL libraries
-    postPatch = ''
-      substituteInPlace configure --replace xDarwin noDarwinSpecialCasing
-    '' + (drv.postPatch or "");
-    patches = [
-      # Work around SDL_main.h redefining main to SDL_main
-      ./patches/SDL-image-darwin-hsc.patch
-    ];
-  }) super.SDL-image;
-
-  # Prevent darwin-specific configuration code path being taken which
-  # doesn't work with nixpkgs' SDL libraries
-  SDL-mixer = overrideCabal (drv: {
-    postPatch = ''
-      substituteInPlace configure --replace xDarwin noDarwinSpecialCasing
-    '' + (drv.postPatch or "");
-  }) super.SDL-mixer;
-
-  # Work around SDL_main.h redefining main to SDL_main
-  SDL-ttf = appendPatch ./patches/SDL-ttf-darwin-hsc.patch super.SDL-ttf;
-
-  # Disable a bunch of test suites that fail because of darwin's case insensitive
-  # file system: When a test suite has a test suite file that has the same name
-  # as a module in scope, but in different case (e. g. hedgehog.hs and Hedgehog
-  # in scope), GHC will complain that the file name and module name differ (in
-  # the example hedgehog.hs would be Main).
-  # These failures can easily be fixed by upstream by renaming files, so we
-  # should create issues for them.
-  # https://github.com/typeclasses/aws-cloudfront-signed-cookies/issues/2
-  aws-cloudfront-signed-cookies = dontCheck super.aws-cloudfront-signed-cookies;
-
-  # https://github.com/acid-state/acid-state/issues/133
-  acid-state = dontCheck super.acid-state;
-
-  # Otherwise impure gcc is used, which is Apple's weird wrapper
-  c2hsc = addTestToolDepends [ pkgs.gcc ] super.c2hsc;
-
-  http2 = super.http2.overrideAttrs (drv: {
-    # Allow access to local networking when the Darwin sandbox is enabled, so http2 can run tests
-    # that access localhost.
-    __darwinAllowLocalNetworking = true;
-  });
-
-  # https://hydra.nixos.org/build/230964714/nixlog/1
-  inline-c-cpp = appendPatch (pkgs.fetchpatch {
-    url = "https://github.com/fpco/inline-c/commit/e8dc553b13bb847409fdced649a6a863323cff8a.patch";
-    name = "revert-use-system-cxx-std-lib.patch";
-    sha256 = "sha256-ql1/+8bvmWexyCdFR0VS4M4cY2lD0Px/9dHYLqlKyNA=";
-    revert = true;
-    stripLen = 1;
-  }) super.inline-c-cpp;
-
-  # Tests fail on macOS https://github.com/mrkkrp/zip/issues/112
-  zip = dontCheck super.zip;
-
-  http-streams = super.http-streams.overrideAttrs (drv: {
-    __darwinAllowLocalNetworking = true;
-  });
-
-  io-streams = super.io-streams.overrideAttrs (drv: {
-    __darwinAllowLocalNetworking = true;
-  });
-
-  io-streams-haproxy = super.io-streams-haproxy.overrideAttrs (drv: {
-    __darwinAllowLocalNetworking = true;
-  });
-
-  openssl-streams = super.openssl-streams.overrideAttrs (drv: {
-    __darwinAllowLocalNetworking = true;
-  });
-
-  snap = super.snap.overrideAttrs (drv: {
-    __darwinAllowLocalNetworking = true;
-  });
-
-  warp = super.warp.overrideAttrs (drv: {
-    __darwinAllowLocalNetworking = true;
-  });
-
-  ghcjs-dom-hello = overrideCabal (drv: {
-    libraryHaskellDepends = with self; [ jsaddle jsaddle-warp ];
-    executableHaskellDepends = with self; [ ghcjs-dom jsaddle-wkwebview ];
-  }) super.ghcjs-dom-hello;
-
-  jsaddle-hello = overrideCabal (drv: {
-    libraryHaskellDepends = with self; [ jsaddle lens ];
-    executableHaskellDepends = with self; [ jsaddle-warp jsaddle-wkwebview ];
-  }) super.jsaddle-hello;
-
-  jsaddle-wkwebview = overrideCabal (drv: {
-    libraryFrameworkDepends = with pkgs.buildPackages.darwin.apple_sdk.frameworks; [ Cocoa WebKit ];
-    libraryHaskellDepends = with self; [ aeson data-default jsaddle ]; # cabal2nix doesn't add darwin-only deps
-  }) super.jsaddle-wkwebview;
-
-  # cabal2nix doesn't add darwin-only deps
-  reflex-dom = addBuildDepend self.jsaddle-wkwebview (super.reflex-dom.override (drv: {
-    jsaddle-webkit2gtk = null;
-  }));
-
-  # Remove a problematic assert, the length is sometimes 1 instead of 2 on darwin
-  di-core = overrideCabal (drv: {
-    preConfigure = ''
-      substituteInPlace test/Main.hs --replace \
-        "2 @=? List.length (List.nub (List.sort (map Di.log_time logs)))" ""
-    '';
-  }) super.di-core;
-
-  # Require /usr/bin/security which breaks sandbox
-  http-reverse-proxy = dontCheck super.http-reverse-proxy;
-  servant-auth-server = dontCheck super.servant-auth-server;
-
-  sysinfo = dontCheck super.sysinfo;
-
-} // lib.optionalAttrs pkgs.stdenv.hostPlatform.isAarch64 {  # aarch64-darwin
-
-  # Workarounds for justStaticExecutables on aarch64-darwin. Since dead code
-  # elimination barely works on aarch64-darwin, any package that has a
-  # dependency that uses a Paths_ module will incur a reference on GHC, making
-  # it fail with disallowGhcReference (which is set by justStaticExecutables).
-  #
-  # To address this, you can either manually remove the references causing this
-  # after verifying they are indeed erroneous (e.g. cabal2nix) or just disable
-  # the check, sticking with the status quo. Ideally there'll be zero cases of
-  # the latter in the future!
-  inherit (
-    lib.mapAttrs (_: overrideCabal (old: {
-      postInstall = ''
-        remove-references-to -t ${self.hpack} "$out/bin/cabal2nix"
-        # Note: The `data` output is needed at runtime.
-        remove-references-to -t ${self.distribution-nixpkgs.out} "$out/bin/hackage2nix"
-
-        ${old.postInstall or ""}
-=======
       darwin.apple_sdk.frameworks.CoreFoundation
     ] (super.hidapi.override { systemd = null; });
 
@@ -477,39 +313,11 @@
     # Otherwise impure gcc is used, which is Apple's weird wrapper
     c2hsc = addTestToolDepends [ pkgs.gcc ] super.c2hsc;
 
-    http-client-tls = overrideCabal (drv: {
-      postPatch =
-        ''
-          # This comment has been inserted, so the derivation hash changes, forcing
-          # a rebuild of this derivation which has succeeded to build on Hydra before,
-          # but apparently been corrupted, causing reverse dependencies to fail.
-          #
-          # This workaround can be removed upon the next darwin stdenv rebuild,
-          # presumably https://github.com/NixOS/nixpkgs/pull/152850 or the next
-          # full haskellPackages rebuild.
-        ''
-        + drv.postPatch or "";
-    }) super.http-client-tls;
-
     http2 = super.http2.overrideAttrs (drv: {
       # Allow access to local networking when the Darwin sandbox is enabled, so http2 can run tests
       # that access localhost.
       __darwinAllowLocalNetworking = true;
     });
-
-    foldl = overrideCabal (drv: {
-      postPatch =
-        ''
-          # This comment has been inserted, so the derivation hash changes, forcing
-          # a rebuild of this derivation which has succeeded to build on Hydra before,
-          # but apparently been corrupted, causing reverse dependencies to fail.
-          #
-          # This workaround can be removed upon the next darwin stdenv rebuild,
-          # presumably https://github.com/NixOS/nixpkgs/pull/152850 or the next
-          # full haskellPackages rebuild.
-        ''
-        + drv.postPatch or "";
-    }) super.foldl;
 
     # https://hydra.nixos.org/build/230964714/nixlog/1
     inline-c-cpp = appendPatch (pkgs.fetchpatch {
@@ -599,6 +407,8 @@
     # Require /usr/bin/security which breaks sandbox
     http-reverse-proxy = dontCheck super.http-reverse-proxy;
     servant-auth-server = dontCheck super.servant-auth-server;
+
+    sysinfo = dontCheck super.sysinfo;
 
   }
   // lib.optionalAttrs pkgs.stdenv.hostPlatform.isAarch64 {
@@ -640,7 +450,6 @@
     rio = overrideCabal (drv: {
       preConfigure = ''
         sed -i 's/\bit /xit /g' test/RIO/FileSpec.hs
->>>>>>> 3b48b2eb
       '';
     }) super.rio;
 
