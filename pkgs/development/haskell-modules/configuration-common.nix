# COMMON OVERRIDES FOR THE HASKELL PACKAGE SET IN NIXPKGS
#
# This file contains haskell package overrides that are shared by all
# haskell package sets provided by nixpkgs and distributed via the official
# NixOS hydra instance.
#
# Overrides that would also make sense for custom haskell package sets not provided
# as part of nixpkgs and that are specific to Nix should go in configuration-nix.nix
#
# See comment at the top of configuration-nix.nix for more information about this
# distinction.
{ pkgs, haskellLib }:

let
  inherit (pkgs) fetchpatch fetchpatch2 lib;
  inherit (lib) throwIfNot versionOlder;
in

with haskellLib;

self: super: {

  # There are numerical tests on random data, that may fail occasionally
  lapack = dontCheck super.lapack;

  # fix tests failure for base≥4.15 (https://github.com/kim/leveldb-haskell/pull/41)
  leveldb-haskell = appendPatch (fetchpatch {
    url = "https://github.com/kim/leveldb-haskell/commit/f5249081f589233890ddb1945ec548ca9fb717cf.patch";
    sha256 = "14gllipl28lqry73c5dnclsskzk1bsrrgazibl4lkl8z98j2csjb";
  }) super.leveldb-haskell;

  # Arion's test suite needs a Nixpkgs, which is cumbersome to do from Nixpkgs
  # itself. For instance, pkgs.path has dirty sources and puts a huge .git in the
  # store. Testing is done upstream.
  arion-compose = dontCheck super.arion-compose;

  # This used to be a core package provided by GHC, but then the compiler
  # dropped it. We define the name here to make sure that old packages which
  # depend on this library still evaluate (even though they won't compile
  # successfully with recent versions of the compiler).
  bin-package-db = null;

  # waiting for release: https://github.com/jwiegley/c2hsc/issues/41
  c2hsc = appendPatch (fetchpatch {
    url = "https://github.com/jwiegley/c2hsc/commit/490ecab202e0de7fc995eedf744ad3cb408b53cc.patch";
    sha256 = "1c7knpvxr7p8c159jkyk6w29653z5yzgjjqj11130bbb8mk9qhq7";
  }) super.c2hsc;

  # Some Hackage packages reference this attribute, which exists only in the
  # GHCJS package set. We provide a dummy version here to fix potential
  # evaluation errors.
  ghcjs-base = null;
  ghcjs-prim = null;

  # Needs older QuickCheck version
  attoparsec-varword = dontCheck super.attoparsec-varword;

  # These packages (and their reverse deps) cannot be built with profiling enabled.
  ghc-heap-view = disableLibraryProfiling super.ghc-heap-view;
  ghc-datasize = disableLibraryProfiling super.ghc-datasize;
  ghc-vis = disableLibraryProfiling super.ghc-vis;

  # The latest release on hackage has an upper bound on containers which
  # breaks the build, though it works with the version of containers present
  # and the upper bound doesn't exist in code anymore:
  # > https://github.com/roelvandijk/numerals
  numerals = doJailbreak (dontCheck super.numerals);

  # Too stricut upper bound on time
  # https://github.com/acw/rate-limit/issues/9
  rate-limit = doJailbreak super.rate-limit;

  # This test keeps being aborted because it runs too quietly for too long
  Lazy-Pbkdf2 = if pkgs.stdenv.isi686 then dontCheck super.Lazy-Pbkdf2 else super.Lazy-Pbkdf2;

  # check requires mysql server
  mysql-simple = dontCheck super.mysql-simple;
  mysql-haskell = dontCheck super.mysql-haskell;

  # The Hackage tarball is purposefully broken, because it's not intended to be, like, useful.
  # https://git-annex.branchable.com/bugs/bash_completion_file_is_missing_in_the_6.20160527_tarball_on_hackage/
  git-annex = overrideCabal (drv: {
    src = pkgs.fetchgit {
      name = "git-annex-${super.git-annex.version}-src";
      url = "git://git-annex.branchable.com/";
      rev = "refs/tags/" + super.git-annex.version;
      sha256 = "14391vj0awvkpsd32kanmc85yic5mg4pxmjhiv7wjxy7ga13wfqw";
      # delete android and Android directories which cause issues on
      # darwin (case insensitive directory). Since we don't need them
      # during the build process, we can delete it to prevent a hash
      # mismatch on darwin.
      postFetch = ''
        rm -r $out/doc/?ndroid*
      '';
    };

    # Git annex provides a restricted login shell. Setting
    # passthru.shellPath here allows a user's login shell to be set to
    # `git-annex-shell` by making `shell = haskellPackages.git-annex`.
    # https://git-annex.branchable.com/git-annex-shell/
    passthru.shellPath = "/bin/git-annex-shell";
  }) super.git-annex;

  # Too strict bounds on servant
  # Pending a hackage revision: https://github.com/berberman/arch-web/commit/5d08afee5b25e644f9e2e2b95380a5d4f4aa81ea#commitcomment-89230555
  arch-web = doJailbreak super.arch-web;

  # Fix test trying to access /home directory
  shell-conduit = overrideCabal (drv: {
    postPatch = "sed -i s/home/tmp/ test/Spec.hs";
  }) super.shell-conduit;

  cachix = self.generateOptparseApplicativeCompletions [ "cachix" ] super.cachix;

  # https://github.com/froozen/kademlia/issues/2
  kademlia = dontCheck super.kademlia;

  # Tests require older versions of tasty.
  hzk = dontCheck super.hzk;
  resolv = doJailbreak super.resolv;

  # Tests require a Kafka broker running locally
  haskakafka = dontCheck super.haskakafka;

  bindings-levmar = addExtraLibrary pkgs.blas super.bindings-levmar;

  # Requires wrapQtAppsHook
  qtah-cpp-qt5 = overrideCabal (drv: {
    buildDepends = [ pkgs.qt5.wrapQtAppsHook ];
  }) super.qtah-cpp-qt5;

  # The Haddock phase fails for one reason or another.
  deepseq-magic = dontHaddock super.deepseq-magic;
  feldspar-signal = dontHaddock super.feldspar-signal; # https://github.com/markus-git/feldspar-signal/issues/1
  hoodle-core = dontHaddock super.hoodle-core;
  hsc3-db = dontHaddock super.hsc3-db;

  # Fix build with time >= 1.10 while retaining compat with time < 1.9
  mbox = appendPatch ./patches/mbox-time-1.10.patch
    (overrideCabal { editedCabalFile = null; revision = null; } super.mbox);

  # https://github.com/techtangents/ablist/issues/1
  ABList = dontCheck super.ABList;

  # sse2 flag due to https://github.com/haskell/vector/issues/47.
  # Jailbreak is necessary for QuickCheck dependency.
  vector = doJailbreak (if pkgs.stdenv.isi686 then appendConfigureFlag "--ghc-options=-msse2" super.vector else super.vector);

  inline-c-cpp = overrideCabal (drv: {
    patches = drv.patches or [] ++ [
      (fetchpatch {
        # awaiting release >0.5.0.0
        url = "https://github.com/fpco/inline-c/commit/e176b8e8c3c94e7d8289a8b7cc4ce8e737741730.patch";
        name = "inline-c-cpp-pr-132-1.patch";
        sha256 = "sha256-CdZXAT3Ar4KKDGyAUu8A7hzddKe5/AuMKoZSjt3o0UE=";
        stripLen = 1;
      })
    ];
    postPatch = (drv.postPatch or "") + ''
      substituteInPlace inline-c-cpp.cabal --replace "-optc-std=c++11" ""
    '';
  }) super.inline-c-cpp;

  inline-java = addBuildDepend pkgs.jdk super.inline-java;

  # Upstream notified by e-mail.
  permutation = dontCheck super.permutation;

  # https://github.com/jputcu/serialport/issues/25
  serialport = dontCheck super.serialport;

  # Test suite depends on source code being available
  simple-affine-space = dontCheck super.simple-affine-space;

  # Fails no apparent reason. Upstream has been notified by e-mail.
  assertions = dontCheck super.assertions;

  # These packages try to execute non-existent external programs.
  cmaes = dontCheck super.cmaes;                        # http://hydra.cryp.to/build/498725/log/raw
  dbmigrations = dontCheck super.dbmigrations;
  filestore = dontCheck super.filestore;
  graceful = dontCheck super.graceful;
  HList = dontCheck super.HList;
  ide-backend = dontCheck super.ide-backend;
  marquise = dontCheck super.marquise;                  # https://github.com/anchor/marquise/issues/69
  memcached-binary = dontCheck super.memcached-binary;
  msgpack-rpc = dontCheck super.msgpack-rpc;
  persistent-zookeeper = dontCheck super.persistent-zookeeper;
  pocket-dns = dontCheck super.pocket-dns;
  postgresql-simple = dontCheck super.postgresql-simple;
  squeal-postgresql = dontCheck super.squeal-postgresql;
  postgrest-ws = dontCheck super.postgrest-ws;
  snowball = dontCheck super.snowball;
  sophia = dontCheck super.sophia;
  test-sandbox = dontCheck super.test-sandbox;
  texrunner = dontCheck super.texrunner;
  users-postgresql-simple = dontCheck super.users-postgresql-simple;
  wai-middleware-hmac = dontCheck super.wai-middleware-hmac;
  xkbcommon = dontCheck super.xkbcommon;
  xmlgen = dontCheck super.xmlgen;
  HerbiePlugin = dontCheck super.HerbiePlugin;
  wai-cors = dontCheck super.wai-cors;

  # base bound
  digit = doJailbreak super.digit;

  # matterhorn-50200.17.0 won't work with brick >= 0.71
  matterhorn = doJailbreak (super.matterhorn.overrideScope (self: super: {
    brick = self.brick_0_70_1;
  }));

  # 2020-06-05: HACK: does not pass own build suite - `dontCheck`
  # 2022-11-24: jailbreak as it has too strict bounds on a bunch of things
  hnix = self.generateOptparseApplicativeCompletions [ "hnix" ] (dontCheck (doJailbreak super.hnix));
  # Too strict bounds on algebraic-graphs and bytestring
  # https://github.com/haskell-nix/hnix-store/issues/180
  hnix-store-core = doJailbreak super.hnix-store-core;

  # Too strict upper bound on bytestring
  # https://github.com/wangbj/hashing/issues/3
  hashing = doJailbreak super.hashing;

  # Fails for non-obvious reasons while attempting to use doctest.
  focuslist = dontCheck super.focuslist;
  search = dontCheck super.search;

  # see https://github.com/LumiGuide/haskell-opencv/commit/cd613e200aa20887ded83256cf67d6903c207a60
  opencv = dontCheck (appendPatch ./patches/opencv-fix-116.patch super.opencv);
  opencv-extra = dontCheck (appendPatch ./patches/opencv-fix-116.patch super.opencv-extra);

  # https://github.com/ekmett/structures/issues/3
  structures = dontCheck super.structures;

  # Disable test suites to fix the build.
  acme-year = dontCheck super.acme-year;                # http://hydra.cryp.to/build/497858/log/raw
  aeson-lens = dontCheck super.aeson-lens;              # http://hydra.cryp.to/build/496769/log/raw
  aeson-schema = dontCheck super.aeson-schema;          # https://github.com/timjb/aeson-schema/issues/9
  angel = dontCheck super.angel;
  apache-md5 = dontCheck super.apache-md5;              # http://hydra.cryp.to/build/498709/nixlog/1/raw
  app-settings = dontCheck super.app-settings;          # http://hydra.cryp.to/build/497327/log/raw
  aws-kinesis = dontCheck super.aws-kinesis;            # needs aws credentials for testing
  binary-protocol = dontCheck super.binary-protocol;    # http://hydra.cryp.to/build/499749/log/raw
  binary-search = dontCheck super.binary-search;
  bloodhound = dontCheck super.bloodhound;              # https://github.com/plow-technologies/quickcheck-arbitrary-template/issues/10
  buildwrapper = dontCheck super.buildwrapper;
  burst-detection = dontCheck super.burst-detection;    # http://hydra.cryp.to/build/496948/log/raw
  cabal-meta = dontCheck super.cabal-meta;              # http://hydra.cryp.to/build/497892/log/raw
  camfort = dontCheck super.camfort;
  cjk = dontCheck super.cjk;
  CLI = dontCheck super.CLI;                            # Upstream has no issue tracker.
  command-qq = dontCheck super.command-qq;              # http://hydra.cryp.to/build/499042/log/raw
  conduit-connection = dontCheck super.conduit-connection;
  craftwerk = dontCheck super.craftwerk;
  crc = dontCheck super.crc;                            # https://github.com/MichaelXavier/crc/issues/2
  css-text = dontCheck super.css-text;
  damnpacket = dontCheck super.damnpacket;              # http://hydra.cryp.to/build/496923/log
  data-hash = dontCheck super.data-hash;
  Deadpan-DDP = dontCheck super.Deadpan-DDP;            # http://hydra.cryp.to/build/496418/log/raw
  DigitalOcean = dontCheck super.DigitalOcean;
  direct-sqlite = dontCheck super.direct-sqlite;
  directory-layout = dontCheck super.directory-layout;
  dlist = dontCheck super.dlist;
  docopt = dontCheck super.docopt;                      # http://hydra.cryp.to/build/499172/log/raw
  dom-selector = dontCheck super.dom-selector;          # http://hydra.cryp.to/build/497670/log/raw
  dotenv = dontCheck super.dotenv;                      # Tests fail because of missing test file on version 0.8.0.2 fixed on version 0.8.0.4
  dotfs = dontCheck super.dotfs;                        # http://hydra.cryp.to/build/498599/log/raw
  DRBG = dontCheck super.DRBG;                          # http://hydra.cryp.to/build/498245/nixlog/1/raw
  ed25519 = dontCheck super.ed25519;
  etcd = dontCheck super.etcd;
  fb = dontCheck super.fb;                              # needs credentials for Facebook
  fptest = dontCheck super.fptest;                      # http://hydra.cryp.to/build/499124/log/raw
  friday-juicypixels = dontCheck super.friday-juicypixels; #tarball missing test/rgba8.png
  ghc-events-parallel = dontCheck super.ghc-events-parallel;    # http://hydra.cryp.to/build/496828/log/raw
  ghc-imported-from = dontCheck super.ghc-imported-from;
  ghc-parmake = dontCheck super.ghc-parmake;
  git-vogue = dontCheck super.git-vogue;
  github-rest = dontCheck super.github-rest;  # test suite needs the network
  gitlib-cmdline = dontCheck super.gitlib-cmdline;
  GLFW-b = dontCheck super.GLFW-b;                      # https://github.com/bsl/GLFW-b/issues/50
  hackport = dontCheck super.hackport;
  hadoop-formats = dontCheck super.hadoop-formats;
  haeredes = dontCheck super.haeredes;
  hashed-storage = dontCheck super.hashed-storage;
  hashring = dontCheck super.hashring;
  hath = dontCheck super.hath;
  haxl = dontCheck super.haxl;                          # non-deterministic failure https://github.com/facebook/Haxl/issues/85
  haxl-facebook = dontCheck super.haxl-facebook;        # needs facebook credentials for testing
  hdbi-postgresql = dontCheck super.hdbi-postgresql;
  hedis = dontCheck super.hedis;
  hedis-pile = dontCheck super.hedis-pile;
  hedis-tags = dontCheck super.hedis-tags;
  hedn = dontCheck super.hedn;
  hgdbmi = dontCheck super.hgdbmi;
  hi = dontCheck super.hi;
  hierarchical-clustering = dontCheck super.hierarchical-clustering;
  hlibgit2 = disableHardening [ "format" ] super.hlibgit2;
  hmatrix-tests = dontCheck super.hmatrix-tests;
  hquery = dontCheck super.hquery;
  hs2048 = dontCheck super.hs2048;
  hsbencher = dontCheck super.hsbencher;
  hsexif = dontCheck super.hsexif;
  hspec-server = dontCheck super.hspec-server;
  HTF = overrideCabal (orig: {
    # The scripts in scripts/ are needed to build the test suite.
    preBuild = "patchShebangs --build scripts";
    # test suite doesn't compile with aeson >= 2.0
    # https://github.com/skogsbaer/HTF/issues/114
    doCheck = false;
  }) super.HTF;
  htsn = dontCheck super.htsn;
  htsn-import = dontCheck super.htsn-import;
  http-link-header = dontCheck super.http-link-header; # non deterministic failure https://hydra.nixos.org/build/75041105
  influxdb = dontCheck super.influxdb;
  integer-roots = dontCheck super.integer-roots; # requires an old version of smallcheck, will be fixed in > 1.0
  itanium-abi = dontCheck super.itanium-abi;
  katt = dontCheck super.katt;
  language-slice = dontCheck super.language-slice;
  ldap-client = dontCheck super.ldap-client;
  lensref = dontCheck super.lensref;
  lvmrun = disableHardening ["format"] (dontCheck super.lvmrun);
  matplotlib = dontCheck super.matplotlib;
  memcache = dontCheck super.memcache;
  metrics = dontCheck super.metrics;
  milena = dontCheck super.milena;
  modular-arithmetic = dontCheck super.modular-arithmetic; # tests require a very old Glob (0.7.*)
  nats-queue = dontCheck super.nats-queue;
  netpbm = dontCheck super.netpbm;
  network = dontCheck super.network;
  network_2_6_3_1 = dontCheck super.network_2_6_3_1; # package is missing files for test
  network-dbus = dontCheck super.network-dbus;
  notcpp = dontCheck super.notcpp;
  ntp-control = dontCheck super.ntp-control;
  odpic-raw = dontCheck super.odpic-raw; # needs a running oracle database server
  opaleye = dontCheck super.opaleye;
  openpgp = dontCheck super.openpgp;
  optional = dontCheck super.optional;
  orgmode-parse = dontCheck super.orgmode-parse;
  os-release = dontCheck super.os-release;
  parameterized = dontCheck super.parameterized; # https://github.com/louispan/parameterized/issues/2
  persistent-redis = dontCheck super.persistent-redis;
  pipes-extra = dontCheck super.pipes-extra;
  pipes-websockets = dontCheck super.pipes-websockets;
  posix-pty = dontCheck super.posix-pty; # https://github.com/merijn/posix-pty/issues/12
  postgresql-binary = dontCheck super.postgresql-binary; # needs a running postgresql server
  postgresql-simple-migration = dontCheck super.postgresql-simple-migration;
  powerdns = dontCheck super.powerdns; # Tests require networking and external services
  process-streaming = dontCheck super.process-streaming;
  punycode = dontCheck super.punycode;
  pwstore-cli = dontCheck super.pwstore-cli;
  quantities = dontCheck super.quantities;
  redis-io = dontCheck super.redis-io;
  rethinkdb = dontCheck super.rethinkdb;
  Rlang-QQ = dontCheck super.Rlang-QQ;
  safecopy = dontCheck super.safecopy;
  sai-shape-syb = dontCheck super.sai-shape-syb;
  saltine = dontCheck super.saltine; # https://github.com/tel/saltine/pull/56
  scp-streams = dontCheck super.scp-streams;
  sdl2 = dontCheck super.sdl2; # the test suite needs an x server
  sdl2-ttf = dontCheck super.sdl2-ttf; # as of version 0.2.1, the test suite requires user intervention
  separated = dontCheck super.separated;
  shadowsocks = dontCheck super.shadowsocks;
  shake-language-c = dontCheck super.shake-language-c;
  snap-core = doJailbreak (dontCheck super.snap-core); # attoparsec bound is too strict. This has been fixed on master
  snap-server = doJailbreak super.snap-server; # attoparsec bound is too strict
  sourcemap = dontCheck super.sourcemap;
  static-resources = dontCheck super.static-resources;
  strive = dontCheck super.strive;                      # fails its own hlint test with tons of warnings
  svndump = dontCheck super.svndump;
  tar = dontCheck super.tar; #https://hydra.nixos.org/build/25088435/nixlog/2 (fails only on 32-bit)
  th-printf = dontCheck super.th-printf;
  thumbnail-plus = dontCheck super.thumbnail-plus;
  tickle = dontCheck super.tickle;
  tpdb = dontCheck super.tpdb;
  translatable-intset = dontCheck super.translatable-intset;
  ua-parser = dontCheck super.ua-parser;
  unagi-chan = dontCheck super.unagi-chan;
  wai-logger = dontCheck super.wai-logger;
  WebBits = dontCheck super.WebBits;                    # http://hydra.cryp.to/build/499604/log/raw
  webdriver = dontCheck super.webdriver;
  webdriver-angular = dontCheck super.webdriver-angular;
  xsd = dontCheck super.xsd;
  zip-archive = dontCheck super.zip-archive;  # https://github.com/jgm/zip-archive/issues/57

  # These test suites run for ages, even on a fast machine. This is nuts.
  Random123 = dontCheck super.Random123;
  systemd = dontCheck super.systemd;

  # https://github.com/eli-frey/cmdtheline/issues/28
  cmdtheline = dontCheck super.cmdtheline;

  # https://github.com/bos/snappy/issues/1
  snappy = dontCheck super.snappy;

  # https://github.com/vincenthz/hs-crypto-pubkey/issues/20
  crypto-pubkey = dontCheck super.crypto-pubkey;

  # https://github.com/Philonous/xml-picklers/issues/5
  xml-picklers = dontCheck super.xml-picklers;

  # https://github.com/joeyadams/haskell-stm-delay/issues/3
  stm-delay = dontCheck super.stm-delay;

  # https://github.com/pixbi/duplo/issues/25
  duplo = doJailbreak super.duplo;

  # https://github.com/evanrinehart/mikmod/issues/1
  mikmod = addExtraLibrary pkgs.libmikmod super.mikmod;

  # Missing module.
  rematch = dontCheck super.rematch;            # https://github.com/tcrayford/rematch/issues/5
  rematch-text = dontCheck super.rematch-text;  # https://github.com/tcrayford/rematch/issues/6

  # no haddock since this is an umbrella package.
  cloud-haskell = dontHaddock super.cloud-haskell;

  # This packages compiles 4+ hours on a fast machine. That's just unreasonable.
  CHXHtml = dontDistribute super.CHXHtml;

  # https://github.com/NixOS/nixpkgs/issues/6350
  paypal-adaptive-hoops = overrideCabal (drv: { testTarget = "local"; }) super.paypal-adaptive-hoops;

  # Avoid "QuickCheck >=2.3 && <2.10" dependency we cannot fulfill in lts-11.x.
  test-framework = dontCheck super.test-framework;

  # Depends on broken test-framework-quickcheck.
  apiary = dontCheck super.apiary;
  apiary-authenticate = dontCheck super.apiary-authenticate;
  apiary-clientsession = dontCheck super.apiary-clientsession;
  apiary-cookie = dontCheck super.apiary-cookie;
  apiary-eventsource = dontCheck super.apiary-eventsource;
  apiary-logger = dontCheck super.apiary-logger;
  apiary-memcached = dontCheck super.apiary-memcached;
  apiary-mongoDB = dontCheck super.apiary-mongoDB;
  apiary-persistent = dontCheck super.apiary-persistent;
  apiary-purescript = dontCheck super.apiary-purescript;
  apiary-session = dontCheck super.apiary-session;
  apiary-websockets = dontCheck super.apiary-websockets;

  # https://github.com/junjihashimoto/test-sandbox-compose/issues/2
  test-sandbox-compose = dontCheck super.test-sandbox-compose;

  # Test suite won't compile against tasty-hunit 0.10.x.
  binary-parsers = dontCheck super.binary-parsers;

  # https://github.com/ndmitchell/shake/issues/804
  shake = dontCheck super.shake;

  # https://github.com/nushio3/doctest-prop/issues/1
  doctest-prop = dontCheck super.doctest-prop;

  # Missing file in source distribution:
  # - https://github.com/karun012/doctest-discover/issues/22
  # - https://github.com/karun012/doctest-discover/issues/23
  #
  # When these are fixed the following needs to be enabled again:
  #
  # # Depends on itself for testing
  # doctest-discover = addBuildTool super.doctest-discover
  #   (if pkgs.buildPlatform != pkgs.hostPlatform
  #    then self.buildHaskellPackages.doctest-discover
  #    else dontCheck super.doctest-discover);
  doctest-discover = dontCheck super.doctest-discover;

  # Test suite is missing an import from hspec
  # https://github.com/haskell-works/tasty-discover/issues/9
  # https://github.com/commercialhaskell/stackage/issues/6584#issuecomment-1326522815
  tasty-discover = assert super.tasty-discover.version == "4.2.2"; dontCheck super.tasty-discover;

  # Known issue with nondeterministic test suite failure
  # https://github.com/nomeata/tasty-expected-failure/issues/21
  tasty-expected-failure = dontCheck super.tasty-expected-failure;

  # Waiting on https://github.com/RaphaelJ/friday/pull/36
  friday = doJailbreak super.friday;

  # Won't compile with recent versions of QuickCheck.
  inilist = dontCheck super.inilist;

  # https://github.com/yaccz/saturnin/issues/3
  Saturnin = dontCheck super.Saturnin;

  # https://github.com/kkardzis/curlhs/issues/6
  curlhs = dontCheck super.curlhs;

  # Too strict upper bounds on bytestring & time
  # https://github.com/barrucadu/irc-conduit/issues/35
  irc-conduit = doJailbreak super.irc-conduit;
  # https://github.com/barrucadu/irc-client/issues/77
  irc-client = doJailbreak super.irc-client;

  # https://github.com/hvr/token-bucket/issues/3
  token-bucket = dontCheck super.token-bucket;

  # https://github.com/alphaHeavy/lzma-enumerator/issues/3
  lzma-enumerator = dontCheck super.lzma-enumerator;

  # FPCO's fork of Cabal won't succeed its test suite.
  Cabal-ide-backend = dontCheck super.Cabal-ide-backend;

  # This package can't be built on non-Windows systems.
  Win32 = overrideCabal (drv: { broken = !pkgs.stdenv.isCygwin; }) super.Win32;
  inline-c-win32 = dontDistribute super.inline-c-win32;
  Southpaw = dontDistribute super.Southpaw;

  # Hydra no longer allows building texlive packages.
  lhs2tex = dontDistribute super.lhs2tex;

  # https://ghc.haskell.org/trac/ghc/ticket/9825
  vimus = overrideCabal (drv: { broken = pkgs.stdenv.isLinux && pkgs.stdenv.isi686; }) super.vimus;

  # https://github.com/kazu-yamamoto/logger/issues/42
  logger = dontCheck super.logger;

  # vector dependency < 0.12
  imagemagick = doJailbreak super.imagemagick;

  # https://github.com/liyang/thyme/issues/36
  thyme = dontCheck super.thyme;

  # Elm is no longer actively maintained on Hackage: https://github.com/NixOS/nixpkgs/pull/9233.
  Elm = markBroken super.Elm;
  elm-build-lib = markBroken super.elm-build-lib;
  elm-compiler = markBroken super.elm-compiler;
  elm-get = markBroken super.elm-get;
  elm-make = markBroken super.elm-make;
  elm-package = markBroken super.elm-package;
  elm-reactor = markBroken super.elm-reactor;
  elm-repl = markBroken super.elm-repl;
  elm-server = markBroken super.elm-server;
  elm-yesod = markBroken super.elm-yesod;

  # https://github.com/Euterpea/Euterpea2/issues/40
  Euterpea = doJailbreak super.Euterpea;

  # Install icons, metadata and cli program.
  bustle = overrideCabal (drv: {
    buildDepends = [ pkgs.libpcap ];
    buildTools = with pkgs.buildPackages; [ gettext perl help2man ];
    postInstall = ''
      make install PREFIX=$out
    '';
  }) super.bustle;

  # Byte-compile elisp code for Emacs.
  ghc-mod = overrideCabal (drv: {
    preCheck = "export HOME=$TMPDIR";
    testToolDepends = drv.testToolDepends or [] ++ [self.cabal-install];
    doCheck = false;            # https://github.com/kazu-yamamoto/ghc-mod/issues/335
    executableToolDepends = drv.executableToolDepends or [] ++ [pkgs.buildPackages.emacs];
    postInstall = ''
      local lispdir=( "$data/share/${self.ghc.targetPrefix}${self.ghc.haskellCompilerName}/*/${drv.pname}-${drv.version}/elisp" )
      make -C $lispdir
      mkdir -p $data/share/emacs/site-lisp
      ln -s "$lispdir/"*.el{,c} $data/share/emacs/site-lisp/
    '';
  }) super.ghc-mod;

  # 2022-03-20: descriptive is unmaintained since 2018 and archived on github.com
  # It does not support aeson 2.0
  descriptive = super.descriptive.override { aeson = self.aeson_1_5_6_0; };

  # 2022-03-19: Testsuite is failing: https://github.com/puffnfresh/haskell-jwt/issues/2
  jwt = dontCheck super.jwt;

  # Build the latest git version instead of the official release. This isn't
  # ideal, but Chris doesn't seem to make official releases any more.
  structured-haskell-mode = overrideCabal (drv: {
    src = pkgs.fetchFromGitHub {
      owner = "projectional-haskell";
      repo = "structured-haskell-mode";
      rev = "7f9df73f45d107017c18ce4835bbc190dfe6782e";
      sha256 = "1jcc30048j369jgsbbmkb63whs4wb37bq21jrm3r6ry22izndsqa";
    };
    version = "20170205-git";
    editedCabalFile = null;
    # Make elisp files available at a location where people expect it. We
    # cannot easily byte-compile these files, unfortunately, because they
    # depend on a new version of haskell-mode that we don't have yet.
    postInstall = ''
      local lispdir=( "$data/share/${self.ghc.targetPrefix}${self.ghc.haskellCompilerName}/"*"/${drv.pname}-"*"/elisp" )
      mkdir -p $data/share/emacs
      ln -s $lispdir $data/share/emacs/site-lisp
    '';
  }) super.structured-haskell-mode;

  # Make elisp files available at a location where people expect it.
  hindent = (overrideCabal (drv: {
    # We cannot easily byte-compile these files, unfortunately, because they
    # depend on a new version of haskell-mode that we don't have yet.
    postInstall = ''
      local lispdir=( "$data/share/${self.ghc.targetPrefix}${self.ghc.haskellCompilerName}/"*"/${drv.pname}-"*"/elisp" )
      mkdir -p $data/share/emacs
      ln -s $lispdir $data/share/emacs/site-lisp
    '';
    doCheck = false; # https://github.com/chrisdone/hindent/issues/299
  }) super.hindent);

  # https://github.com/basvandijk/concurrent-extra/issues/12
  concurrent-extra = dontCheck super.concurrent-extra;

  # https://github.com/bos/bloomfilter/issues/7
  bloomfilter = appendPatch ./patches/bloomfilter-fix-on-32bit.patch super.bloomfilter;

  # https://github.com/pxqr/base32-bytestring/issues/4
  base32-bytestring = dontCheck super.base32-bytestring;

  # Djinn's last release was 2014, incompatible with Semigroup-Monoid Proposal
  # https://github.com/augustss/djinn/pull/8
  djinn = appendPatch (fetchpatch {
    url = "https://github.com/augustss/djinn/commit/6cb9433a137fb6b5194afe41d616bd8b62b95630.patch";
    sha256 = "0s021y5nzrh74gfp8xpxpxm11ivzfs3jwg6mkrlyry3iy584xqil";
  }) super.djinn;

  # We cannot build this package w/o the C library from <http://www.phash.org/>.
  phash = markBroken super.phash;

  # https://github.com/Philonous/hs-stun/pull/1
  # Remove if a version > 0.1.0.1 ever gets released.
  stunclient = overrideCabal (drv: {
    postPatch = (drv.postPatch or "") + ''
      substituteInPlace source/Network/Stun/MappedAddress.hs --replace "import Network.Endian" ""
    '';
  }) super.stunclient;

  d-bus = let
    # The latest release on hackage is missing necessary patches for recent compilers
    # https://github.com/Philonous/d-bus/issues/24
    newer = overrideSrc {
      version = "unstable-2021-01-08";
      src = pkgs.fetchFromGitHub {
        owner = "Philonous";
        repo = "d-bus";
        rev = "fb8a948a3b9d51db618454328dbe18fb1f313c70";
        hash = "sha256-R7/+okb6t9DAkPVUV70QdYJW8vRcvBdz4zKJT13jb3A=";
      };
    } super.d-bus;
  # Add now required extension on recent compilers.
  # https://github.com/Philonous/d-bus/pull/23
  in appendPatch (fetchpatch {
    url = "https://github.com/Philonous/d-bus/commit/e5f37900a3a301c41d98bdaa134754894c705681.patch";
    sha256 = "6rQ7H9t483sJe1x95yLPAZ0BKTaRjgqQvvrQv7HkJRE=";
  }) newer;

  # * The standard libraries are compiled separately.
  # * We need multiple patches from master to fix compilation with
  #   updated dependencies (haskeline and megaparsec) which can be
  #   removed when the next idris release (1.3.4 probably) comes
  #   around.
  idris = self.generateOptparseApplicativeCompletions [ "idris" ]
    (doJailbreak (dontCheck super.idris));

  # https://github.com/pontarius/pontarius-xmpp/issues/105
  pontarius-xmpp = dontCheck super.pontarius-xmpp;

  # fails with sandbox
  yi-keymap-vim = dontCheck super.yi-keymap-vim;

  # https://github.com/bmillwood/applicative-quoters/issues/6
  applicative-quoters = doJailbreak super.applicative-quoters;

  # https://hydra.nixos.org/build/42769611/nixlog/1/raw
  # note: the library is unmaintained, no upstream issue
  dataenc = doJailbreak super.dataenc;

  # horribly outdated (X11 interface changed a lot)
  sindre = markBroken super.sindre;

  # Test suite occasionally runs for 1+ days on Hydra.
  distributed-process-tests = dontCheck super.distributed-process-tests;

  # https://github.com/mulby/diff-parse/issues/9
  diff-parse = doJailbreak super.diff-parse;

  # No upstream issue tracker
  hspec-expectations-pretty-diff = dontCheck super.hspec-expectations-pretty-diff;

  # Don't depend on chell-quickcheck, which doesn't compile due to restricting
  # QuickCheck to versions ">=2.3 && <2.9".
  system-filepath = dontCheck super.system-filepath;

  # The tests spuriously fail
  libmpd = dontCheck super.libmpd;

  # https://github.com/xu-hao/namespace/issues/1
  namespace = doJailbreak super.namespace;

  # https://github.com/danidiaz/streaming-eversion/issues/1
  streaming-eversion = dontCheck super.streaming-eversion;

  # https://github.com/danidiaz/tailfile-hinotify/issues/2
  tailfile-hinotify = doJailbreak (dontCheck super.tailfile-hinotify);

  # Test suite fails: https://github.com/lymar/hastache/issues/46.
  # Don't install internal mkReadme tool.
  hastache = overrideCabal (drv: {
    doCheck = false;
    postInstall = "rm $out/bin/mkReadme && rmdir $out/bin";
  }) super.hastache;

  # Has a dependency on outdated versions of directory.
  cautious-file = doJailbreak (dontCheck super.cautious-file);

  # missing dependencies: blaze-html >=0.5 && <0.9, blaze-markup >=0.5 && <0.8
  digestive-functors-blaze = doJailbreak super.digestive-functors-blaze;
  digestive-functors = doJailbreak super.digestive-functors;

  # Wrap the generated binaries to include their run-time dependencies in
  # $PATH. Also, cryptol needs a version of sbl that's newer than what we have
  # in LTS-13.x.
  cryptol = overrideCabal (drv: {
    buildTools = drv.buildTools or [] ++ [ pkgs.buildPackages.makeWrapper ];
    postInstall = drv.postInstall or "" + ''
      for b in $out/bin/cryptol $out/bin/cryptol-html; do
        wrapProgram $b --prefix 'PATH' ':' "${lib.getBin pkgs.z3}/bin"
      done
    '';
  }) super.cryptol;

  # Tests try to invoke external process and process == 1.4
  grakn = dontCheck (doJailbreak super.grakn);

  # test suite requires git and does a bunch of git operations
  restless-git = dontCheck super.restless-git;

  # requires git at test-time *and* runtime, but we'll just rely on users to
  # bring their own git at runtime
  sensei = overrideCabal (drv: {
    testHaskellDepends = drv.testHaskellDepends or [] ++ [ self.hspec-meta_2_10_5 ];
    testToolDepends = drv.testToolDepends or [] ++ [ pkgs.git ];
  }) (super.sensei.override {
    hspec = self.hspec_2_10_7;
    hspec-wai = super.hspec-wai.override {
      hspec = self.hspec_2_10_7;
    };
  });

  # Depends on broken fluid.
  fluid-idl-http-client = markBroken super.fluid-idl-http-client;
  fluid-idl-scotty = markBroken super.fluid-idl-scotty;

  # Work around https://github.com/haskell/c2hs/issues/192.
  c2hs = dontCheck super.c2hs;

  # Needs pginit to function and pgrep to verify.
  tmp-postgres = overrideCabal (drv: {
    # Flaky tests: https://github.com/jfischoff/tmp-postgres/issues/274
    doCheck = false;

    preCheck = ''
      export HOME="$TMPDIR"
    '' + (drv.preCheck or "");
    libraryToolDepends = drv.libraryToolDepends or [] ++ [pkgs.buildPackages.postgresql];
    testToolDepends = drv.testToolDepends or [] ++ [pkgs.procps];
  }) super.tmp-postgres;

  # Needs QuickCheck <2.10, which we don't have.
  edit-distance = doJailbreak super.edit-distance;
  int-cast = doJailbreak super.int-cast;

  # Needs QuickCheck <2.10, HUnit <1.6 and base <4.10
  pointfree = doJailbreak super.pointfree;

  # Needs tasty-quickcheck ==0.8.*, which we don't have.
  gitHUD = dontCheck super.gitHUD;
  githud = dontCheck super.githud;

  # Test suite fails due to trying to create directories
  path-io = dontCheck super.path-io;

  # Duplicate instance with smallcheck.
  store = dontCheck super.store;

  # With ghc-8.2.x haddock would time out for unknown reason
  # See https://github.com/haskell/haddock/issues/679
  language-puppet = dontHaddock super.language-puppet;

  # https://github.com/alphaHeavy/protobuf/issues/34
  protobuf = dontCheck super.protobuf;

  # jailbreak tasty < 1.2 until servant-docs > 0.11.3 is on hackage.
  snap-templates = doJailbreak super.snap-templates; # https://github.com/snapframework/snap-templates/issues/22

  # Copy hledger man pages from data directory into the proper place. This code
  # should be moved into the cabal2nix generator.
  hledger = overrideCabal (drv: {
    postInstall = ''
      # Don't install files that don't belong into this package to avoid
      # conflicts when hledger and hledger-ui end up in the same profile.
      rm embeddedfiles/hledger-{api,ui,web}.*
      for i in $(seq 1 9); do
        for j in embeddedfiles/*.$i; do
          mkdir -p $out/share/man/man$i
          cp -v $j $out/share/man/man$i/
        done
      done
      mkdir -p $out/share/info
      cp -v embeddedfiles/*.info* $out/share/info/
    '';
  }) super.hledger;
  hledger-ui = overrideCabal (drv: {
    postInstall = ''
      for i in $(seq 1 9); do
        for j in *.$i; do
          mkdir -p $out/share/man/man$i
          cp -v $j $out/share/man/man$i/
        done
      done
      mkdir -p $out/share/info
      cp -v *.info* $out/share/info/
    '';
  }) super.hledger-ui;
  hledger-web = overrideCabal (drv: {
    preCheck = "export HOME=$TMPDIR";
    postInstall = ''
      for i in $(seq 1 9); do
        for j in *.$i; do
          mkdir -p $out/share/man/man$i
          cp -v $j $out/share/man/man$i/
        done
      done
      mkdir -p $out/share/info
      cp -v *.info* $out/share/info/
    '';
  }) super.hledger-web;


  # https://github.com/haskell-hvr/resolv/pull/6
  resolv_0_1_1_2 = dontCheck super.resolv_0_1_1_2;

  # The test suite does not know how to find the 'alex' binary.
  alex = overrideCabal (drv: {
    testSystemDepends = (drv.testSystemDepends or []) ++ [pkgs.which];
    preCheck = ''export PATH="$PWD/dist/build/alex:$PATH"'';
  }) super.alex;

  # This package refers to the wrong library (itself in fact!)
  vulkan = super.vulkan.override { vulkan = pkgs.vulkan-loader; };

  # Compiles some C or C++ source which requires these headers
  VulkanMemoryAllocator = addExtraLibrary pkgs.vulkan-headers super.VulkanMemoryAllocator;
  # dontCheck can be removed on the next package set bump
  vulkan-utils = dontCheck (addExtraLibrary pkgs.vulkan-headers super.vulkan-utils);

  # https://github.com/dmwit/encoding/pull/3
  encoding = doJailbreak (appendPatch ./patches/encoding-Cabal-2.0.patch super.encoding);

  # Work around overspecified constraint on github ==0.18.
  github-backup = doJailbreak super.github-backup;

  # dontCheck: https://github.com/haskell-servant/servant-auth/issues/113
  # doJailbreak: waiting on revision 1 to hit hackage
  servant-auth-client = doJailbreak (dontCheck super.servant-auth-client);
  servant-auth-server = doJailbreak super.servant-auth-server;

  # Generate cli completions for dhall.
  dhall = self.generateOptparseApplicativeCompletions [ "dhall" ] super.dhall;
  # For reasons that are not quire clear 'dhall-json' won't compile without 'tasty 1.4' due to its tests
  # https://github.com/commercialhaskell/stackage/issues/5795
  # This issue can be mitigated with 'dontCheck' which skips the tests and their compilation.
  dhall-json = self.generateOptparseApplicativeCompletions ["dhall-to-json" "dhall-to-yaml"] (dontCheck super.dhall-json);
  dhall-nix = self.generateOptparseApplicativeCompletions [ "dhall-to-nix" ]
    (overrideCabal (drv: {
      patches = [
        # Compatibility with hnix 0.16, waiting for release
        # https://github.com/dhall-lang/dhall-haskell/pull/2474
        (pkgs.fetchpatch {
          name = "dhall-nix-hnix-0.16.patch";
          url = "https://github.com/dhall-lang/dhall-haskell/commit/49b9b3e3ce1718a89773c2b1bfa3c2af1a6e8752.patch";
          sha256 = "12sh5md81nlhyzzkmf7jrll3w1rvg2j48m57hfyvjn8has9c4gw6";
          stripLen = 1;
          includes = [ "dhall-nix.cabal" "src/Dhall/Nix.hs" ];
        })
      ] ++ drv.patches or [];
      prePatch = drv.prePatch or "" + ''
        ${pkgs.buildPackages.dos2unix}/bin/dos2unix *.cabal
      '';
    }) super.dhall-nix);
  dhall-yaml = self.generateOptparseApplicativeCompletions ["dhall-to-yaml-ng" "yaml-to-dhall"] super.dhall-yaml;
  dhall-nixpkgs = self.generateOptparseApplicativeCompletions [ "dhall-to-nixpkgs" ]
    (overrideCabal (drv: {
      # Allow hnix 0.16, needs unreleased bounds change
      # https://github.com/dhall-lang/dhall-haskell/pull/2474
      jailbreak = assert drv.version == "1.0.9" && drv.revision == "1"; true;
    }) super.dhall-nixpkgs);

  stack = self.generateOptparseApplicativeCompletions [ "stack" ] super.stack;

  # Too strict version bound on hashable-time.
  # Tests require newer package version.
  aeson_1_5_6_0 = dontCheck (doJailbreak super.aeson_1_5_6_0);

  # musl fixes
  # dontCheck: use of non-standard strptime "%s" which musl doesn't support; only used in test
  unix-time = if pkgs.stdenv.hostPlatform.isMusl then dontCheck super.unix-time else super.unix-time;

  # Workaround for https://github.com/sol/hpack/issues/528
  # The hpack test suite can't deal with the CRLF line endings hackage revisions insert
  hpack = overrideCabal (drv: {
    postPatch = drv.postPatch or "" + ''
      "${lib.getBin pkgs.buildPackages.dos2unix}/bin/dos2unix" *.cabal
    '';
  }) super.hpack;

  # hslua has tests that appear to break when using musl.
  # https://github.com/hslua/hslua/issues/106
  # Note that hslua is currently version 1.3.  However, in the latest version
  # (>= 2.0), hslua has been split into multiple packages and this override
  # will likely need to be moved to the hslua-core package.
  hslua = if pkgs.stdenv.hostPlatform.isMusl then dontCheck super.hslua else super.hslua;

  # The test suite runs for 20+ minutes on a very fast machine, which feels kinda disproportionate.
  prettyprinter = dontCheck super.prettyprinter;
  brittany = doJailbreak (dontCheck super.brittany);  # Outdated upperbound on ghc-exactprint: https://github.com/lspitzner/brittany/issues/342

  # Fix with Cabal 2.2, https://github.com/guillaume-nargeot/hpc-coveralls/pull/73
  hpc-coveralls = appendPatch (fetchpatch {
    url = "https://github.com/guillaume-nargeot/hpc-coveralls/pull/73/commits/344217f513b7adfb9037f73026f5d928be98d07f.patch";
    sha256 = "056rk58v9h114mjx62f41x971xn9p3nhsazcf9zrcyxh1ymrdm8j";
  }) super.hpc-coveralls;

  # sexpr is old, broken and has no issue-tracker. Let's fix it the best we can.
  sexpr = appendPatch ./patches/sexpr-0.2.1.patch
    (overrideCabal (drv: {
      isExecutable = false;
      libraryHaskellDepends = drv.libraryHaskellDepends ++ [self.QuickCheck];
    }) super.sexpr);

  # https://github.com/haskell/hoopl/issues/50
  hoopl = dontCheck super.hoopl;

  # Generate shell completion for spago
  spago = self.generateOptparseApplicativeCompletions [ "spago" ] super.spago;

  # https://github.com/DanielG/cabal-helper/pull/123
  cabal-helper = doJailbreak super.cabal-helper;

  # TODO(Profpatsch): factor out local nix store setup from
  # lib/tests/release.nix and use that for the tests of libnix
  # libnix = overrideCabal (old: {
  #   testToolDepends = old.testToolDepends or [] ++ [ pkgs.nix ];
  # }) super.libnix;
  libnix = dontCheck super.libnix;

  # dontCheck: The test suite tries to mess with ALSA, which doesn't work in the build sandbox.
  xmobar = dontCheck super.xmobar;

  # https://github.com/mgajda/json-autotype/issues/25
  json-autotype = dontCheck super.json-autotype;

  # Requires pg_ctl command during tests
  beam-postgres = overrideCabal (drv: {
    # https://github.com/NixOS/nixpkgs/issues/198495
    doCheck = pkgs.postgresql.doCheck;
    testToolDepends = (drv.testToolDepends or []) ++ [pkgs.postgresql];
  }) super.beam-postgres;

  # Fix for base >= 4.11
  scat = overrideCabal (drv: {
    patches = [(fetchpatch {
      url    = "https://github.com/redelmann/scat/pull/6.diff";
      sha256 = "07nj2p0kg05livhgp1hkkdph0j0a6lb216f8x348qjasy0lzbfhl";
    })];
  }) super.scat;

  # Fix build with attr-2.4.48 (see #53716)
  xattr = appendPatch ./patches/xattr-fix-build.patch super.xattr;

  patch = dontCheck super.patch;

  esqueleto =
    overrideCabal
      (drv: {
        postPatch = drv.postPatch or "" + ''
          # patch out TCP usage: https://nixos.org/manual/nixpkgs/stable/#sec-postgresqlTestHook-tcp
          sed -i test/PostgreSQL/Test.hs \
            -e s^host=localhost^^
        '';
        # https://github.com/NixOS/nixpkgs/issues/198495
        doCheck = pkgs.postgresql.doCheck;
        # Match the test suite defaults (or hardcoded values?)
        preCheck = drv.preCheck or "" + ''
          PGUSER=esqutest
          PGDATABASE=esqutest
        '';
        testFlags = drv.testFlags or [] ++ [
          # We don't have a MySQL test hook yet
          "--skip=/Esqueleto/MySQL"
        ];
        testToolDepends = drv.testToolDepends or [] ++ [
          pkgs.postgresql
          pkgs.postgresqlTestHook
        ];
      })
      super.esqueleto;

  # Requires API keys to run tests
  algolia = dontCheck super.algolia;

  # antiope-s3's latest stackage version has a hspec < 2.6 requirement, but
  # hspec which isn't in stackage is already past that
  antiope-s3 = doJailbreak super.antiope-s3;

  # Has tasty < 1.2 requirement, but works just fine with 1.2
  temporary-resourcet = doJailbreak super.temporary-resourcet;

  # Test suite doesn't work with current QuickCheck
  # https://github.com/pruvisto/heap/issues/11
  heap = dontCheck super.heap;

  # Test suite won't link for no apparent reason.
  constraints-deriving = dontCheck super.constraints-deriving;

  # https://github.com/elliottt/hsopenid/issues/15
  openid = markBroken super.openid;

  # https://github.com/erikd/hjsmin/issues/32
  hjsmin = dontCheck super.hjsmin;

  # Remove for hail > 0.2.0.0
  hail = overrideCabal (drv: {
    patches = [
      (fetchpatch {
        # Relax dependency constraints,
        # upstream PR: https://github.com/james-preston/hail/pull/13
        url = "https://patch-diff.githubusercontent.com/raw/james-preston/hail/pull/13.patch";
        sha256 = "039p5mqgicbhld2z44cbvsmam3pz0py3ybaifwrjsn1y69ldsmkx";
      })
      (fetchpatch {
        # Relax dependency constraints,
        # upstream PR: https://github.com/james-preston/hail/pull/16
        url = "https://patch-diff.githubusercontent.com/raw/james-preston/hail/pull/16.patch";
        sha256 = "0dpagpn654zjrlklihsg911lmxjj8msylbm3c68xa5aad1s9gcf7";
      })
    ];
  }) super.hail;

  # https://github.com/kazu-yamamoto/dns/issues/150
  dns = dontCheck super.dns;

  # https://github.com/haskell-servant/servant-ekg/issues/15
  servant-ekg = doJailbreak super.servant-ekg;

  # the test suite has an overly tight restriction on doctest
  # See https://github.com/ekmett/perhaps/pull/5
  perhaps = doJailbreak super.perhaps;

  # it wants to build a statically linked binary by default
  hledger-flow = overrideCabal (drv: {
    postPatch = (drv.postPatch or "") + ''
      substituteInPlace hledger-flow.cabal --replace "-static" ""
    '';
  }) super.hledger-flow;

  # Chart-tests needs and compiles some modules from Chart itself
  Chart-tests = overrideCabal (old: {
    # https://github.com/timbod7/haskell-chart/issues/233
    jailbreak = true;
    preCheck = old.preCheck or "" + ''
      tar --one-top-level=../chart --strip-components=1 -xf ${self.Chart.src}
    '';
  }) (addExtraLibrary self.QuickCheck super.Chart-tests);

  # This breaks because of version bounds, but compiles and runs fine.
  # Last commit is 5 years ago, so we likely won't get upstream fixed soon.
  # https://bitbucket.org/rvlm/hakyll-contrib-hyphenation/src/master/
  # Therefore we jailbreak it.
  hakyll-contrib-hyphenation = doJailbreak super.hakyll-contrib-hyphenation;
  # 2021-10-04: too strict upper bound on Hakyll
  hakyll-filestore = doJailbreak super.hakyll-filestore;

  # The test suite depends on an impure cabal-install installation in
  # $HOME, which we don't have in our build sandbox.
  # 2022-08-31: Jailbreak is done to allow aeson 2.0.*:
  # https://github.com/haskell-CI/haskell-ci/commit/6ad0d5d701cbe101013335d597acaf5feadd3ab9#r82681900
  cabal-install-parsers = doJailbreak (dontCheck (super.cabal-install-parsers.override {
    Cabal-syntax = self.Cabal-syntax_3_8_1_0;
  }));
  cabal-install-parsers_0_4_5 = doDistribute (
    dontCheck (
      super.cabal-install-parsers_0_4_5.override {
        Cabal = self.Cabal_3_6_3_0;
      }
    )
  );

  # 2022-03-12: Pick patches from master for compat with Stackage Nightly
  # 2022-12-07: Lift bounds to allow dependencies shipped with LTS-20
  #             https://github.com/jgm/gitit/pull/683
  gitit = appendPatches [
    (fetchpatch {
      name = "gitit-fix-build-with-hoauth2-2.3.0.patch";
      url = "https://github.com/jgm/gitit/commit/fd534c0155eef1790500c834e612ab22cf9b67b6.patch";
      sha256 = "0hmlqkavn8hr0b4y4hxs1yyg0r79ylkzhzwy1dzbb3a2q86ydd2f";
    })
  ] (doJailbreak super.gitit);

  # Test suite requires database
  persistent-mysql = dontCheck super.persistent-mysql;
  persistent-postgresql =
    overrideCabal
      (drv: {
        postPatch = drv.postPath or "" + ''
          # patch out TCP usage: https://nixos.org/manual/nixpkgs/stable/#sec-postgresqlTestHook-tcp
          # NOTE: upstream host variable takes only two values...
          sed -i test/PgInit.hs \
            -e s^'host=" <> host <> "'^^
        '';
        # https://github.com/NixOS/nixpkgs/issues/198495
        doCheck = pkgs.postgresql.doCheck;
        preCheck = drv.preCheck or "" + ''
          PGDATABASE=test
          PGUSER=test
        '';
        testToolDepends = drv.testToolDepends or [] ++ [
          pkgs.postgresql
          pkgs.postgresqlTestHook
        ];
      })
      super.persistent-postgresql;

  # 2021-12-26: Too strict bounds on doctest
  polysemy-plugin = doJailbreak super.polysemy-plugin;

  # hasn‘t bumped upper bounds
  # upstream: https://github.com/obsidiansystems/which/pull/6
  which = doJailbreak super.which;

  # 2022-09-20: We have overridden lsp to not be the stackage version.
  # dhall-lsp-server needs the older 1.4.0.0 lsp
  dhall-lsp-server = super.dhall-lsp-server.override {
    lsp = dontCheck (super.lsp_1_4_0_0.override {
      lsp-types = super.lsp-types_1_4_0_1;
    });
  };

  jsaddle-webkit2gtk = overrideCabal (old: {
    postPatch = old.postPatch or "" + ''
      sed -i 's/bytestring.*0.11/bytestring/' jsaddle-webkit2gtk.cabal
    '';
  }) super.jsaddle-webkit2gtk;


  # 2022-03-16: lens bound can be loosened https://github.com/ghcjs/jsaddle-dom/issues/19
  jsaddle-dom = overrideCabal (old: {
    postPatch = old.postPatch or "" + ''
      sed -i 's/lens.*4.20/lens/' jsaddle-dom.cabal
    '';
  }) (doJailbreak super.jsaddle-dom);

  # Tests disabled and broken override needed because of missing lib chrome-test-utils: https://github.com/reflex-frp/reflex-dom/issues/392
  # 2022-03-16: Pullrequest for ghc 9 compat https://github.com/reflex-frp/reflex-dom/pull/433
  reflex-dom-core = overrideCabal (old: {
    postPatch = old.postPatch or "" + ''
      sed -i 's/template-haskell.*2.17/template-haskell/' reflex-dom-core.cabal
    '';
    }) 
    ((appendPatches [
      (fetchpatch {
        url = "https://github.com/reflex-frp/reflex-dom/commit/1814640a14c6c30b1b2299e74d08fb6fcaadfb94.patch";
        sha256 = "sha256-QyX2MLd7Tk0M1s0DU0UV3szXs8ngz775i3+KI62Q3B8=";
        relative = "reflex-dom-core";
      })
      (fetchpatch {
        url = "https://github.com/reflex-frp/reflex-dom/commit/56fa8a484ccfc7d3365d07fea3caa430155dbcac.patch";
        sha256 = "sha256-IogAYJZac17Bg99ZnnFX/7I44DAnHo2PRBWD0iVHbNA=";
        relative = "reflex-dom-core";
      })
    ]
          (doDistribute (unmarkBroken (dontCheck (doJailbreak super.reflex-dom-core))))));

  # Tests disabled because they assume to run in the whole jsaddle repo and not the hackage tarbal of jsaddle-warp.
  jsaddle-warp = dontCheck super.jsaddle-warp;

  # 2020-06-24: Jailbreaking because of restrictive test dep bounds
  # Upstream issue: https://github.com/kowainik/trial/issues/62
  trial = doJailbreak super.trial;

  # 2020-06-24: Tests are broken in hackage distribution.
  # See: https://github.com/robstewart57/rdf4h/issues/39
  rdf4h = dontCheck super.rdf4h;

  # hasn't bumped upper bounds
  # test fails: "floskell-test: styles/base.md: openBinaryFile: does not exist (No such file or directory)"
  # https://github.com/ennocramer/floskell/issues/48
  floskell = dontCheck (doJailbreak super.floskell);

  # hasn't bumped upper bounds
  # test fails because of a "Warning: Unused LANGUAGE pragma"
  # https://github.com/ennocramer/monad-dijkstra/issues/4
  monad-dijkstra = dontCheck super.monad-dijkstra;

  # Fixed upstream but not released to Hackage yet:
  # https://github.com/k0001/hs-libsodium/issues/2
  libsodium = overrideCabal (drv: {
    libraryToolDepends = (drv.libraryToolDepends or []) ++ [self.buildHaskellPackages.c2hs];
  }) super.libsodium;

  svgcairo = appendPatches [
    # Remove when https://github.com/gtk2hs/svgcairo/pull/12 goes in.
    (fetchpatch {
      url = "https://github.com/gtk2hs/svgcairo/commit/348c60b99c284557a522baaf47db69322a0a8b67.patch";
      sha256 = "0akhq6klmykvqd5wsbdfnnl309f80ds19zgq06sh1mmggi54dnf3";
    })
    # Remove when https://github.com/gtk2hs/svgcairo/pull/13 goes in.
    (fetchpatch {
      url = "https://github.com/dalpd/svgcairo/commit/d1e0d7ae04c1edca83d5b782e464524cdda6ae85.patch";
      sha256 = "1pq9ld9z67zsxj8vqjf82qwckcp69lvvnrjb7wsyb5jc6jaj3q0a";
    })
  ] super.svgcairo;

  # Espial is waiting for a hackage release to be compatible with GHC 9.X.
  espial = appendPatch (fetchpatch {
    url = "https://github.com/jonschoning/espial/commit/70177f9efb9666c3616e8a474681d3eb763d0e84.patch";
    sha256 = "sha256-aJtwZGp9DUpACBV0WYRL7k32m6qWf5vq6eKBFq/G23s=";
    excludes = ["package.yaml" "stack.yaml" "stack.yaml.lock"];
  }) super.espial;

  # Upstream PR: https://github.com/jkff/splot/pull/9
  splot = appendPatch (fetchpatch {
    url = "https://github.com/jkff/splot/commit/a6710b05470d25cb5373481cf1cfc1febd686407.patch";
    sha256 = "1c5ck2ibag2gcyag6rjivmlwdlp5k0dmr8nhk7wlkzq2vh7zgw63";
  }) super.splot;

  # Fails with encoding problems, likely needs locale data.
  # Test can be executed by adding which to testToolDepends and
  # $PWD/dist/build/haskeline-examples-Test to $PATH.
  haskeline_0_8_2 = dontCheck super.haskeline_0_8_2;

  # Too strict upper bound on HTF
  # https://github.com/nikita-volkov/stm-containers/issues/29
  stm-containers = doJailbreak super.stm-containers;

  # Test suite fails to compile https://github.com/agrafix/Spock/issues/177
  Spock = dontCheck super.Spock;

  # https://github.com/strake/filtrable.hs/issues/6
  filtrable = doJailbreak super.filtrable;

  # hasura packages need some extra care
  graphql-engine = overrideCabal (drv: {
    patches = [
      # Compat with unordered-containers >= 0.2.15.0
      (fetchpatch {
        name = "hasura-graphql-engine-updated-deps.patch";
        url = "https://github.com/hasura/graphql-engine/commit/d50aae87a58794bc1fc66c7a60acb0c34b5e70c7.patch";
        stripLen = 1;
        excludes = [ "cabal.project.freeze" ];
        sha256 = "0lb5l9vfynr85i9xs53w4mpgczp04ncxz7846n3y91ri34fa87v3";
      })
      # Compat with hashable >= 1.3.4.0
      (fetchpatch {
        name = "hasura-graphql-engine-hashable-1.3.4.0.patch";
        url = "https://github.com/hasura/graphql-engine/commit/e48b2287315fb09005ffd52c0a686dc321171ae2.patch";
        sha256 = "1jppnanmsyl8npyf59s0d8bgjy7bq50vkh5zx4888jy6jqh27jb6";
        stripLen = 1;
      })
      # Compat with unordered-containers >= 0.2.17.0
      (fetchpatch {
        name = "hasura-graphql-engine-unordered-containers-0.2.17.0.patch";
        url = "https://github.com/hasura/graphql-engine/commit/3a1eb3128a2ded2da7c5fef089738890828cce03.patch";
        sha256 = "0vz7s8m8mjvv728vm4q0dvvrirvydaw7xks30b5ddj9f6a72a2f1";
        stripLen = 1;
      })
    ];
    doHaddock = false;
    version = "2.3.1";
  }) (super.graphql-engine.override {
    immortal = self.immortal_0_2_2_1;
    resource-pool = self.hasura-resource-pool;
    ekg-core = self.hasura-ekg-core;
    ekg-json = self.hasura-ekg-json;
  });
  hasura-ekg-json = super.hasura-ekg-json.override {
    ekg-core = self.hasura-ekg-core;
  };
  pg-client = overrideCabal (drv: {
    librarySystemDepends = with pkgs; [ postgresql krb5.dev openssl.dev ];
    testToolDepends = drv.testToolDepends or [] ++ [
      pkgs.postgresql pkgs.postgresqlTestHook
    ];
    # https://github.com/NixOS/nixpkgs/issues/198495
    doCheck = pkgs.postgresql.doCheck;
    preCheck = drv.preCheck or "" + ''
      # empty string means use default connection
      export DATABASE_URL=""
    '';
  }) (super.pg-client.override {
    resource-pool = self.hasura-resource-pool;
    ekg-core = self.hasura-ekg-core;
  });

  hcoord = overrideCabal (drv: {
    # Remove when https://github.com/danfran/hcoord/pull/8 is merged.
    patches = [
      (fetchpatch {
        url = "https://github.com/danfran/hcoord/pull/8/commits/762738b9e4284139f5c21f553667a9975bad688e.patch";
        sha256 = "03r4jg9a6xh7w3jz3g4bs7ff35wa4rrmjgcggq51y0jc1sjqvhyz";
      })
    ];
    # Remove when https://github.com/danfran/hcoord/issues/9 is closed.
    doCheck = false;
  }) super.hcoord;

  # Tests rely on `Int` being 64-bit: https://github.com/hspec/hspec/issues/431.
  # Also, we need QuickCheck-2.14.x to build the test suite, which isn't easy in LTS-16.x.
  # So let's not go there and just disable the tests altogether.
  hspec-core = dontCheck super.hspec-core;

  # tests seem to require a different version of hspec-core
  hspec-contrib = dontCheck super.hspec-contrib;

  # github.com/ucsd-progsys/liquidhaskell/issues/1729
  liquidhaskell = super.liquidhaskell.override { Diff = self.Diff_0_3_4; };
  Diff_0_3_4 = dontCheck super.Diff_0_3_4;

  # The test suite attempts to read `/etc/resolv.conf`, which doesn't work in the sandbox.
  domain-auth = dontCheck super.domain-auth;

  # - Deps are required during the build for testing and also during execution,
  #   so add them to build input and also wrap the resulting binary so they're in
  #   PATH.
  # - Patch can be removed on next package set bump (for v0.2.11)
  update-nix-fetchgit = let deps = [ pkgs.git pkgs.nix pkgs.nix-prefetch-git ];
  in self.generateOptparseApplicativeCompletions [ "update-nix-fetchgit" ] (overrideCabal
    (drv: {
      buildTools = drv.buildTools or [ ] ++ [ pkgs.buildPackages.makeWrapper ];
      postInstall = drv.postInstall or "" + ''
        wrapProgram "$out/bin/update-nix-fetchgit" --prefix 'PATH' ':' "${
          lib.makeBinPath deps
        }"
      '';
    }) (addTestToolDepends deps super.update-nix-fetchgit));

  # Raise version bounds: https://github.com/idontgetoutmuch/binary-low-level/pull/16
  binary-strict = appendPatches [
    (fetchpatch {
      url = "https://github.com/idontgetoutmuch/binary-low-level/pull/16/commits/c16d06a1f274559be0dea0b1f7497753e1b1a8ae.patch";
      sha256 = "sha256-deSbudy+2je1SWapirWZ1IVWtJ0sJVR5O/fnaAaib2g=";
    })
  ] super.binary-strict;

  haskell-language-server = (lib.pipe super.haskell-language-server [
    dontCheck
    (disableCabalFlag "stan") # Sorry stan is totally unmaintained and terrible to get to run. It only works on ghc 8.8 or 8.10 anyways …
  ]).overrideScope (lself: lsuper: {
    hlint = enableCabalFlag "ghc-lib" lsuper.hlint;
    # For most ghc versions, we overrideScope Cabal in the configuration-ghc-???.nix,
    # because some packages, like ormolu, need a newer Cabal version.
    # ghc-paths is special because it depends on Cabal for building
    # its Setup.hs, and therefor declares a Cabal dependency, but does
    # not actually use it as a build dependency.
    # That means ghc-paths can just use the ghc included Cabal version,
    # without causing package-db incoherence and we should do that because
    # otherwise we have different versions of ghc-paths
    # around with have the same abi-hash, which can lead to confusions and conflicts.
    ghc-paths = lsuper.ghc-paths.override { Cabal = null; };
  });

  hls-hlint-plugin = super.hls-hlint-plugin.overrideScope (lself: lsuper: {
    # For "ghc-lib" flag see https://github.com/haskell/haskell-language-server/issues/3185#issuecomment-1250264515
    hlint = enableCabalFlag "ghc-lib" lsuper.hlint;
  });

  # For -f-auto see cabal.project in haskell-language-server.
  ghc-lib-parser-ex = addBuildDepend self.ghc-lib-parser (disableCabalFlag "auto" super.ghc-lib-parser-ex);

  # 2021-05-08: Tests fail: https://github.com/haskell/haskell-language-server/issues/1809
  hls-eval-plugin = dontCheck super.hls-eval-plugin;

  # 2021-06-20: Tests fail: https://github.com/haskell/haskell-language-server/issues/1949
  hls-refine-imports-plugin = dontCheck super.hls-refine-imports-plugin;

  # 2021-09-14: Tests are broken because of undeterministic variable names
  hls-tactics-plugin = dontCheck super.hls-tactics-plugin;

  # 2021-11-20: https://github.com/haskell/haskell-language-server/pull/2373
  hls-explicit-imports-plugin = dontCheck super.hls-explicit-imports-plugin;

  # 2021-11-20: https://github.com/haskell/haskell-language-server/pull/2374
  hls-module-name-plugin = dontCheck super.hls-module-name-plugin;

  # 2022-09-19: https://github.com/haskell/haskell-language-server/issues/3200
  hls-refactor-plugin = dontCheck super.hls-refactor-plugin;

  # 2022-11-18: https://github.com/haskell/haskell-language-server/commit/c1a7527c4fb348bee6093d9794b7d3e0c8d563f2
  hls-fourmolu-plugin = assert super.hls-fourmolu-plugin.version == "1.1.0.0"; doJailbreak super.hls-fourmolu-plugin;

  # tests require network
  ghcide = dontCheck super.ghcide;

  # 2020-11-15: nettle tests are pre MonadFail change
  # https://github.com/stbuehler/haskell-nettle/issues/10
  nettle = dontCheck super.nettle;

  # The tests for semver-range need to be updated for the MonadFail change in
  # ghc-8.8:
  # https://github.com/adnelson/semver-range/issues/15
  semver-range = dontCheck super.semver-range;

  # https://github.com/obsidiansystems/dependent-sum/issues/55
  dependent-sum = doJailbreak super.dependent-sum;

  # 2022-06-19: Disable checks because of https://github.com/reflex-frp/reflex/issues/475
  reflex = doJailbreak (dontCheck super.reflex);

  # 2020-11-19: jailbreaking because of pretty-simple bound out of date
  # https://github.com/kowainik/stan/issues/408
  # Tests disabled because of: https://github.com/kowainik/stan/issues/409
  stan = doJailbreak (dontCheck super.stan);

  # Due to tests restricting base in 0.8.0.0 release
  http-media = doJailbreak super.http-media;

  # 2022-03-19: strict upper bounds https://github.com/poscat0x04/hinit/issues/2
  hinit = doJailbreak
    (self.generateOptparseApplicativeCompletions [ "hi" ]
      (super.hinit.override { haskeline = self.haskeline_0_8_2; }));

  # 2020-11-23: https://github.com/Rufflewind/blas-hs/issues/8
  blas-hs = dontCheck super.blas-hs;

  # Strange doctest problems
  # https://github.com/biocad/servant-openapi3/issues/30
  servant-openapi3 = dontCheck super.servant-openapi3;

  # Give hspec 2.10.* correct dependency versions without overrideScope
  hspec_2_10_7 = doDistribute (super.hspec_2_10_7.override {
    hspec-discover = self.hspec-discover_2_10_7;
    hspec-core = self.hspec-core_2_10_7;
  });
  hspec-discover_2_10_7 = super.hspec-discover_2_10_7.override {
    hspec-meta = self.hspec-meta_2_10_5;
  };
  hspec-core_2_10_7 = super.hspec-core_2_10_7.override {
    hspec-meta = self.hspec-meta_2_10_5;
  };

  # Point hspec 2.7.10 to correct dependencies
  hspec_2_7_10 = doDistribute (super.hspec_2_7_10.override {
    hspec-discover = self.hspec-discover_2_7_10;
    hspec-core = self.hspec-core_2_7_10;
  });

  # waiting for aeson bump
  servant-swagger-ui-core = doJailbreak super.servant-swagger-ui-core;

<<<<<<< HEAD
  hercules-ci-agent = self.generateOptparseApplicativeCompletions [ "hercules-ci-agent" ] super.hercules-ci-agent;
=======
  hercules-ci-agent = lib.pipe super.hercules-ci-agent [
    (appendPatches [
      # https://github.com/hercules-ci/hercules-ci-agent/pull/446
      (fetchpatch {
        url = "https://github.com/hercules-ci/hercules-ci-agent/commit/99afac77ddb84122a5321494a08e6fe2e95548a1.patch";
        sha256 = "sha256-0dtmNL1rqzeXvXWinfANc57a5LIM3uNnhR3A+p8mH0A=";
        stripLen = 1;
      })
      # haskell-updates branch, will be merged in 0.9.10
      (fetchpatch2 {
        name = "hercules-ci-agent-cachix-1.1";
        url = "https://github.com/hercules-ci/hercules-ci-agent/commit/b76d888548da37a96ae47f1be871de6605d38edd.patch";
        sha256 = "sha256-kqEkDHbatcYS8LuQlGV/1j/6LXWviQoDQAHDr6DBbDU=";
        stripLen = 1;
        includes = [ "*.hs" ];
      })
    ])
    (self.generateOptparseApplicativeCompletions [ "hercules-ci-agent" ])
  ];
>>>>>>> d26cf9a9

  # Test suite doesn't compile with aeson 2.0
  # https://github.com/hercules-ci/hercules-ci-agent/pull/387
  hercules-ci-api-agent = dontCheck super.hercules-ci-api-agent;

  hercules-ci-cli = lib.pipe super.hercules-ci-cli [
    unmarkBroken
    (overrideCabal (drv: { hydraPlatforms = super.hercules-ci-cli.meta.platforms; }))
    # See hercules-ci-optparse-applicative in non-hackage-packages.nix.
    (addBuildDepend super.hercules-ci-optparse-applicative)
    (self.generateOptparseApplicativeCompletions [ "hci" ])
  ];

  pipes-aeson = appendPatches [
    # Dependency of the aeson-2 patch
    (fetchpatch {
      name = "pipes-aeson-add-loop.patch";
      url = "https://github.com/k0001/pipes-aeson/commit/d22133b4a678edbb52bcaec5079dc88ccc0de1d3.patch";
      sha256 = "sha256-5o5ys1P1+QB4rjLCYok5AcPRWCtRiecP/TqCFm8ulVY=";
      includes = ["src/Pipes/Aeson.hs" "src/Pipes/Aeson/Internal.hs" "src/Pipes/Aeson/Unchecked.hs"];
    })
    # https://github.com/k0001/pipes-aeson/pull/20
    (fetchpatch {
      name = "pipes-aeson-aeson-2.patch";
      url = "https://github.com/hercules-ci/pipes-aeson/commit/ac735c9cd459c6ef51ba82325d1c55eb67cb7b2c.patch";
      sha256 = "sha256-viWZ6D5t79x50RXiOjP6UeQ809opgNFYZOP+h+1KJh0=";
      includes = ["src/Pipes/Aeson.hs" "src/Pipes/Aeson/Internal.hs" "src/Pipes/Aeson/Unchecked.hs"];
    })
  ] super.pipes-aeson;

  # Needs bytestring 0.11
  # https://github.com/Gabriella439/Haskell-Pipes-HTTP-Library/pull/17
  pipes-http = doJailbreak super.pipes-http;

  moto-postgresql = appendPatches [
    # https://gitlab.com/k0001/moto/-/merge_requests/3
    (fetchpatch {
      name = "moto-postgresql-monadfail.patch";
      url = "https://gitlab.com/k0001/moto/-/commit/09cc1c11d703c25f6e81325be6482dc7ec6cbf58.patch";
      relative = "moto-postgresql";
      sha256 = "sha256-f2JVX9VveShCeV+T41RQgacpUoh1izfyHlE6VlErkZM=";
    })
  ] (unmarkBroken super.moto-postgresql);

  moto = appendPatches [
    # https://gitlab.com/k0001/moto/-/merge_requests/3
    (fetchpatch {
      name = "moto-ghc-9.0.patch";
      url = "https://gitlab.com/k0001/moto/-/commit/5b6f015a1271765005f03762f1f1aaed3a3198ed.patch";
      relative = "moto";
      sha256 = "sha256-RMa9tk+2ip3Ks73UFv9Ea9GEnElRtzIjdpld1Fx+dno=";
    })
  ] super.moto;

  # Readline uses Distribution.Simple from Cabal 2, in a way that is not
  # compatible with Cabal 3. No upstream repository found so far
  readline = appendPatch ./patches/readline-fix-for-cabal-3.patch super.readline;

  # 2020-12-05: this package requires a newer version of http-client,
  # but it still compiles with older version:
  # https://github.com/turion/essence-of-live-coding/pull/86
  essence-of-live-coding-warp = doJailbreak super.essence-of-live-coding-warp;

  # 2020-12-06: Restrictive upper bounds w.r.t. pandoc-types (https://github.com/owickstrom/pandoc-include-code/issues/27)
  pandoc-include-code = doJailbreak super.pandoc-include-code;

  # DerivingVia is not allowed in safe Haskell
  # https://github.com/strake/util.hs/issues/1
  util = appendConfigureFlags [
    "--ghc-option=-fno-safe-haskell"
    "--haddock-option=--optghc=-fno-safe-haskell"
  ] super.util;
  category = appendConfigureFlags [
    "--ghc-option=-fno-safe-haskell"
    "--haddock-option=--optghc=-fno-safe-haskell"
  ] super.category;
  alg = appendConfigureFlags [
    "--ghc-option=-fno-safe-haskell"
    "--haddock-option=--optghc=-fno-safe-haskell"
  ] super.alg;

  # Break out of overspecified constraint on QuickCheck.
  filepath-bytestring = doJailbreak super.filepath-bytestring;
  haddock-library = doJailbreak super.haddock-library;

  # Test suite has overly strict bounds on tasty, jailbreaking fails.
  # https://github.com/input-output-hk/nothunks/issues/9
  nothunks = dontCheck super.nothunks;

  # Allow building with older versions of http-client.
  http-client-restricted = doJailbreak super.http-client-restricted;

  # Test suite fails, upstream not reachable for simple fix (not responsive on github)
  vivid-osc = dontCheck super.vivid-osc;
  vivid-supercollider = dontCheck super.vivid-supercollider;

  # while waiting for a new release: https://github.com/brendanhay/amazonka/pull/572
  amazonka = appendPatches [
    (fetchpatch {
      relative = "amazonka";
      url = "https://github.com/brendanhay/amazonka/commit/43ddd87b1ebd6af755b166e16336259ec025b337.patch";
      sha256 = "sha256-9Ed3qrLGRaNCdvqWMyg8ydAnqDkFqWKLLoObv/5jG54=";
    })
  ] (doJailbreak super.amazonka);

  # Test suite does not compile.
  feed = dontCheck super.feed;

  spacecookie = overrideCabal (old: {
    buildTools = (old.buildTools or []) ++ [ pkgs.buildPackages.installShellFiles ];
    # let testsuite discover the resulting binary
    preCheck = ''
      export SPACECOOKIE_TEST_BIN=./dist/build/spacecookie/spacecookie
    '' + (old.preCheck or "");
    # install man pages shipped in the sdist
    postInstall = ''
      installManPage docs/man/*
    '' + (old.postInstall or "");
  }) super.spacecookie;

  # Patch and jailbreak can be removed at next release, chatter > 0.9.1.0
  # * Remove dependency on regex-tdfa-text
  # * Jailbreak as bounds on cereal are too strict
  # * Disable test suite which doesn't compile
  #   https://github.com/creswick/chatter/issues/38
  chatter = appendPatch
    (fetchpatch {
      url = "https://github.com/creswick/chatter/commit/e8c15a848130d7d27b8eb5e73e8a0db1366b2e62.patch";
      sha256 = "1dzak8d12h54vss5fxnrclygz0fz9ygbqvxd5aifz5n3vrwwpj3g";
    })
    (dontCheck (doJailbreak (super.chatter.override { regex-tdfa-text = null; })));

  # test suite doesn't compile anymore due to changed hunit/tasty APIs
  fullstop = dontCheck super.fullstop;

  # https://github.com/jgm/pandoc/issues/7163
  pandoc = dontCheck super.pandoc;

  # * doctests don't work without cabal
  #   https://github.com/noinia/hgeometry/issues/132
  # * Too strict version bound on vector-builder
  #   https://github.com/noinia/hgeometry/commit/a6abecb1ce4a7fd96b25cc1a5c65cd4257ecde7a#commitcomment-49282301
  hgeometry-combinatorial = dontCheck (doJailbreak super.hgeometry-combinatorial);

  # Too strict version bounds on ansi-terminal
  # https://github.com/kowainik/co-log/pull/218
  co-log = doJailbreak super.co-log;

  # Test suite has a too strict bound on base
  # https://github.com/jswebtools/language-ecmascript/pull/88
  # Test suite doesn't compile anymore
  language-ecmascript = dontCheck (doJailbreak super.language-ecmascript);

  # Too strict bounds on containers
  # https://github.com/jswebtools/language-ecmascript-analysis/issues/1
  language-ecmascript-analysis = doJailbreak super.language-ecmascript-analysis;

  # Too strict bounds on optparse-applicative
  # https://github.com/faylang/fay/pull/474
  fay = doJailbreak super.fay;

  # Too strict version bounds on cryptonite.
  # Issue reported upstream, no bug tracker url yet.
  darcs = doJailbreak super.darcs;

  # Too strict verion bounds on cryptonite and github.
  # PRs are merged, will be fixed next release or Hackage revision.
  nix-thunk = appendPatches [
    (fetchpatch {
      url = "https://github.com/obsidiansystems/nix-thunk/commit/49d27a85dd39cd9413c99958c67e596756a502b5.patch";
      sha256 = "1p1n0123yrbdqyfk4kx3gq6bdv65l1bxgbsg51ckcwclg54xp2p5";
    })
    (fetchpatch {
      url = "https://github.com/obsidiansystems/nix-thunk/commit/512867c651977265d5d8f456b538f7a364ec8a8b.patch";
      sha256 = "121yg26y4g28k8xv7y1j6c3pxm17vsjn3vi62kkc8g928c47yd02";
    })
  ] super.nix-thunk;

  # list `modbus` in librarySystemDepends, correct to `libmodbus`
  libmodbus = doJailbreak (addExtraLibrary pkgs.libmodbus super.libmodbus);

  # 2021-04-02: Outdated optparse-applicative bound is fixed but not realeased on upstream.
  trial-optparse-applicative = assert super.trial-optparse-applicative.version == "0.0.0.0"; doJailbreak super.trial-optparse-applicative;

  # 2021-04-02: iCalendar is basically unmaintained.
  # There is a PR for fixing the build: https://github.com/chrra/iCalendar/pull/50
  iCalendar = appendPatches [
    (fetchpatch {
      url = "https://github.com/chrra/iCalendar/commit/66b408f10b2d87929ecda715109b26093c711823.patch";
      sha256 = "sha256-MU5OHUx3L8CaX+xAmoQhAAOMxT7u9Xk1OcOaUHBwK3Y=";
    })
    (fetchpatch {
      url = "https://github.com/chrra/iCalendar/commit/76f5d2e8328cb985f1ee5176e86a5cdd05a17934.patch";
      sha256 = "sha256-Z5V8VTA5Ml9YIRANQn2aD7dljAbR9dq13N11Y3LZdoE=";
    })
   ] super.iCalendar;

  ginger = doJailbreak super.ginger;

  # Too strict version bounds on cryptonite
  # https://github.com/obsidiansystems/haveibeenpwned/issues/7
  haveibeenpwned = doJailbreak super.haveibeenpwned;

  # Too strict version bounds on ghc-events
  # https://github.com/mpickering/hs-speedscope/issues/16
  hs-speedscope = doJailbreak super.hs-speedscope;

  # Test suite doesn't support base16-bytestring >= 1.0
  # https://github.com/centromere/blake2/issues/6
  blake2 = dontCheck super.blake2;

  # Test suite doesn't support base16-bytestring >= 1.0
  # https://github.com/serokell/haskell-crypto/issues/25
  crypto-sodium = dontCheck super.crypto-sodium;

  # Too strict version bounds on a bunch of libraries:
  # https://github.com/smallhadroncollider/taskell/issues/100
  # May be possible to remove at the next release (1.11.0)
  taskell = doJailbreak super.taskell;

  # Polyfill for GHCs from the integer-simple days that don't bundle ghc-bignum
  ghc-bignum = super.ghc-bignum or self.mkDerivation {
    pname = "ghc-bignum";
    version = "1.0";
    sha256 = "0xl848q8z6qx2bi6xil0d35lra7wshwvysyfblki659d7272b1im";
    description = "GHC BigNum library";
    license = lib.licenses.bsd3;
    # ghc-bignum is not buildable if none of the three backends
    # is explicitly enabled. We enable Native for now as it doesn't
    # depend on anything else as oppossed to GMP and FFI.
    # Apply patch which fixes a compilation failure we encountered.
    # Will need to be kept until we can drop ghc-bignum entirely,
    # i. e. if GHC 8.10.* and 8.8.* have been removed.
    configureFlags = [ "-f" "Native" ];
    patches = [
      (fetchpatch {
        url = "https://gitlab.haskell.org/ghc/ghc/-/commit/08d1588bf38d83140a86817a7a615db486357d4f.patch";
        sha256 = "sha256-Y9WW0KDQ/qY2L9ObPvh1i/6lxXIlprbxzdSBDfiaMtE=";
        relative = "libraries/ghc-bignum";
      })
    ];
  };

  # 2021-04-09: outdated base and alex-tools
  # PR pending https://github.com/glguy/language-lua/pull/6
  language-lua = doJailbreak super.language-lua;

  # 2021-04-09: too strict time bound
  # PR pending https://github.com/zohl/cereal-time/pull/2
  cereal-time = doJailbreak super.cereal-time;

  # 2021-04-16: too strict bounds on QuickCheck and tasty
  # https://github.com/hasufell/lzma-static/issues/1
  lzma-static = doJailbreak super.lzma-static;

  # Too strict version bounds on base:
  # https://github.com/obsidiansystems/database-id/issues/1
  database-id-class = doJailbreak super.database-id-class;

  cabal2nix-unstable = overrideCabal {
    passthru.updateScript = ../../../maintainers/scripts/haskell/update-cabal2nix-unstable.sh;
  } super.cabal2nix-unstable;

  # Too strict version bounds on base
  # https://github.com/gibiansky/IHaskell/issues/1217
  ihaskell-display = doJailbreak super.ihaskell-display;
  ihaskell-basic = doJailbreak super.ihaskell-basic;

  # Fixes too strict version bounds on regex libraries
  # Presumably to be removed at the next release
  # Test suite doesn't support hspec 2.8
  # https://github.com/yi-editor/yi/issues/1124
  yi-language = appendPatch (fetchpatch {
    url = "https://github.com/yi-editor/yi/commit/0d3bcb5ba4c237d57ce33a3dc39b63c56d890765.patch";
    relative = "yi-language";
    sha256 = "sha256-AVQLvul3ufxGQyoXud05qauclNanf6kunip0oJ/9lWQ=";
  }) (dontCheck super.yi-language);

  # 2022-03-16: Upstream is not bumping bounds https://github.com/ghcjs/jsaddle/issues/123
  jsaddle = overrideCabal (drv: {
    # lift conditional version constraint on ref-tf
    postPatch = ''
      sed -i 's/ref-tf.*,/ref-tf,/' jsaddle.cabal
      sed -i 's/attoparsec.*,/attoparsec,/' jsaddle.cabal
      sed -i 's/time.*,/time,/' jsaddle.cabal
      sed -i 's/(!name)/(! name)/' src/Language/Javascript/JSaddle/Object.hs
    '' + (drv.postPatch or "");
  }) (doJailbreak super.jsaddle);

  # 2022-03-22: Jailbreak for base bound: https://github.com/reflex-frp/reflex-dom/pull/433
  reflex-dom = assert super.reflex-dom.version == "0.6.1.1"; doJailbreak super.reflex-dom;

  # Tests need to lookup target triple x86_64-unknown-linux
  # https://github.com/llvm-hs/llvm-hs/issues/334
  llvm-hs = overrideCabal {
    doCheck = pkgs.stdenv.targetPlatform.system == "x86_64-linux";
  } super.llvm-hs;

  # Fix build with bytestring >= 0.11 (GHC 9.2)
  # https://github.com/llvm-hs/llvm-hs/pull/389
  llvm-hs-pure = appendPatches [
    (fetchpatch {
      name = "llvm-hs-pure-bytestring-0.11.patch";
      url = "https://github.com/llvm-hs/llvm-hs/commit/fe8fd556e8d2cc028f61d4d7b4b6bf18c456d090.patch";
      sha256 = "sha256-1d4wQg6JEJL3GwmXQpvbW7VOY5DwjUPmIsLEEur0Kps=";
      relative = "llvm-hs-pure";
      excludes = [ "**/Triple.hs" ]; # doesn't exist in 9.0.0
    })
  ] super.llvm-hs-pure;

  # * Fix build failure by picking patch from 8.5, we need
  #   this version of sbv for petrinizer
  # * Pin version of crackNum that still exposes its library
  sbv_7_13 = appendPatch (fetchpatch {
      url = "https://github.com/LeventErkok/sbv/commit/57014b9c7c67dd9b63619a996e2c66e32c33c958.patch";
      sha256 = "10npa8nh2413n6p6qld795qfkbld08icm02bspmk93y0kabpgmgm";
    })
    (super.sbv_7_13.override {
      crackNum = self.crackNum_2_4;
    });

  # Too strict bounds on dimensional
  # https://github.com/enomsg/science-constants-dimensional/pull/1
  science-constants-dimensional = doJailbreak super.science-constants-dimensional;

  # Tests are flaky on busy machines, upstream doesn't intend to fix
  # https://github.com/merijn/paramtree/issues/4
  paramtree = dontCheck super.paramtree;

  # Too strict version bounds on haskell-gi
  # https://github.com/owickstrom/gi-gtk-declarative/issues/100
  gi-gtk-declarative = doJailbreak super.gi-gtk-declarative;
  gi-gtk-declarative-app-simple = doJailbreak super.gi-gtk-declarative-app-simple;

  # 2022-01-16 haskell-ci needs Cabal 3.6
  haskell-ci = (appendPatches [
    # Allow building with optparse-applicative 0.17* and ShellCheck 0.8.0
    ./patches/haskell-ci-optparse-applicative-0.17-ShellCheck-0.8.patch
  ] super.haskell-ci).overrideScope (self: super: {
    Cabal = self.Cabal_3_6_3_0;
    cabal-install-parsers = self.cabal-install-parsers_0_4_5;
  });

  large-hashable = lib.pipe (super.large-hashable.override {
    # https://github.com/factisresearch/large-hashable/commit/5ec9d2c7233fc4445303564047c992b693e1155c
    utf8-light = null;
  }) [
    # 2022-03-21: use version from git which supports GHC 9.{0,2} and aeson 2.0
    (assert super.large-hashable.version == "0.1.0.4"; overrideSrc {
      version = "unstable-2022-06-10";
      src = pkgs.fetchFromGitHub {
        owner = "factisresearch";
        repo = "large-hashable";
        rev = "4d149c828c185bcf05556d1660f79ff1aec7eaa1";
        sha256 = "141349qcw3m93jw95jcha9rsg2y8sn5ca5j59cv8xmci38k2nam0";
      };
    })
    # Provide newly added dependencies
    (overrideCabal (drv: {
      libraryHaskellDepends = drv.libraryHaskellDepends or [] ++ [
        self.cryptonite
        self.memory
      ];
      testHaskellDepends = drv.testHaskellDepends or [] ++ [
        self.inspection-testing
      ];
    }))
    # https://github.com/factisresearch/large-hashable/issues/24
    (overrideCabal (drv: {
      testFlags = drv.testFlags or [] ++ [
        "-n" "^Data.LargeHashable.Tests.Inspection:genericSumGetsOptimized$"
      ];
    }))
  ];

  # BSON defaults to requiring network instead of network-bsd which is
  # required nowadays: https://github.com/mongodb-haskell/bson/issues/26
  bson = appendConfigureFlag "-f-_old_network" (super.bson.override {
    network = self.network-bsd;
  });

  # Disable flaky tests
  # https://github.com/DavidEichmann/alpaca-netcode/issues/2
  alpaca-netcode = overrideCabal {
    testFlags = [ "--pattern" "!/[NOCI]/" ];
  } super.alpaca-netcode;

  # 2021-05-22: Tests fail sometimes (even consistently on hydra)
  # when running a fs-related test with >= 12 jobs. To work around
  # this, run tests with only a single job.
  # https://github.com/vmchale/libarchive/issues/20
  libarchive = overrideCabal {
    testFlags = [ "-j1" ];
  } super.libarchive;

  # Too strict bounds on QuickCheck
  # https://github.com/muesli4/table-layout/issues/16
  table-layout = doJailbreak super.table-layout;

  # 2021-06-20: Outdated upper bounds
  # https://github.com/Porges/email-validate-hs/issues/58
  email-validate = doJailbreak super.email-validate;

  # https://github.com/plow-technologies/hspec-golden-aeson/issues/17
  hspec-golden-aeson = dontCheck super.hspec-golden-aeson;

  # To strict bound on hspec
  # https://github.com/dagit/zenc/issues/5
  zenc = doJailbreak super.zenc;

  # Release 1.0.0.0 added version bounds (was unrestricted before),
  # but with too strict lower bounds for our lts-18.
  # Disable aeson for now, future release should support it
  graphql =
    assert super.graphql.version == "1.0.3.0";
    appendConfigureFlags [
      "-f-json"
    ] super.graphql;

  # https://github.com/ajscholl/basic-cpuid/pull/1
  basic-cpuid = appendPatch (fetchpatch {
    url = "https://github.com/ajscholl/basic-cpuid/commit/2f2bd7a7b53103fb0cf26883f094db9d7659887c.patch";
    sha256 = "0l15ccfdys100jf50s9rr4p0d0ikn53bkh7a9qlk9i0y0z5jc6x1";
  }) super.basic-cpuid;

  # Needs Cabal >= 3.4
  chs-cabal = super.chs-cabal.override {
    Cabal = self.Cabal_3_6_3_0;
  };

  # 2021-08-18: streamly-posix was released with hspec 2.8.2, but it works with older versions too.
  streamly-posix = doJailbreak super.streamly-posix;

  # 2021-09-14: Tests are flaky.
  hls-splice-plugin = dontCheck super.hls-splice-plugin;

  # 2021-09-18: https://github.com/haskell/haskell-language-server/issues/2205
  hls-stylish-haskell-plugin = doJailbreak super.hls-stylish-haskell-plugin;

  # Necesssary .txt files are not included in sdist.
  # https://github.com/haskell/haskell-language-server/pull/2887
  hls-change-type-signature-plugin = dontCheck super.hls-change-type-signature-plugin;

  # Fixes https://github.com/NixOS/nixpkgs/issues/140613
  # https://github.com/recursion-schemes/recursion-schemes/issues/128
  recursion-schemes = overrideCabal (drv: {
    patches = drv.patches or [] ++ [
      ./patches/recursion-schemes-128.patch
    ];
    # make sure line endings don't break the patch
    prePatch = drv.prePatch or "" + ''
      "${pkgs.buildPackages.dos2unix}/bin/dos2unix" *.cabal
    '';
  }) super.recursion-schemes;

  # 2022-08-30 Too strict bounds on finite-typelits
  # https://github.com/jumper149/blucontrol/issues/1
  blucontrol = doJailbreak super.blucontrol;

  # Fix from https://github.com/brendanhay/gogol/pull/144 which has seen no release
  # Can't use fetchpatch as it required tweaking the line endings as the .cabal
  # file revision on hackage was gifted CRLF line endings
  gogol-core = appendPatch ./patches/gogol-core-144.patch super.gogol-core;

  # Stackage LTS 19 still has 10.*
  hadolint = super.hadolint.override {
    language-docker = self.language-docker_11_0_0;
  };

  nix-tree = super.nix-tree;

  # test suite requires stack to run, https://github.com/dino-/photoname/issues/24
  photoname = dontCheck super.photoname;

  # Upgrade of unordered-containers in Stackage causes ordering-sensitive test to fail
  # https://github.com/commercialhaskell/stackage/issues/6366
  # https://github.com/kapralVV/Unique/issues/9
  # Too strict bounds on hashable
   # https://github.com/kapralVV/Unique/pull/10
  Unique = assert super.Unique.version == "0.4.7.9"; overrideCabal (drv: {
    testFlags = [
      "--skip" "/Data.List.UniqueUnsorted.removeDuplicates/removeDuplicates: simple test/"
      "--skip" "/Data.List.UniqueUnsorted.repeatedBy,repeated,unique/unique: simple test/"
      "--skip" "/Data.List.UniqueUnsorted.repeatedBy,repeated,unique/repeatedBy: simple test/"
    ] ++ drv.testFlags or [];
  }) (doJailbreak super.Unique);

  # https://github.com/AndrewRademacher/aeson-casing/issues/8
  aeson-casing = assert super.aeson-casing.version == "0.2.0.0"; overrideCabal (drv: {
    testFlags = [
      "-p" "! /encode train/"
    ] ++ drv.testFlags or [];
  }) super.aeson-casing;

  # https://github.com/emc2/HUnit-Plus/issues/26
  HUnit-Plus = dontCheck super.HUnit-Plus;
  # https://github.com/ewestern/haskell-postgis/issues/7
  haskell-postgis = overrideCabal (drv: {
    testFlags = [
      "--skip" "/Geo/Hexable/Encodes a linestring/"
    ] ++ drv.testFlags or [];
  }) super.haskell-postgis;
  # https://github.com/ChrisPenner/json-to-haskell/issues/5
  json-to-haskell = overrideCabal (drv: {
    testFlags = [
      "--match" "/should sanitize weird field and record names/"
    ] ++ drv.testFlags or [];
  }) super.json-to-haskell;
  # https://github.com/fieldstrength/aeson-deriving/issues/5
  aeson-deriving = dontCheck super.aeson-deriving;
  # https://github.com/morpheusgraphql/morpheus-graphql/issues/660
  morpheus-graphql-core = overrideCabal (drv: {
    testFlags = [
      "-p" "!/field.unexpected-value/&&!/field.missing-field/&&!/argument.unexpected-value/&&!/argument.missing-field/"
    ] ++ drv.testFlags or [];
  }) super.morpheus-graphql-core;
  morpheus-graphql = overrideCabal (drv: {
    testFlags = [
      "-p" "!/Test Rendering/"
    ] ++ drv.testFlags or [];
  }) super.morpheus-graphql;
  # https://github.com/SupercedeTech/dropbox-client/issues/1
  dropbox = overrideCabal (drv: {
    testFlags = [
      "--skip" "/Dropbox/Dropbox aeson aeson/encodes list folder correctly/"
    ] ++ drv.testFlags or [];
  }) super.dropbox;
  # https://github.com/alonsodomin/haskell-schema/issues/11
  hschema-aeson = overrideCabal (drv: {
    testFlags = [
      "--skip" "/toJsonSerializer/should generate valid JSON/"
    ] ++ drv.testFlags or [];
  }) super.hschema-aeson;
  # https://gitlab.com/k0001/xmlbf/-/issues/32
  xmlbf = overrideCabal (drv: {
    testFlags = [
      "-p" "!/xml: <x b=\"\" a=\"y\"><\\/x>/&&!/xml: <x b=\"z\" a=\"y\"><\\/x>/"
    ] ++ drv.testFlags or [];
  }) super.xmlbf;
  # https://github.com/ssadler/aeson-quick/issues/3
  aeson-quick = overrideCabal (drv: {
    testFlags = [
      "-p" "!/asLens.set/&&!/complex.set/&&!/multipleKeys.set/"
    ] ++ drv.testFlags or [];
  }) super.aeson-quick;
  # https://github.com/minio/minio-hs/issues/165
  minio-hs = overrideCabal (drv: {
    testFlags = [
      "-p" "!/Test mkSelectRequest/"
    ] ++ drv.testFlags or [];
  }) super.minio-hs;

  # Invalid CPP in test suite: https://github.com/cdornan/memory-cd/issues/1
  memory-cd = dontCheck super.memory-cd;

  # https://github.com/haskell/fgl/pull/99
  fgl = doJailbreak super.fgl;
  fgl-arbitrary = doJailbreak super.fgl-arbitrary;

  # raaz-0.3 onwards uses backpack and it does not play nicely with
  # parallel builds using -j
  #
  # See: https://gitlab.haskell.org/ghc/ghc/-/issues/17188
  #
  # Overwrite the build cores
  raaz = overrideCabal (drv: {
    enableParallelBuilding = false;
  }) super.raaz;

  # https://github.com/andreymulik/sdp/issues/3
  sdp = disableLibraryProfiling super.sdp;
  sdp-binary = disableLibraryProfiling super.sdp-binary;
  sdp-deepseq = disableLibraryProfiling super.sdp-deepseq;
  sdp-hashable = disableLibraryProfiling super.sdp-hashable;
  sdp-io = disableLibraryProfiling super.sdp-io;
  sdp-quickcheck = disableLibraryProfiling super.sdp-quickcheck;
  sdp4bytestring = disableLibraryProfiling super.sdp4bytestring;
  sdp4text = disableLibraryProfiling super.sdp4text;
  sdp4unordered = disableLibraryProfiling super.sdp4unordered;
  sdp4vector = disableLibraryProfiling super.sdp4vector;

  # Unnecessarily strict bound on template-haskell
  # https://github.com/tree-sitter/haskell-tree-sitter/issues/298
  tree-sitter = doJailbreak super.tree-sitter;

  # 2022-08-07: Bounds are too restrictive: https://github.com/marcin-rzeznicki/libjwt-typed/issues/2
  # Also, the tests fail.
  libjwt-typed = dontCheck (doJailbreak super.libjwt-typed);

  # Test suite fails to compile
  # https://github.com/kuribas/mfsolve/issues/8
  mfsolve = dontCheck super.mfsolve;

  # https://github.com/peti/hopenssl/issues/5
  hopenssl = super.hopenssl.override { openssl = pkgs.openssl_1_1; };

  # Fixes compilation with GHC 9.0 and above
  # https://hub.darcs.net/shelarcy/regex-compat-tdfa/issue/3
  regex-compat-tdfa = appendPatches [
    ./patches/regex-compat-tdfa-ghc-9.0.patch
  ] (overrideCabal {
    # Revision introduces bound base < 4.15
    revision = null;
    editedCabalFile = null;
  } super.regex-compat-tdfa);

  # https://github.com/kowainik/validation-selective/issues/64
  validation-selective = doJailbreak super.validation-selective;
  # https://github.com/system-f/validation/issues/57
  validation = doJailbreak super.validation;

  # 2022-03-16: strict upper bounds https://github.com/monadfix/shower/issues/18
  shower = doJailbreak (dontCheck super.shower);

  # Test suite isn't supposed to succeed yet, apparently…
  # https://github.com/andrewufrank/uniform-error/blob/f40629ad119e90f8dae85e65e93d7eb149bddd53/test/Uniform/Error_test.hs#L124
  # https://github.com/andrewufrank/uniform-error/issues/2
  uniform-error = dontCheck super.uniform-error;
  # https://github.com/andrewufrank/uniform-fileio/issues/2
  uniform-fileio = dontCheck super.uniform-fileio;

  # The shipped Setup.hs file is broken.
  csv = overrideCabal (drv: { preCompileBuildDriver = "rm Setup.hs"; }) super.csv;

  cabal-fmt = doJailbreak (super.cabal-fmt.override {
    # Needs newer Cabal-syntax version.
    Cabal-syntax = self.Cabal-syntax_3_8_1_0;
  });

  # Tests require ghc-9.2.
  ema = dontCheck super.ema;

  glirc = doJailbreak (super.glirc.override {
    vty = self.vty_5_35_1;
  });

  # 2022-02-25: Unmaintained and to strict upper bounds
  paths = doJailbreak super.paths;

  # 2022-02-26: https://github.com/emilypi/base64/issues/39
  base64 = dontCheck super.base64;

  # 2022-03-16: Upstream stopped updating bounds https://github.com/haskell-hvr/base-noprelude/pull/15
  base-noprelude = doJailbreak super.base-noprelude;

  # 2022-03-16: Bounds need to be loosened https://github.com/obsidiansystems/dependent-sum-aeson-orphans/issues/10
  dependent-sum-aeson-orphans = doJailbreak super.dependent-sum-aeson-orphans;

  # 2022-03-16: package qualified import issue: https://github.com/ghcjs/ghcjs-dom/issues/101
  ghcjs-dom = assert super.ghcjs-dom.version == "0.9.5.0"; overrideCabal (old: {
    postPatch = ''
      sed -i 's/import "jsaddle-dom" GHCJS.DOM.Document/import "ghcjs-dom-jsaddle" GHCJS.DOM.Document/' src/GHCJS/DOM/Document.hs
    '' + (old.postPatch or "");
    })
    super.ghcjs-dom;

  # Too strict bounds on chell: https://github.com/fpco/haskell-filesystem/issues/24
  system-fileio = doJailbreak super.system-fileio;

  # Bounds too strict on base and ghc-prim: https://github.com/tibbe/ekg-core/pull/43 (merged); waiting on hackage release
  ekg-core = assert super.ekg-core.version == "0.1.1.7"; doJailbreak super.ekg-core;
  hasura-ekg-core = doJailbreak super.hasura-ekg-core;

  # https://github.com/Synthetica9/nix-linter/issues/65
  nix-linter = super.nix-linter.overrideScope (self: super: {
    aeson = self.aeson_1_5_6_0;
  });

  # Test suite doesn't support hspec 2.8
  # https://github.com/zellige/hs-geojson/issues/29
  geojson = dontCheck super.geojson;

  # Doesn't support aeson >= 2.0
  # https://github.com/channable/vaultenv/issues/118
  vaultenv = super.vaultenv.overrideScope (self: super: {
    aeson = self.aeson_1_5_6_0;
  });

  # Support network >= 3.1.2
  # https://github.com/erebe/wstunnel/pull/107
  wstunnel = appendPatch (fetchpatch {
    url = "https://github.com/erebe/wstunnel/pull/107/commits/47c1f62bdec1dbe77088d9e3ceb6d872f922ce34.patch";
    sha256 = "sha256-fW5bVbAGQxU/gd9zqgVNclwKraBtUjkKDek7L0c4+O0=";
  }) super.wstunnel;

  # Test data missing from sdist
  # https://github.com/ngless-toolkit/ngless/issues/152
  NGLess = dontCheck super.NGLess;

  # Raise version bounds for hspec
  records-sop = appendPatch (fetchpatch {
    url = "https://github.com/kosmikus/records-sop/pull/11/commits/d88831388ab3041190130fec3cdd679a4217b3c7.patch";
    sha256 = "sha256-O+v/OxvqnlWX3HaDvDIBZnJ+Og3xs/SJqI3gaouU3ZI=";
  }) super.records-sop;

  # Fix build failures for ghc 9 (https://github.com/mokus0/polynomial/pull/20)
  polynomial = appendPatch (fetchpatch {
    name = "haskell-polynomial.20.patch";
    url = "https://github.com/mokus0/polynomial/pull/20.diff";
    sha256 = "1bwivimpi2hiil3zdnl5qkds1inyn239wgxbn3y8l2pwyppnnfl0";
  })
  (overrideCabal (drv: {
    revision = null;
    editedCabalFile = null;
    doCheck = false; # Source dist doesn't include the checks
  })
  super.polynomial);

  # lucid-htmx has restrictive upper bounds on lucid and servant:
  #
  #   Setup: Encountered missing or private dependencies:
  #   lucid >=2.9.12.1 && <=2.11, servant >=0.18.3 && <0.19
  #
  # Can be removed once
  #
  # > https://github.com/MonadicSystems/lucid-htmx/issues/6
  #
  # has been resolved.
  lucid-htmx = doJailbreak super.lucid-htmx;

  # 2022-09-20: Restrictive upper bound on lsp
  futhark = doJailbreak super.futhark;

  # Too strict bounds on hspec
  # https://github.com/klapaucius/vector-hashtables/issues/11
  vector-hashtables = doJailbreak super.vector-hashtables;

  # doctest-parallel is broken with v1-style cabal-install / Setup.hs
  # https://github.com/martijnbastiaan/doctest-parallel/issues/22
  doctest-parallel = dontCheck super.doctest-parallel;
  clash-prelude = dontCheck super.clash-prelude;

  # Too strict upper bound on th-desugar, fixed in 3.1.1
  singletons-th = assert super.singletons-th.version == "3.1"; doJailbreak super.singletons-th;

  # Ships a broken Setup.hs
  # https://github.com/lehins/conduit-aeson/issues/1
  conduit-aeson = overrideCabal (drv: {
    postPatch = ''
      ${drv.postPatch or ""}
      rm Setup.hs
    '';
    # doctest suite uses doctest-parallel which still doesn't work in nixpkgs
    testTarget = "tests";
  }) super.conduit-aeson;

  # Disabling doctests.
  regex-tdfa = overrideCabal {
    testTarget = "regex-tdfa-unittest";
  } super.regex-tdfa;

  # Missing test files https://github.com/kephas/xdg-basedir-compliant/issues/1
  xdg-basedir-compliant = dontCheck super.xdg-basedir-compliant;

  # Test failure after libxcrypt migration, reported upstrem at
  # https://github.com/phadej/crypt-sha512/issues/13
  crypt-sha512 = dontCheck super.crypt-sha512;

  # Too strict upper bound on HTTP
  oeis = doJailbreak super.oeis;

  inherit
    (let
      # We need to build purescript with these dependencies and thus also its reverse
      # dependencies to avoid version mismatches in their dependency closure.
      # TODO(@cdepillabout): maybe unify with the spago overlay in configuration-nix.nix?
      purescriptOverlay = self: super: {
        # As of 2021-11-08, the latest release of `language-javascript` is 0.7.1.0,
        # but it has a problem with parsing the `async` keyword.  It doesn't allow
        # `async` to be used as an object key:
        # https://github.com/erikd/language-javascript/issues/131
        language-javascript = self.language-javascript_0_7_0_0;
      };
    in {
      purescript =
        lib.pipe
          (super.purescript.overrideScope purescriptOverlay)
          ([
            # PureScript uses nodejs to run tests, so the tests have been disabled
            # for now.  If someone is interested in figuring out how to get this
            # working, it seems like it might be possible.
            dontCheck
            # The current version of purescript (0.14.5) has version bounds for LTS-17,
            # but it compiles cleanly using deps in LTS-18 as well.  This jailbreak can
            # likely be removed when purescript-0.14.6 is released.
            doJailbreak
            # Generate shell completions
            (self.generateOptparseApplicativeCompletions [ "purs" ])
          ]);

      purenix = super.purenix.overrideScope purescriptOverlay;
    })
    purescript
    purenix
    ;

  # 2022-11-05: https://github.com/ysangkok/haskell-tzdata/issues/3
  tzdata = dontCheck super.tzdata;

  # 2022-11-15: Needs newer witch package and brick 1.3 which in turn works with text-zipper 0.12
  # Other dependencies are resolved with doJailbreak for both swarm and brick_1_3
  swarm = doJailbreak (super.swarm.override {
    brick = doJailbreak (dontCheck super.brick_1_3);
  });

  # random <1.2
  unfoldable = doJailbreak super.unfoldable;

  # containers <0.6, semigroupoids <5.3
  data-lens = doJailbreak super.data-lens;

  # transformers <0.3
  monads-fd = doJailbreak super.monads-fd;

  # HTF <0.15
  cases = doJailbreak super.cases;

  # exceptions <0.9
  eprocess = doJailbreak super.eprocess;

  # hashable <1.4, mmorph <1.2
  composite-aeson = doJailbreak super.composite-aeson;

  # composite-aeson <0.8, composite-base <0.8
  compdoc = doJailbreak super.compdoc;

  # composite-aeson <0.8, composite-base <0.8
  haskell-coffee = doJailbreak super.haskell-coffee;

  # Test suite doesn't compile anymore
  twitter-types = dontCheck super.twitter-types;

  # base <4.14
  numbered-semigroups = doJailbreak super.numbered-semigroups;

  # Tests open file "data/test_vectors_aserti3-2d_run01.txt" but it doesn't exist
  haskoin-core = dontCheck super.haskoin-core;

  # base <4.9, transformers <0.5
  MonadCatchIO-transformers = doJailbreak super.MonadCatchIO-transformers;

  # unix-compat <0.5
  hxt-cache = doJailbreak super.hxt-cache;

  # base <4.16
  fast-builder = doJailbreak super.fast-builder;

  # QuickCheck <2.14
  term-rewriting = doJailbreak super.term-rewriting;

  # tests can't find the test binary anymore - parseargs-example
  parseargs = dontCheck super.parseargs;

  # base <4.14
  decimal-literals = doJailbreak super.decimal-literals;

  # multiple bounds too strict
  snaplet-sqlite-simple = doJailbreak super.snaplet-sqlite-simple;

  emanote = super.emanote.overrideScope (lself: lsuper: {
    commonmark-extensions = lself.commonmark-extensions_0_2_3_2;
  });

  # doctest <0.19
  polysemy = doJailbreak super.polysemy;

  # multiple bounds too strict
  co-log-polysemy = doJailbreak super.co-log-polysemy;
  co-log-polysemy-formatting = doJailbreak super.co-log-polysemy-formatting;

  # 2022-12-02: Needs newer postgrest package
  # 2022-12-02: Hackage release lags behind actual releases: https://github.com/PostgREST/postgrest/issues/2275
  # 2022-12-02: Too strict bounds: https://github.com/PostgREST/postgrest/issues/2580
  # 2022-12-02: Tests require running postresql server
  postgrest = dontCheck (doJailbreak (overrideSrc rec {
    version = "10.1.1";
    src = pkgs.fetchFromGitHub {
      owner = "PostgREST";
      repo = "postgrest";
      rev = "v${version}";
      sha256 = "sha256-ceSPBH+lzGU1OwjolcaE1BCpkKCJrvMU5G8TPeaJesM=";
    };
  } super.postgrest));

  html-charset = dontCheck super.html-charset;
} // import ./configuration-tensorflow.nix {inherit pkgs haskellLib;} self super<|MERGE_RESOLUTION|>--- conflicted
+++ resolved
@@ -1444,17 +1444,8 @@
   # waiting for aeson bump
   servant-swagger-ui-core = doJailbreak super.servant-swagger-ui-core;
 
-<<<<<<< HEAD
-  hercules-ci-agent = self.generateOptparseApplicativeCompletions [ "hercules-ci-agent" ] super.hercules-ci-agent;
-=======
   hercules-ci-agent = lib.pipe super.hercules-ci-agent [
     (appendPatches [
-      # https://github.com/hercules-ci/hercules-ci-agent/pull/446
-      (fetchpatch {
-        url = "https://github.com/hercules-ci/hercules-ci-agent/commit/99afac77ddb84122a5321494a08e6fe2e95548a1.patch";
-        sha256 = "sha256-0dtmNL1rqzeXvXWinfANc57a5LIM3uNnhR3A+p8mH0A=";
-        stripLen = 1;
-      })
       # haskell-updates branch, will be merged in 0.9.10
       (fetchpatch2 {
         name = "hercules-ci-agent-cachix-1.1";
@@ -1466,7 +1457,6 @@
     ])
     (self.generateOptparseApplicativeCompletions [ "hercules-ci-agent" ])
   ];
->>>>>>> d26cf9a9
 
   # Test suite doesn't compile with aeson 2.0
   # https://github.com/hercules-ci/hercules-ci-agent/pull/387
