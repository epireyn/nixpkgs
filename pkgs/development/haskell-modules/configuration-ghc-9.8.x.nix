--- conflicted
+++ resolved
@@ -53,19 +53,11 @@
   #
   # Version upgrades
   #
-<<<<<<< HEAD
-  th-abstraction = doDistribute self.th-abstraction_0_7_0_0;
-  ghc-lib-parser = doDistribute self.ghc-lib-parser_9_8_3_20241103;
-  ghc-lib-parser-ex = doDistribute self.ghc-lib-parser-ex_9_8_0_2;
-  ghc-lib = doDistribute self.ghc-lib_9_8_3_20241103;
-  megaparsec = doDistribute self.megaparsec_9_6_1;
-=======
   th-abstraction = doDistribute self.th-abstraction_0_7_1_0;
   ghc-lib-parser = doDistribute self.ghc-lib-parser_9_8_4_20241130;
   ghc-lib-parser-ex = doDistribute self.ghc-lib-parser-ex_9_8_0_2;
   ghc-lib = doDistribute self.ghc-lib_9_8_4_20241130;
   megaparsec = doDistribute self.megaparsec_9_7_0;
->>>>>>> a2ab4025
   # aeson 2.2.3.0 seemingly unnecessesarily bumped the lower bound on hashable
   # https://github.com/haskell/aeson/commit/1a666febd0775d8e88d315ece1b97cd20602fb5f
   aeson = doJailbreak (doDistribute self.aeson_2_2_3_0);
