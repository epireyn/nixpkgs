--- conflicted
+++ resolved
@@ -47,15 +47,11 @@
   system-cxx-std-lib = null;
   template-haskell = null;
   # GHC only builds terminfo if it is a native compiler
-<<<<<<< HEAD
-  terminfo = if pkgs.stdenv.hostPlatform == pkgs.stdenv.buildPlatform then null else doDistribute self.terminfo_0_4_1_7;
-=======
   terminfo =
     if pkgs.stdenv.hostPlatform == pkgs.stdenv.buildPlatform then
       null
     else
-      doDistribute self.terminfo_0_4_1_6;
->>>>>>> 3b48b2eb
+      doDistribute self.terminfo_0_4_1_7;
   text = null;
   time = null;
   transformers = null;
