<<<<<<< HEAD
{ lib, stdenv, buildPackages, callPackage, fetchpatch2, openssl, python3, enableNpm ? true }:
=======
{
  callPackage,
  openssl,
  python3,
  enableNpm ? true,
}:
>>>>>>> a02c6ca8

let
  buildNodejs = callPackage ./nodejs.nix {
    inherit openssl;
    python = python3;
  };
in
buildNodejs {
  inherit enableNpm;
  version = "22.14.0";
  sha256 = "c609946bf793b55c7954c26582760808d54c16185d79cb2fb88065e52de21914";
  patches = (if (stdenv.hostPlatform.emulatorAvailable buildPackages) then [
    ./configure-emulator.patch
  ] else [
    (fetchpatch2 {
      url = "https://raw.githubusercontent.com/buildroot/buildroot/2f0c31bffdb59fb224387e35134a6d5e09a81d57/package/nodejs/nodejs-src/0003-include-obj-name-in-shared-intermediate.patch";
      hash = "sha256-3g4aS+NmmUYNOYRNc6UMJKYoaTlpP5Knt9UHegx+o0Y=";
    })
  ]) ++ lib.optionals (stdenv.hostPlatform != stdenv.buildPlatform && stdenv.hostPlatform.isFreeBSD) [
    # This patch is concerning.
    # https://github.com/nodejs/node/issues/54576
    # It is only supposed to affect clang >= 17, but I'm seeing it on clang 19.
    # I'm keeping the predicate for this patch pretty strict out of caution,
    # so if you see the error it's supposed to prevent, feel free to loosen it.
    (fetchpatch2 {
      url = "https://raw.githubusercontent.com/rubyjs/libv8-node/62476a398d4c9c1a670240a3b070d69544be3761/patch/v8-no-assert-trivially-copyable.patch";
      hash = "sha256-hSTLljmVzYmc3WAVeRq9EPYluXGXFeWVXkykufGQPVw=";
    })
  ] ++ [
    ./configure-armv6-vfpv2.patch
    ./disable-darwin-v8-system-instrumentation-node19.patch
    ./bypass-darwin-xcrun-node16.patch
    ./node-npm-build-npm-package-logic.patch
    ./use-correct-env-in-tests.patch
    ./bin-sh-node-run-v22.patch
  ];
}<|MERGE_RESOLUTION|>--- conflicted
+++ resolved
@@ -1,13 +1,13 @@
-<<<<<<< HEAD
-{ lib, stdenv, buildPackages, callPackage, fetchpatch2, openssl, python3, enableNpm ? true }:
-=======
 {
+  lib,
+  stdenv,
+  buildPackages,
   callPackage,
+  fetchpatch2,
   openssl,
   python3,
   enableNpm ? true,
 }:
->>>>>>> a02c6ca8
 
 let
   buildNodejs = callPackage ./nodejs.nix {
@@ -19,29 +19,37 @@
   inherit enableNpm;
   version = "22.14.0";
   sha256 = "c609946bf793b55c7954c26582760808d54c16185d79cb2fb88065e52de21914";
-  patches = (if (stdenv.hostPlatform.emulatorAvailable buildPackages) then [
-    ./configure-emulator.patch
-  ] else [
-    (fetchpatch2 {
-      url = "https://raw.githubusercontent.com/buildroot/buildroot/2f0c31bffdb59fb224387e35134a6d5e09a81d57/package/nodejs/nodejs-src/0003-include-obj-name-in-shared-intermediate.patch";
-      hash = "sha256-3g4aS+NmmUYNOYRNc6UMJKYoaTlpP5Knt9UHegx+o0Y=";
-    })
-  ]) ++ lib.optionals (stdenv.hostPlatform != stdenv.buildPlatform && stdenv.hostPlatform.isFreeBSD) [
-    # This patch is concerning.
-    # https://github.com/nodejs/node/issues/54576
-    # It is only supposed to affect clang >= 17, but I'm seeing it on clang 19.
-    # I'm keeping the predicate for this patch pretty strict out of caution,
-    # so if you see the error it's supposed to prevent, feel free to loosen it.
-    (fetchpatch2 {
-      url = "https://raw.githubusercontent.com/rubyjs/libv8-node/62476a398d4c9c1a670240a3b070d69544be3761/patch/v8-no-assert-trivially-copyable.patch";
-      hash = "sha256-hSTLljmVzYmc3WAVeRq9EPYluXGXFeWVXkykufGQPVw=";
-    })
-  ] ++ [
-    ./configure-armv6-vfpv2.patch
-    ./disable-darwin-v8-system-instrumentation-node19.patch
-    ./bypass-darwin-xcrun-node16.patch
-    ./node-npm-build-npm-package-logic.patch
-    ./use-correct-env-in-tests.patch
-    ./bin-sh-node-run-v22.patch
-  ];
+  patches =
+    (
+      if (stdenv.hostPlatform.emulatorAvailable buildPackages) then
+        [
+          ./configure-emulator.patch
+        ]
+      else
+        [
+          (fetchpatch2 {
+            url = "https://raw.githubusercontent.com/buildroot/buildroot/2f0c31bffdb59fb224387e35134a6d5e09a81d57/package/nodejs/nodejs-src/0003-include-obj-name-in-shared-intermediate.patch";
+            hash = "sha256-3g4aS+NmmUYNOYRNc6UMJKYoaTlpP5Knt9UHegx+o0Y=";
+          })
+        ]
+    )
+    ++ lib.optionals (stdenv.hostPlatform != stdenv.buildPlatform && stdenv.hostPlatform.isFreeBSD) [
+      # This patch is concerning.
+      # https://github.com/nodejs/node/issues/54576
+      # It is only supposed to affect clang >= 17, but I'm seeing it on clang 19.
+      # I'm keeping the predicate for this patch pretty strict out of caution,
+      # so if you see the error it's supposed to prevent, feel free to loosen it.
+      (fetchpatch2 {
+        url = "https://raw.githubusercontent.com/rubyjs/libv8-node/62476a398d4c9c1a670240a3b070d69544be3761/patch/v8-no-assert-trivially-copyable.patch";
+        hash = "sha256-hSTLljmVzYmc3WAVeRq9EPYluXGXFeWVXkykufGQPVw=";
+      })
+    ]
+    ++ [
+      ./configure-armv6-vfpv2.patch
+      ./disable-darwin-v8-system-instrumentation-node19.patch
+      ./bypass-darwin-xcrun-node16.patch
+      ./node-npm-build-npm-package-logic.patch
+      ./use-correct-env-in-tests.patch
+      ./bin-sh-node-run-v22.patch
+    ];
 }