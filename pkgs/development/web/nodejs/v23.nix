{
  callPackage,
  fetchpatch2,
  openssl,
  python3,
  enableNpm ? true,
}:

let
  buildNodejs = callPackage ./nodejs.nix {
    inherit openssl;
    python = python3;
  };
in
buildNodejs {
  inherit enableNpm;
  version = "23.2.0";
  sha256 = "3cf7a8a36682775693691f1de901bb5973ad3c0ae2aa87b1add9de515e7b2fc7";
  patches = [
    ./configure-emulator.patch
    ./configure-armv6-vfpv2.patch
    ./disable-darwin-v8-system-instrumentation-node19.patch
    ./bypass-darwin-xcrun-node16.patch
    ./node-npm-build-npm-package-logic.patch
    ./use-correct-env-in-tests.patch
    ./bin-sh-node-run-v22.patch
<<<<<<< HEAD
=======

    # Fix for https://github.com/NixOS/nixpkgs/issues/355919
    # FIXME: remove after a minor point release
    (fetchpatch2 {
      url = "https://github.com/nodejs/node/commit/a094a8166cd772f89e92b5deef168e5e599fa815.patch?full_index=1";
      hash = "sha256-5FZfozYWRa1ZI/f+e+xpdn974Jg2DbiHbua13XUQP5E=";
    })
    (fetchpatch2 {
      url = "https://github.com/nodejs/node/commit/f270462c09ddfd770291a7c8a2cd204b2c63d730.patch?full_index=1";
      hash = "sha256-Err0i5g7WtXcnhykKgrS3ocX7/3oV9UrT0SNeRtMZNU=";
    })
    # fixes test failure, remove when included in release
    (fetchpatch2 {
      url = "https://github.com/nodejs/node/commit/b6fe731c55eb4cb9d14042a23e5002ed39b7c8b7.patch?full_index=1";
      hash = "sha256-KoKsQBFKUji0GeEPTR8ixBflCiHBhPqd2cPVPuKyua8=";
    })
>>>>>>> 57f66828
  ];
}<|MERGE_RESOLUTION|>--- conflicted
+++ resolved
@@ -24,8 +24,6 @@
     ./node-npm-build-npm-package-logic.patch
     ./use-correct-env-in-tests.patch
     ./bin-sh-node-run-v22.patch
-<<<<<<< HEAD
-=======
 
     # Fix for https://github.com/NixOS/nixpkgs/issues/355919
     # FIXME: remove after a minor point release
@@ -42,6 +40,5 @@
       url = "https://github.com/nodejs/node/commit/b6fe731c55eb4cb9d14042a23e5002ed39b7c8b7.patch?full_index=1";
       hash = "sha256-KoKsQBFKUji0GeEPTR8ixBflCiHBhPqd2cPVPuKyua8=";
     })
->>>>>>> 57f66828
   ];
 }