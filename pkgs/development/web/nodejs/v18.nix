{
  callPackage,
  lib,
  openssl,
  python311,
  fetchpatch2,
  enableNpm ? true,
}:

let
  buildNodejs = callPackage ./nodejs.nix {
    inherit openssl;
    python = python311;
  };

  gypPatches = callPackage ./gyp-patches.nix { } ++ [
    ./gyp-patches-pre-v22-import-sys.patch
  ];
in
buildNodejs {
  inherit enableNpm;
  version = "18.20.5";
  sha256 = "76037b9bad0ab9396349282dbfcec1b872ff7bd8c8d698853bebd982940858bf";
  patches = [
    ./configure-emulator-node18.patch
    ./configure-armv6-vfpv2.patch
    ./disable-darwin-v8-system-instrumentation.patch
    ./bypass-darwin-xcrun-node16.patch
    ./revert-arm64-pointer-auth.patch
    ./node-npm-build-npm-package-logic.patch
    ./trap-handler-backport.patch
    ./use-correct-env-in-tests.patch
    (fetchpatch2 {
      url = "https://github.com/nodejs/node/commit/534c122de166cb6464b489f3e6a9a544ceb1c913.patch";
      hash = "sha256-4q4LFsq4yU1xRwNsM1sJoNVphJCnxaVe2IyL6AeHJ/I=";
    })
    (fetchpatch2 {
      url = "https://github.com/nodejs/node/commit/87598d4b63ef2c827a2bebdfa0f1540c35718519.patch";
      hash = "sha256-JJi8z9aaWnu/y3nZGOSUfeNzNSCYzD9dzoHXaGkeaEA=";
      includes = [ "test/common/assertSnapshot.js" ];
    })
    (fetchpatch2 {
      url = "https://github.com/nodejs/node/commit/d0a6b605fba6cd69a82e6f12ff0363eef8fe1ee9.patch";
      hash = "sha256-TfYal/PikRZHL6zpAlC3SmkYXCe+/8Gs83dLX/X/P/k=";
    })
    # Remove unused `fdopen` in vendored zlib, which causes compilation failures with clang 18 on Darwin.
    (fetchpatch2 {
      url = "https://github.com/madler/zlib/commit/4bd9a71f3539b5ce47f0c67ab5e01f3196dc8ef9.patch?full_index=1";
      extraPrefix = "deps/v8/third_party/zlib/";
      stripLen = 1;
      hash = "sha256-WVxsoEcJu0WBTyelNrVQFTZxJhnekQb1GrueeRBRdnY=";
    })
    # Backport V8 fixes for LLVM 19.
    (fetchpatch2 {
      url = "https://chromium.googlesource.com/v8/v8/+/182d9c05e78b1ddb1cb8242cd3628a7855a0336f%5E%21/?format=TEXT";
      decode = "base64 -d";
      extraPrefix = "deps/v8/";
      stripLen = 1;
      hash = "sha256-bDTwFbATPn5W4VifWz/SqaiigXYDWHq785C64VezuUE=";
    })
    (fetchpatch2 {
      url = "https://chromium.googlesource.com/v8/v8/+/1a3ecc2483b2dba6ab9f7e9f8f4b60dbfef504b7%5E%21/?format=TEXT";
      decode = "base64 -d";
      extraPrefix = "deps/v8/";
      stripLen = 1;
      hash = "sha256-6y3aEqxNC4iTQEv1oewodJrhOHxjp5xZMq1P1QL94Rg=";
    })
<<<<<<< HEAD
=======
    # Fix for https://github.com/NixOS/nixpkgs/issues/355919
    # FIXME: remove after a minor point release
    (fetchpatch2 {
      url = "https://github.com/nodejs/node/commit/a094a8166cd772f89e92b5deef168e5e599fa815.patch?full_index=1";
      hash = "sha256-5FZfozYWRa1ZI/f+e+xpdn974Jg2DbiHbua13XUQP5E=";
    })
    (fetchpatch2 {
      url = "https://github.com/nodejs/node/commit/f270462c09ddfd770291a7c8a2cd204b2c63d730.patch?full_index=1";
      hash = "sha256-Err0i5g7WtXcnhykKgrS3ocX7/3oV9UrT0SNeRtMZNU=";
    })
>>>>>>> 36d6a1bc
  ] ++ gypPatches;
}<|MERGE_RESOLUTION|>--- conflicted
+++ resolved
@@ -65,8 +65,6 @@
       stripLen = 1;
       hash = "sha256-6y3aEqxNC4iTQEv1oewodJrhOHxjp5xZMq1P1QL94Rg=";
     })
-<<<<<<< HEAD
-=======
     # Fix for https://github.com/NixOS/nixpkgs/issues/355919
     # FIXME: remove after a minor point release
     (fetchpatch2 {
@@ -77,6 +75,5 @@
       url = "https://github.com/nodejs/node/commit/f270462c09ddfd770291a7c8a2cd204b2c63d730.patch?full_index=1";
       hash = "sha256-Err0i5g7WtXcnhykKgrS3ocX7/3oV9UrT0SNeRtMZNU=";
     })
->>>>>>> 36d6a1bc
   ] ++ gypPatches;
 }