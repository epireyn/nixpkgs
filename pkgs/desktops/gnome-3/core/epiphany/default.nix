--- conflicted
+++ resolved
@@ -6,19 +6,11 @@
 
 stdenv.mkDerivation rec {
   name = "epiphany-${version}";
-<<<<<<< HEAD
-  version = "3.26.4";
-
-  src = fetchurl {
-    url = "mirror://gnome/sources/epiphany/${gnome3.versionBranch version}/${name}.tar.xz";
-    sha256 = "390d50f975f8ab9228016eb60bf4b8ea9a39be0b31467e2d6c27ae75fa1e84ea";
-=======
   version = "3.26.6";
 
   src = fetchurl {
     url = "mirror://gnome/sources/epiphany/${gnome3.versionBranch version}/${name}.tar.xz";
     sha256 = "1a1hyv326w4in4pl26gi2n3p9b38ih6zjdiigpqy0aiibnjnmc81";
->>>>>>> da86dadb
   };
 
   passthru = {
