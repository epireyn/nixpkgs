{ stdenv, lib, fetchpatch
, zstd
, fetchFromGitiles
, fetchNpmDeps
, buildPackages
, pkgsBuildBuild
# Channel data:
, upstream-info
# Helper functions:
, chromiumVersionAtLeast, versionRange

# Native build inputs:
, ninja, pkg-config
, python3, perl
, nodejs
, npmHooks
, which
, libuuid
, overrideCC
# postPatch:
, pkgsBuildHost
# configurePhase:
, gnChromium
, symlinkJoin

# Build inputs:
, libpng
, bzip2, flac, speex, libopus
, libevent, expat, libjpeg, snappy
, libcap
, minizip, libwebp
, libusb1, re2
, ffmpeg, libxslt, libxml2
, nasm
, nspr, nss
, util-linux, alsa-lib
, bison, gperf, libkrb5
, glib, gtk3, dbus-glib
, libXScrnSaver, libXcursor, libXtst, libxshmfence, libGLU, libGL
<<<<<<< HEAD
, libgbm
=======
, dri-pkgconfig-stub, libgbm
>>>>>>> cb0b413f
, pciutils, protobuf, speechd-minimal, libXdamage, at-spi2-core
, pipewire
, libva
, libdrm, wayland, libxkbcommon # Ozone
, curl
, libffi
, libepoxy
, libevdev
# postPatch:
, glibc # gconv + locale
# postFixup:
, vulkan-loader

# Package customization:
, cupsSupport ? true, cups ? null
, proprietaryCodecs ? true
, pulseSupport ? false, libpulseaudio ? null
, ungoogled ? false, ungoogled-chromium
# Optional dependencies:
, libgcrypt ? null # cupsSupport
, systemdSupport ? lib.meta.availableOn stdenv.hostPlatform systemd
, systemd
}:

buildFun:

let
  python3WithPackages = python3.pythonOnBuildForHost.withPackages(ps: with ps; [
    ply jinja2 setuptools
  ]);

  # The additional attributes for creating derivations based on the chromium
  # source tree.
  extraAttrs = buildFun base;

  githubPatch = { commit, hash, revert ? false, excludes ? [] }: fetchpatch {
    url = "https://github.com/chromium/chromium/commit/${commit}.patch";
    inherit hash revert excludes;
  };

  mkGnFlags =
    let
      # Serialize Nix types into GN types according to this document:
      # https://source.chromium.org/gn/gn/+/master:docs/language.md
      mkGnString = value: "\"${lib.escape ["\"" "$" "\\"] value}\"";
      sanitize = value:
        if value == true then "true"
        else if value == false then "false"
        else if lib.isList value then "[${lib.concatMapStringsSep ", " sanitize value}]"
        else if lib.isInt value then toString value
        else if lib.isString value then mkGnString value
        else throw "Unsupported type for GN value `${value}'.";
      toFlag = key: value: "${key}=${sanitize value}";
    in attrs: lib.concatStringsSep " " (lib.attrValues (lib.mapAttrs toFlag attrs));

  # https://source.chromium.org/chromium/chromium/src/+/master:build/linux/unbundle/replace_gn_files.py
  gnSystemLibraries = [
    # TODO:
    # "ffmpeg"
    # "snappy"
    "flac"
    "libjpeg"
    "libpng"
    # Use the vendored libwebp for M124+ until we figure out how to solve:
    # Running phase: configurePhase
    # ERROR Unresolved dependencies.
    # //third_party/libavif:libavif_enc(//build/toolchain/linux/unbundle:default)
    #   needs //third_party/libwebp:libwebp_sharpyuv(//build/toolchain/linux/unbundle:default)
    # "libwebp"
    "libxslt"
    # "opus"
  ];


  # build paths and release info
  packageName = extraAttrs.packageName or extraAttrs.name;
  buildType = "Release";
  buildPath = "out/${buildType}";
  libExecPath = "$out/libexec/${packageName}";

  ungoogler = ungoogled-chromium {
    inherit (upstream-info.deps.ungoogled-patches) rev hash;
  };

  # There currently isn't a (much) more concise way to get a stdenv
  # that uses lld as its linker without bootstrapping pkgsLLVM; see
  # https://github.com/NixOS/nixpkgs/issues/142901
  buildPlatformLlvmStdenv =
    let
      llvmPackages = pkgsBuildBuild.rustc.llvmPackages;
    in
      overrideCC llvmPackages.stdenv
        (llvmPackages.stdenv.cc.override {
          inherit (llvmPackages) bintools;
        });

  chromiumRosettaStone = {
    cpu = platform:
      let name = platform.parsed.cpu.name;
      in ({ "x86_64" = "x64";
            "i686" = "x86";
            "arm" = "arm";
            "aarch64" = "arm64";
          }.${platform.parsed.cpu.name}
        or (throw "no chromium Rosetta Stone entry for cpu: ${name}"));
    os = platform:
      if platform.isLinux
      then "linux"
      else throw "no chromium Rosetta Stone entry for os: ${platform.config}";
  };

  isElectron = packageName == "electron";

  chromiumDeps = lib.mapAttrs (path: args: fetchFromGitiles (removeAttrs args [ "recompress" ] // lib.optionalAttrs args.recompress or false {
    name = "source.tar.zstd";
    downloadToTemp = false;
    passthru.unpack = true;
    postFetch = ''
      tar \
        --use-compress-program="${lib.getExe zstd} -T$NIX_BUILD_CORES" \
        --sort=name \
        --mtime="1970-01-01" \
        --owner=root --group=root \
        --numeric-owner --mode=go=rX,u+rw,a-s \
        --remove-files \
        --directory="$out" \
        -cf "$TMPDIR/source.zstd" .
      mv "$TMPDIR/source.zstd" "$out"
    '';
  })) upstream-info.DEPS;

  unpackPhaseSnippet = lib.concatStrings (lib.mapAttrsToList (path: dep:
    (if dep.unpack or false
      then ''
        mkdir -p ${path}
        pushd ${path}
        unpackFile ${dep}
        popd
      ''
      else ''
        mkdir -p ${builtins.dirOf path}
        cp -r ${dep}/. ${path}
      ''
    ) + ''
      chmod u+w -R ${path}
    '') chromiumDeps);

  base = rec {
    pname = "${lib.optionalString ungoogled "ungoogled-"}${packageName}-unwrapped";
    inherit (upstream-info) version;
    inherit packageName buildType buildPath;

    unpackPhase = ''
      runHook preUnpack

      ${unpackPhaseSnippet}
      sourceRoot=src

      runHook postUnpack
    '';

    npmRoot = "third_party/node";
    npmDeps = (fetchNpmDeps {
      src = chromiumDeps."src";
      sourceRoot = npmRoot;
      hash = upstream-info.deps.npmHash;
    }).overrideAttrs (p: {
      nativeBuildInputs = p.nativeBuildInputs or [ ] ++ [ zstd ];
    });

    nativeBuildInputs = [
      ninja pkg-config
      python3WithPackages perl
      which
      buildPackages.rustc.llvmPackages.bintools
      bison gperf
    ] ++ lib.optionals (!isElectron) [
      nodejs
      npmHooks.npmConfigHook
    ];

    depsBuildBuild = [
      buildPlatformLlvmStdenv
      buildPlatformLlvmStdenv.cc
      pkg-config
      libuuid
    ]
    # When cross-compiling, chromium builds a huge proportion of its
    # components for both the `buildPlatform` (which it calls
    # `host`) as well as for the `hostPlatform` -- easily more than
    # half of the dependencies are needed here.  To avoid having to
    # maintain a separate list of buildPlatform-dependencies, we
    # simply throw in the kitchen sink.
    # ** Because of overrides, we have to copy the list as it otherwise mess with splicing **
    ++ [
      (buildPackages.libpng.override { apngSupport = false; })  # https://bugs.chromium.org/p/chromium/issues/detail?id=752403
      (buildPackages.libopus.override { withCustomModes = true; })
      bzip2 flac speex
      libevent expat libjpeg snappy
      libcap
      minizip libwebp
      libusb1 re2
      ffmpeg libxslt libxml2
      nasm
      nspr nss
      util-linux alsa-lib
      libkrb5
      glib gtk3 dbus-glib
      libXScrnSaver libXcursor libXtst libxshmfence libGLU libGL libgbm
      pciutils protobuf speechd-minimal libXdamage at-spi2-core
      pipewire
      libva
      libdrm wayland libxkbcommon
      curl
      libepoxy
      libffi
      libevdev
    ] ++ lib.optional systemdSupport systemd
      ++ lib.optionals cupsSupport [ libgcrypt cups ]
      ++ lib.optional pulseSupport libpulseaudio;

    buildInputs = [
      (libpng.override { apngSupport = false; })  # https://bugs.chromium.org/p/chromium/issues/detail?id=752403
      (libopus.override { withCustomModes = true; })
      bzip2 flac speex
      libevent expat libjpeg snappy
      libcap
      minizip libwebp
      libusb1 re2
      ffmpeg libxslt libxml2
      nasm
      nspr nss
      util-linux alsa-lib
      libkrb5
      glib gtk3 dbus-glib
<<<<<<< HEAD
      libXScrnSaver libXcursor libXtst libxshmfence libGLU libGL libgbm
=======
      libXScrnSaver libXcursor libXtst libxshmfence libGLU libGL dri-pkgconfig-stub libgbm
>>>>>>> cb0b413f
      pciutils protobuf speechd-minimal libXdamage at-spi2-core
      pipewire
      libva
      libdrm wayland libxkbcommon
      curl
      libepoxy
      libffi
      libevdev
    ] ++ lib.optional systemdSupport systemd
      ++ lib.optionals cupsSupport [ libgcrypt cups ]
      ++ lib.optional pulseSupport libpulseaudio;

    patches = [
      ./patches/cross-compile.patch
      # Optional patch to use SOURCE_DATE_EPOCH in compute_build_timestamp.py (should be upstreamed):
      ./patches/no-build-timestamps.patch
    ] ++ lib.optionals (packageName == "chromium") [
      # This patch is limited to chromium and ungoogled-chromium because electron-source sets
      # enable_widevine to false.
      #
      # The patch disables the automatic Widevine download (component) that happens at runtime
      # completely (~/.config/chromium/WidevineCdm/). This would happen if chromium encounters DRM
      # protected content or when manually opening chrome://components.
      #
      # It also prevents previously downloaded Widevine blobs in that location from being loaded and
      # used at all, while still allowing the use of our -wv wrapper. This is because those old
      # versions are out of out our control and may be vulnerable, given we literally disable their
      # auto updater.
      #
      # bundle_widevine_cdm is available as gn flag, but we cannot use it, as it expects a bunch of
      # files Widevine files at configure/compile phase that we don't have. Changing the value of the
      # BUNDLE_WIDEVINE_CDM build flag does work in the way we want though.
      # We also need enable_widevine_cdm_component to be false. Unfortunately it isn't exposed as gn
      # flag (declare_args) so we simply hardcode it to false.
      ./patches/widevine-disable-auto-download-allow-bundle.patch
    ] ++ lib.optionals (versionRange "127" "128") [
      # Fix missing chrome/browser/ui/webui_name_variants.h dependency
      # and ninja 1.12 compat in M127.
      # https://issues.chromium.org/issues/345645751
      # https://issues.chromium.org/issues/40253918
      # https://chromium-review.googlesource.com/c/chromium/src/+/5641516
      (githubPatch {
        commit = "2c101186b60ed50f2ba4feaa2e963bd841bcca47";
        hash = "sha256-luu3ggo6XoeeECld1cKZ6Eh8x/qQYmmKI/ThEhuutuY=";
      })
      # https://chromium-review.googlesource.com/c/chromium/src/+/5644627
      (githubPatch {
        commit = "f2b43c18b8ecfc3ddc49c42c062d796c8b563984";
        hash = "sha256-uxXxSsiS8R0827Oi3xsG2gtT0X+jJXziwZ1y8+7K+Qg=";
      })
      # https://chromium-review.googlesource.com/c/chromium/src/+/5646245
      (githubPatch {
        commit = "4ca70656fde83d2db6ed5a8ac9ec9e7443846924";
        hash = "sha256-iQuRRZjDDtJfr+B7MV+TvUDDX3bvpCnv8OpSLJ1WqCE=";
      })
      # https://chromium-review.googlesource.com/c/chromium/src/+/5647662
      (githubPatch {
        commit = "50d63ffee3f7f1b1b9303363742ad8ebbfec31fa";
        hash = "sha256-H+dv+lgXSdry3NkygpbCdTAWWdTVdKdVD3Aa62w091E=";
      })
    ] ++ [
      # Required to fix the build with a more recent wayland-protocols version
      # (we currently package 1.26 in Nixpkgs while Chromium bundles 1.21):
      # Source: https://bugs.chromium.org/p/angleproject/issues/detail?id=7582#c1
      ./patches/angle-wayland-include-protocol.patch
      # Chromium reads initial_preferences from its own executable directory
      # This patch modifies it to read /etc/chromium/initial_preferences
      ./patches/chromium-initial-prefs.patch
      # https://github.com/chromium/chromium/commit/02b6456643700771597c00741937e22068b0f956
      # https://github.com/chromium/chromium/commit/69736ffe943ff996d4a88d15eb30103a8c854e29
      # Rebased variant of patch to build M126+ with LLVM 17.
      # staging-next will bump LLVM to 18, so we will be able to drop this soon.
      ./patches/chromium-126-llvm-17.patch
    ] ++ lib.optionals (versionRange "126" "129") [
      # Partial revert of https://github.com/chromium/chromium/commit/3687976b0c6d36cf4157419a24a39f6770098d61
      # allowing us to use our rustc and our clang.
      # Rebased variant of patch right above to build M126+ with our rust and our clang.
      ./patches/chromium-126-rust.patch
    ] ++ lib.optionals (chromiumVersionAtLeast "129") [
      # Rebased variant of patch right above to build M129+ with our rust and our clang.
      ./patches/chromium-129-rust.patch
    ] ++ lib.optionals (chromiumVersionAtLeast "130" && !ungoogled) [
      # Our rustc.llvmPackages is too old for std::hardware_destructive_interference_size
      # and std::hardware_constructive_interference_size.
      # So let's revert the change for now and hope that our rustc.llvmPackages and
      # nixpkgs-stable catch up sooner than later.
      # https://groups.google.com/a/chromium.org/g/cxx/c/cwktrFxxUY4
      # https://chromium-review.googlesource.com/c/chromium/src/+/5767325
      # Note: We exclude the changes made to the partition_allocator (PA), as the revert
      # would otherwise not apply because upstream reverted those changes to PA already
      # in https://chromium-review.googlesource.com/c/chromium/src/+/5841144
      # Note: ungoogled-chromium already reverts this as part of its patchset.
      (githubPatch {
        commit = "fc838e8cc887adbe95110045d146b9d5885bf2a9";
        hash = "sha256-NNKzIp6NYdeZaqBLWDW/qNxiDB1VFRz7msjMXuMOrZ8=";
        excludes = [ "base/allocator/partition_allocator/src/partition_alloc/*" ];
        revert = true;
      })
    ];

    postPatch =  lib.optionalString (!isElectron) ''
      ln -s ${./files/gclient_args.gni} build/config/gclient_args.gni

      echo 'LASTCHANGE=${upstream-info.DEPS."src".rev}-refs/tags/${version}@{#0}' > build/util/LASTCHANGE
      echo "$SOURCE_DATE_EPOCH" > build/util/LASTCHANGE.committime

      cat << EOF > gpu/config/gpu_lists_version.h
      /* Generated by lastchange.py, do not edit.*/
      #ifndef GPU_CONFIG_GPU_LISTS_VERSION_H_
      #define GPU_CONFIG_GPU_LISTS_VERSION_H_
      #define GPU_LISTS_VERSION "${upstream-info.DEPS."src".rev}"
      #endif  // GPU_CONFIG_GPU_LISTS_VERSION_H_
      EOF

      cat << EOF > skia/ext/skia_commit_hash.h
      /* Generated by lastchange.py, do not edit.*/
      #ifndef SKIA_EXT_SKIA_COMMIT_HASH_H_
      #define SKIA_EXT_SKIA_COMMIT_HASH_H_
      #define SKIA_COMMIT_HASH "${upstream-info.DEPS."src/third_party/skia".rev}-"
      #endif  // SKIA_EXT_SKIA_COMMIT_HASH_H_
      EOF

      echo -n '${upstream-info.DEPS."src/third_party/dawn".rev}' > gpu/webgpu/DAWN_VERSION

      mkdir -p third_party/jdk/current/bin
    '' + ''
      # Workaround/fix for https://bugs.chromium.org/p/chromium/issues/detail?id=1313361:
      substituteInPlace BUILD.gn \
        --replace '"//infra/orchestrator:orchestrator_all",' ""
      # Disable build flags that require LLVM 15:
      substituteInPlace build/config/compiler/BUILD.gn \
        --replace '"-Xclang",' "" \
        --replace '"-no-opaque-pointers",' ""
      # remove unused third-party
      for lib in ${toString gnSystemLibraries}; do
        if [ -d "third_party/$lib" ]; then
          find "third_party/$lib" -type f \
            \! -path "third_party/$lib/chromium/*" \
            \! -path "third_party/$lib/google/*" \
            \! -path "third_party/harfbuzz-ng/utils/hb_scoped.h" \
            \! -regex '.*\.\(gn\|gni\|isolate\)' \
            -delete
        fi
      done

      if [[ -e native_client/SConstruct ]]; then
        # Required for patchShebangs (unsupported interpreter directive, basename: invalid option -- '*', etc.):
        substituteInPlace native_client/SConstruct --replace "#! -*- python -*-" ""
      fi
      if [ -e third_party/harfbuzz-ng/src/src/update-unicode-tables.make ]; then
        substituteInPlace third_party/harfbuzz-ng/src/src/update-unicode-tables.make \
          --replace "/usr/bin/env -S make -f" "/usr/bin/make -f"
      fi
      if [ -e third_party/webgpu-cts/src/tools/run_deno ]; then
        chmod -x third_party/webgpu-cts/src/tools/run_deno
      fi
      if [ -e third_party/dawn/third_party/webgpu-cts/tools/run_deno ]; then
        chmod -x third_party/dawn/third_party/webgpu-cts/tools/run_deno
      fi

      # We want to be able to specify where the sandbox is via CHROME_DEVEL_SANDBOX
      substituteInPlace sandbox/linux/suid/client/setuid_sandbox_host.cc \
        --replace \
          'return sandbox_binary;' \
          'return base::FilePath(GetDevelSandboxPath());'

      substituteInPlace services/audio/audio_sandbox_hook_linux.cc \
        --replace \
          '/usr/share/alsa/' \
          '${alsa-lib}/share/alsa/' \
        --replace \
          '/usr/lib/x86_64-linux-gnu/gconv/' \
          '${glibc}/lib/gconv/' \
        --replace \
          '/usr/share/locale/' \
          '${glibc}/share/locale/'

    '' + lib.optionalString systemdSupport ''
      sed -i -e '/lib_loader.*Load/s!"\(libudev\.so\)!"${lib.getLib systemd}/lib/\1!' \
        device/udev_linux/udev?_loader.cc
    '' + ''
      # Allow to put extensions into the system-path.
      sed -i -e 's,/usr,/run/current-system/sw,' chrome/common/chrome_paths.cc

      # Add final newlines to scripts that do not end with one.
      # This is a temporary workaround until https://github.com/NixOS/nixpkgs/pull/255463 (or similar) has been merged,
      # as patchShebangs hard-crashes when it encounters files that contain only a shebang and do not end with a final
      # newline.
      find . -type f -perm -0100 -exec sed -i -e '$a\' {} +

      patchShebangs .
    '' + lib.optionalString (ungoogled) ''
      # Prune binaries (ungoogled only) *before* linking our own binaries:
      ${ungoogler}/utils/prune_binaries.py . ${ungoogler}/pruning.list || echo "some errors"
    '' + ''
      # Link to our own Node.js and Java (required during the build):
      mkdir -p third_party/node/linux/node-linux-x64/bin
      ln -s${lib.optionalString (chromiumVersionAtLeast "127") "f"} "${pkgsBuildHost.nodejs}/bin/node" third_party/node/linux/node-linux-x64/bin/node
      ln -s "${pkgsBuildHost.jdk17_headless}/bin/java" third_party/jdk/current/bin/

      # Allow building against system libraries in official builds
      sed -i 's/OFFICIAL_BUILD/GOOGLE_CHROME_BUILD/' tools/generate_shim_headers/generate_shim_headers.py

    '' + lib.optionalString (stdenv.hostPlatform == stdenv.buildPlatform && stdenv.hostPlatform.isAarch64) ''
      substituteInPlace build/toolchain/linux/BUILD.gn \
        --replace 'toolprefix = "aarch64-linux-gnu-"' 'toolprefix = ""'
    '' + lib.optionalString ungoogled ''
      ${ungoogler}/utils/patches.py . ${ungoogler}/patches
      ${ungoogler}/utils/domain_substitution.py apply -r ${ungoogler}/domain_regex.list -f ${ungoogler}/domain_substitution.list -c ./ungoogled-domsubcache.tar.gz .
    '';

    llvmCcAndBintools = symlinkJoin {
      name = "llvmCcAndBintools";
      paths = [
        buildPackages.rustc.llvmPackages.llvm
        buildPackages.rustc.llvmPackages.stdenv.cc
      ];
    };

    gnFlags = mkGnFlags ({
      # Main build and toolchain settings:
      # Create an official and optimized release build (only official builds
      # should be distributed to users, as non-official builds are intended for
      # development and may not be configured appropriately for production,
      # e.g. unsafe developer builds have developer-friendly features that may
      # weaken or disable security measures like sandboxing or ASLR):
      is_official_build = true;
      disable_fieldtrial_testing_config = true;

      # note: chromium calls buildPlatform "host" and calls hostPlatform "target"
      host_cpu      = chromiumRosettaStone.cpu stdenv.buildPlatform;
      host_os       = chromiumRosettaStone.os  stdenv.buildPlatform;
      target_cpu    = chromiumRosettaStone.cpu stdenv.hostPlatform;
      v8_target_cpu = chromiumRosettaStone.cpu stdenv.hostPlatform;
      target_os     = chromiumRosettaStone.os  stdenv.hostPlatform;

      # Build Chromium using the system toolchain (for Linux distributions):
      #
      # What you would expect to be caled "target_toolchain" is
      # actually called either "default_toolchain" or "custom_toolchain",
      # depending on which part of the codebase you are in; see:
      # https://github.com/chromium/chromium/blob/d36462cc9279464395aea5e65d0893d76444a296/build/config/BUILDCONFIG.gn#L17-L44
      custom_toolchain = "//build/toolchain/linux/unbundle:default";
      host_toolchain = "//build/toolchain/linux/unbundle:default";
      # We only build those specific toolchains when we cross-compile, as native non-cross-compilations would otherwise
      # end up building much more things than they need to (roughtly double the build steps and time/compute):
    } // lib.optionalAttrs (stdenv.buildPlatform != stdenv.hostPlatform) {
      host_toolchain = "//build/toolchain/linux/unbundle:host";
      v8_snapshot_toolchain = "//build/toolchain/linux/unbundle:host";
    } // {
      host_pkg_config = "${pkgsBuildBuild.pkg-config}/bin/pkg-config";
      pkg_config      = "${pkgsBuildHost.pkg-config}/bin/${stdenv.cc.targetPrefix}pkg-config";

      # Don't build against a sysroot image downloaded from Cloud Storage:
      use_sysroot = false;
      # Because we use a different toolchain / compiler version:
      treat_warnings_as_errors = false;
      # We aren't compiling with Chrome's Clang (would enable Chrome-specific
      # plugins for enforcing coding guidelines, etc.):
      clang_use_chrome_plugins = false;
      # Disable symbols (they would negatively affect the performance of the
      # build since the symbols are large and dealing with them is slow):
      symbol_level = 0;
      blink_symbol_level = 0;

      # Google API key, see: https://www.chromium.org/developers/how-tos/api-keys
      # Note: The API key is for NixOS/nixpkgs use ONLY.
      # For your own distribution, please get your own set of keys.
      google_api_key = "AIzaSyDGi15Zwl11UNe6Y-5XW_upsfyw31qwZPI";

      # Optional features:
      use_gio = true;
      use_cups = cupsSupport;

      # Feature overrides:
      # Native Client support was deprecated in 2020 and support will end in June 2021:
      enable_nacl = false;
    } // lib.optionalAttrs (packageName == "chromium") {
      # Enabling the Widevine here doesn't affect whether we can redistribute the chromium package.
      # Widevine in this drv is a bit more complex than just that. See Widevine patch somewhere above.
      enable_widevine = true;
    } // {
      # Provides the enable-webrtc-pipewire-capturer flag to support Wayland screen capture:
      rtc_use_pipewire = true;
      # Disable PGO because the profile data requires a newer compiler version (LLVM 14 isn't sufficient):
      chrome_pgo_phase = 0;
      clang_base_path = "${llvmCcAndBintools}";
      use_qt = false;
      # To fix the build as we don't provide libffi_pic.a
      # (ld.lld: error: unable to find library -l:libffi_pic.a):
      use_system_libffi = true;
      # Use nixpkgs Rust compiler instead of the one shipped by Chromium.
      rust_sysroot_absolute = "${buildPackages.rustc}";
    } // lib.optionalAttrs (chromiumVersionAtLeast "127") {
      rust_bindgen_root = "${buildPackages.rust-bindgen}";
    } // {
      enable_rust = true;
      # While we technically don't need the cache-invalidation rustc_version provides, rustc_version
      # is still used in some scripts (e.g. build/rust/std/find_std_rlibs.py).
      rustc_version = buildPackages.rustc.version;
    } // lib.optionalAttrs (!(stdenv.buildPlatform.canExecute stdenv.hostPlatform)) {
      # https://www.mail-archive.com/v8-users@googlegroups.com/msg14528.html
      arm_control_flow_integrity = "none";
    } // lib.optionalAttrs proprietaryCodecs {
      # enable support for the H.264 codec
      proprietary_codecs = true;
      enable_hangout_services_extension = true;
      ffmpeg_branding = "Chrome";
    } // lib.optionalAttrs pulseSupport {
      use_pulseaudio = true;
      link_pulseaudio = true;
    } // lib.optionalAttrs ungoogled (lib.importTOML ./ungoogled-flags.toml)
    // (extraAttrs.gnFlags or {}));

    # TODO: Migrate this to env.RUSTC_BOOTSTRAP next mass-rebuild.
    # Chromium expects nightly/bleeding edge rustc features to be available.
    # Our rustc in nixpkgs follows stable, but since bootstrapping rustc requires
    # nightly features too, we can (ab-)use RUSTC_BOOTSTRAP here as well to
    # enable those features in our stable builds.
    preConfigure = ''
      export RUSTC_BOOTSTRAP=1
    '' + lib.optionalString (!isElectron) ''
      (
        cd third_party/node
        grep patch update_npm_deps | sh
      )
    '';

    configurePhase = ''
      runHook preConfigure

      # This is to ensure expansion of $out.
      libExecPath="${libExecPath}"
      ${python3.pythonOnBuildForHost}/bin/python3 build/linux/unbundle/replace_gn_files.py --system-libraries ${toString gnSystemLibraries}
      ${gnChromium}/bin/gn gen --args=${lib.escapeShellArg gnFlags} out/Release | tee gn-gen-outputs.txt

      # Fail if `gn gen` contains a WARNING.
      grep -o WARNING gn-gen-outputs.txt && echo "Found gn WARNING, exiting nix build" && exit 1

      runHook postConfigure
    '';

    # Don't spam warnings about unknown warning options. This is useful because
    # our Clang is always older than Chromium's and the build logs have a size
    # of approx. 25 MB without this option (and this saves e.g. 66 %).
    env.NIX_CFLAGS_COMPILE = "-Wno-unknown-warning-option";
    env.BUILD_CC = "$CC_FOR_BUILD";
    env.BUILD_CXX = "$CXX_FOR_BUILD";
    env.BUILD_AR = "$AR_FOR_BUILD";
    env.BUILD_NM = "$NM_FOR_BUILD";
    env.BUILD_READELF = "$READELF_FOR_BUILD";

    buildPhase = let
      buildCommand = target: ''
        TERM=dumb ninja -C "${buildPath}" -j$NIX_BUILD_CORES "${target}"
        (
          source chrome/installer/linux/common/installer.include
          PACKAGE=$packageName
          MENUNAME="Chromium"
          process_template chrome/app/resources/manpage.1.in "${buildPath}/chrome.1"
        )
      '';
      targets = extraAttrs.buildTargets or [];
      commands = map buildCommand targets;
    in ''
      runHook preBuild
      ${lib.concatStringsSep "\n" commands}
      runHook postBuild
    '';

    postFixup = ''
      # Make sure that libGLESv2 and libvulkan are found by dlopen in both chromium binary and ANGLE libGLESv2.so.
      # libpci (from pciutils) is needed by dlopen in angle/src/gpu_info_util/SystemInfo_libpci.cpp
      for chromiumBinary in "$libExecPath/$packageName" "$libExecPath/libGLESv2.so"; do
        patchelf --set-rpath "${lib.makeLibraryPath [ libGL vulkan-loader pciutils ]}:$(patchelf --print-rpath "$chromiumBinary")" "$chromiumBinary"
      done

      # replace bundled vulkan-loader
      rm "$libExecPath/libvulkan.so.1"
      ln -s -t "$libExecPath" "${lib.getLib vulkan-loader}/lib/libvulkan.so.1"
    '';

    passthru = {
      updateScript = ./update.mjs;
    } // lib.optionalAttrs (!isElectron) {
      inherit chromiumDeps npmDeps;
    };
  };

# Remove some extraAttrs we supplied to the base attributes already.
in stdenv.mkDerivation (base // removeAttrs extraAttrs [
  "name" "gnFlags" "buildTargets"
] // { passthru = base.passthru // (extraAttrs.passthru or {}); })<|MERGE_RESOLUTION|>--- conflicted
+++ resolved
@@ -37,11 +37,7 @@
 , bison, gperf, libkrb5
 , glib, gtk3, dbus-glib
 , libXScrnSaver, libXcursor, libXtst, libxshmfence, libGLU, libGL
-<<<<<<< HEAD
-, libgbm
-=======
 , dri-pkgconfig-stub, libgbm
->>>>>>> cb0b413f
 , pciutils, protobuf, speechd-minimal, libXdamage, at-spi2-core
 , pipewire
 , libva
@@ -277,11 +273,7 @@
       util-linux alsa-lib
       libkrb5
       glib gtk3 dbus-glib
-<<<<<<< HEAD
-      libXScrnSaver libXcursor libXtst libxshmfence libGLU libGL libgbm
-=======
       libXScrnSaver libXcursor libXtst libxshmfence libGLU libGL dri-pkgconfig-stub libgbm
->>>>>>> cb0b413f
       pciutils protobuf speechd-minimal libXdamage at-spi2-core
       pipewire
       libva
