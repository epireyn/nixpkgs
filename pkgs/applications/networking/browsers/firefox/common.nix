--- conflicted
+++ resolved
@@ -245,8 +245,6 @@
       hash = "sha256-MqgWHgbDedVzDOqY2/fvCCp+bGwFBHqmaJLi/mllZug=";
     })
   ]
-<<<<<<< HEAD
-=======
   ++ lib.optionals (lib.versionOlder version "130" && lib.versionAtLeast version "128") [
     # https://bugzilla.mozilla.org/show_bug.cgi?id=1898476
     (fetchpatch {
@@ -265,7 +263,6 @@
       hash = "sha256-IaLltxf5W1WEzxvbi10wphqXVQPtBiLc2zlk38CIiz4=";
     })
   ]
->>>>>>> e3b8ab6b
   ++ lib.optionals (lib.versionOlder version "122") [ ./bindgen-0.64-clang-18.patch  ]
   ++ lib.optionals (lib.versionOlder version "123") [
     (fetchpatch {
