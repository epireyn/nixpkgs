{ stdenv, mkDerivation, lib, fetchFromGitHub
, cmake, extra-cmake-modules, pkgconfig, qmake
, libpthreadstubs, libxcb, libXdmcp
, qtsvg, qttools, qtwebengine, qtx11extras
, qtwayland
, kwallet
}:

<<<<<<< HEAD
stdenv.mkDerivation rec {
=======
mkDerivation rec {
>>>>>>> 81760f32
  pname = "falkon";
  version = "3.1.0";

  src = fetchFromGitHub {
    owner  = "KDE";
    repo   = "falkon";
    rev    = "v${version}";
    sha256 = "1w64slh9wpcfi4v7ds9wci1zvwh0dh787ndpi6hd4kmdgnswvsw7";
  };

  preConfigure = ''
    export NONBLOCK_JS_DIALOGS=true
    export KDE_INTEGRATION=true
    export GNOME_INTEGRATION=false
    export FALKON_PREFIX=$out
  '';

  buildInputs = [
    libpthreadstubs libxcb libXdmcp
    qtsvg qttools qtwebengine qtx11extras
    kwallet
  ] ++ lib.optionals stdenv.isLinux [ qtwayland ];

  nativeBuildInputs = [ cmake extra-cmake-modules pkgconfig qmake qttools ];

  enableParallelBuilding = true;

  meta = with stdenv.lib; {
    description = "QtWebEngine based cross-platform web browser";
    homepage    = https://community.kde.org/Incubator/Projects/Falkon;
    license     = licenses.gpl3;
    maintainers = with maintainers; [ peterhoeg ];
    platforms   = platforms.unix;
  };
}<|MERGE_RESOLUTION|>--- conflicted
+++ resolved
@@ -6,11 +6,7 @@
 , kwallet
 }:
 
-<<<<<<< HEAD
-stdenv.mkDerivation rec {
-=======
 mkDerivation rec {
->>>>>>> 81760f32
   pname = "falkon";
   version = "3.1.0";
 
