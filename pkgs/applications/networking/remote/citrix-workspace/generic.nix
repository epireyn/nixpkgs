--- conflicted
+++ resolved
@@ -1,12 +1,7 @@
 { lib, stdenv, requireFile, makeWrapper, autoPatchelfHook, wrapGAppsHook3, which, more
 , file, atk, alsa-lib, cairo, fontconfig, gdk-pixbuf, glib, webkitgtk_4_0, gtk2-x11, gtk3
-<<<<<<< HEAD
-, heimdal, krb5, libsoup, libvorbis, speex, openssl, zlib, xorg, pango, gtk2
+, heimdal, krb5, libsoup_2_4, libvorbis, speex, openssl, zlib, xorg, pango, gtk2
 , gnome2, libgbm, nss, nspr, gtk_engines, freetype, dconf, libpng12, libxml2
-=======
-, heimdal, krb5, libsoup_2_4, libvorbis, speex, openssl, zlib, xorg, pango, gtk2
-, gnome2, mesa, nss, nspr, gtk_engines, freetype, dconf, libpng12, libxml2
->>>>>>> afe27494
 , libjpeg, libredirect, tzdata, cacert, systemd, libcxx, symlinkJoin
 , libpulseaudio, pcsclite, glib-networking, llvmPackages_12, opencv4
 , libfaketime
