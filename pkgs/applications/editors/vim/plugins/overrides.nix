--- conflicted
+++ resolved
@@ -2622,12 +2622,7 @@
       "snacks.terminal"
       "snacks.win"
       "snacks.words"
-<<<<<<< HEAD
-      "snacks.debug"
-      "snacks.scratch"
-=======
       "snacks.zen"
->>>>>>> 2b37eced
       # Optional trouble integration
       "trouble.sources.profiler"
     ];
