--- conflicted
+++ resolved
@@ -157,16 +157,11 @@
     ++ optional vapoursynthSupport vapoursynth
     ++ optional archiveSupport     libarchive
     ++ optionals dvdnavSupport     [ libdvdnav libdvdnav.libdvdread ]
-<<<<<<< HEAD
     ++ optionals x11Support        [ libX11 libXext libGLU_combined libXxf86vm ]
-    ++ optionals waylandSupport    [ wayland libxkbcommon ];
-=======
-    ++ optionals x11Support        [ libX11 libXext mesa libXxf86vm ]
     ++ optionals waylandSupport    [ wayland libxkbcommon ]
     ++ optionals stdenv.isDarwin (with darwin.apple_sdk.frameworks; [
       libiconv Cocoa CoreAudio
     ]);
->>>>>>> 97693915
 
   enableParallelBuilding = true;
 
