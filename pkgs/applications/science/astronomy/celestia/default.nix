{ stdenv, fetchurl, freeglut, gtk2, gtkglext, libjpeg_turbo, libtheora, libXmu
, lua, mesa, pkgconfig, perl, autoreconfHook, glib, cairo
, pango, gdk_pixbuf, atk
}:

let
  name = "celestia-1.6.1";

  gcc46Patch = fetchurl {
    url = "https://projects.archlinux.org/svntogit/packages.git/plain/trunk/celestia-1.6.1-gcc46.patch?h=packages/celestia";
    sha256 = "0my7dpyh5wpz5df7bjhwb4db3ci2rn8ib1nkjv15fbp1g76bxfaz";
    name = "celestia-1.6.1-gcc46.patch";
  };

  libpng15Patch = fetchurl {
    url = "https://projects.archlinux.org/svntogit/packages.git/plain/trunk/celestia-1.6.1-libpng15.patch?h=packages/celestia";
    sha256 = "1jrmbwmvs9b6k2b2g4104q22v4vqi0wfpz6hmfhniaq34626jcms";
    name = "celestia-1.6.1-libpng15.patch";
  };

  libpng16Patch = fetchurl {
    url = "https://projects.archlinux.org/svntogit/packages.git/plain/trunk/celestia-1.6.1-libpng16.patch?h=packages/celestia";
    sha256 = "1q85prw4ci6d50lri8w1jm19pghxw96qizf5dl4g0j86rlhlkc8f";
    name = "celestia-1.6.1-libpng16.patch";
  };

  linkingPatch = fetchurl {
    url = "https://projects.archlinux.org/svntogit/packages.git/plain/trunk/celestia-1.6.1-linking.patch?h=packages/celestia";
    sha256 = "1m8xyq26nm352828bp12c3b8f6m9bys9fwfxbfzqppllk7il2f24";
    name = "celestia-1.6.1-linking.patch";
  };

  gcc47Patch = fetchurl {
    url = "https://projects.archlinux.org/svntogit/packages.git/plain/trunk/gcc-4.7-fixes.diff?h=packages/celestia";
    sha256 = "1na26c7pv9qfv8a981m1zvglhv05r3h8513xqjra91qhhzx8wr8n";
    name = "gcc-4.7-fixes.diff";
  };
in
stdenv.mkDerivation {
  inherit name;

  src = fetchurl {
    url = "mirror://sourceforge/celestia/${name}.tar.gz";
    sha256 = "1i1lvhbgllsh2z8i6jj4mvrjak4a7r69psvk7syw03s4p7670mfk";
  };

  buildInputs = [ freeglut gtk2 gtkglext libjpeg_turbo libtheora libXmu mesa pkgconfig lua
    perl autoreconfHook ];

  patchPhase = ''
    patch -Np0 -i "${gcc46Patch}"
    patch -Np0 -i "${libpng15Patch}"
    patch -Np2 -i "${libpng16Patch}"
    patch -Np1 -i "${linkingPatch}"
    patch -Np1 -i "${gcc47Patch}"
<<<<<<< HEAD
    autoreconf
    configureFlagsArray=(
      --with-gtk
      --with-lua=${lua}
      CPPFLAGS="-DNDEBUG"
      CFLAGS="-O2 -fsigned-char"
      CXXFLAGS="-O2 -fsigned-char"
      GTK_CFLAGS="-I${gtk2.dev}/include/gtk-2.0 -I${gtk2.out}/lib/gtk-2.0/include -I${glib.dev}/include/glib-2.0 -I${glib.out}/lib/glib-2.0/include -I${cairo.dev}/include/cairo -I${pango.dev}/include/pango-1.0 -I${gdk_pixbuf.dev}/include/gdk-pixbuf-2.0 -I${atk.dev}/include/atk-1.0 -I${gtkglext}/include/gtkglext-1.0 -I${gtkglext}/lib/gtkglext-1.0/include"
      GTK_LIBS="-lgtk-x11-2.0 -lgtkglext-x11-1.0 -lcairo -lgdk_pixbuf-2.0 -lpango-1.0 -lgobject-2.0"
    )
=======
>>>>>>> 53b38932
  '';

  configureFlags = "--with-gtk --with-lua=${lua}";
  CPPFLAGS = "-DNDEBUG";
  CFLAGS = "-O2 -fsigned-char";
  CXXFLAGS = "-O2 -fsigned-char";
  GTK_CFLAGS = "-I${gtk2}/include/gtk-2.0 -I${gtk2}/lib/gtk-2.0/include -I${glib}/include/glib-2.0 -I${glib}/lib/glib-2.0/include -I${cairo}/include/cairo -I${pango}/include/pango-1.0 -I${gdk_pixbuf}/include/gdk-pixbuf-2.0 -I${atk}/include/atk-1.0 -I${gtkglext}/include/gtkglext-1.0 -I${gtkglext}/lib/gtkglext-1.0/include";
  GTK_LIBS = "-lgtk-x11-2.0 -lgtkglext-x11-1.0 -lcairo -lgdk_pixbuf-2.0 -lpango-1.0 -lgobject-2.0";

  installPhase = ''make MKDIR_P="mkdir -p" install'';

  enableParallelBuilding = true;

  meta = {
    description = "Free space simulation";
    homepage = "http://www.shatters.net/celestia/";
    license = stdenv.lib.licenses.gpl2;

    platforms = stdenv.lib.platforms.linux;
    maintainers = [ stdenv.lib.maintainers.simons ];
  };
}<|MERGE_RESOLUTION|>--- conflicted
+++ resolved
@@ -53,26 +53,13 @@
     patch -Np2 -i "${libpng16Patch}"
     patch -Np1 -i "${linkingPatch}"
     patch -Np1 -i "${gcc47Patch}"
-<<<<<<< HEAD
-    autoreconf
-    configureFlagsArray=(
-      --with-gtk
-      --with-lua=${lua}
-      CPPFLAGS="-DNDEBUG"
-      CFLAGS="-O2 -fsigned-char"
-      CXXFLAGS="-O2 -fsigned-char"
-      GTK_CFLAGS="-I${gtk2.dev}/include/gtk-2.0 -I${gtk2.out}/lib/gtk-2.0/include -I${glib.dev}/include/glib-2.0 -I${glib.out}/lib/glib-2.0/include -I${cairo.dev}/include/cairo -I${pango.dev}/include/pango-1.0 -I${gdk_pixbuf.dev}/include/gdk-pixbuf-2.0 -I${atk.dev}/include/atk-1.0 -I${gtkglext}/include/gtkglext-1.0 -I${gtkglext}/lib/gtkglext-1.0/include"
-      GTK_LIBS="-lgtk-x11-2.0 -lgtkglext-x11-1.0 -lcairo -lgdk_pixbuf-2.0 -lpango-1.0 -lgobject-2.0"
-    )
-=======
->>>>>>> 53b38932
   '';
 
   configureFlags = "--with-gtk --with-lua=${lua}";
   CPPFLAGS = "-DNDEBUG";
   CFLAGS = "-O2 -fsigned-char";
   CXXFLAGS = "-O2 -fsigned-char";
-  GTK_CFLAGS = "-I${gtk2}/include/gtk-2.0 -I${gtk2}/lib/gtk-2.0/include -I${glib}/include/glib-2.0 -I${glib}/lib/glib-2.0/include -I${cairo}/include/cairo -I${pango}/include/pango-1.0 -I${gdk_pixbuf}/include/gdk-pixbuf-2.0 -I${atk}/include/atk-1.0 -I${gtkglext}/include/gtkglext-1.0 -I${gtkglext}/lib/gtkglext-1.0/include";
+  GTK_CFLAGS = "-I${gtk2.dev}/include/gtk-2.0 -I${gtk2.out}/lib/gtk-2.0/include -I${glib.dev}/include/glib-2.0 -I${glib.out}/lib/glib-2.0/include -I${cairo.dev}/include/cairo -I${pango.dev}/include/pango-1.0 -I${gdk_pixbuf.dev}/include/gdk-pixbuf-2.0 -I${atk}/include/atk-1.0 -I${gtkglext}/include/gtkglext-1.0 -I${gtkglext}/lib/gtkglext-1.0/include";
   GTK_LIBS = "-lgtk-x11-2.0 -lgtkglext-x11-1.0 -lcairo -lgdk_pixbuf-2.0 -lpango-1.0 -lgobject-2.0";
 
   installPhase = ''make MKDIR_P="mkdir -p" install'';
