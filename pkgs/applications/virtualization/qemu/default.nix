{ lib, stdenv, fetchurl, fetchpatch, python, zlib, pkg-config, glib
, perl, pixman, vde2, alsa-lib, texinfo, flex
, bison, lzo, snappy, libaio, libtasn1, gnutls, nettle, curl, ninja, meson, sigtool
<<<<<<< HEAD
, makeWrapper
=======
, makeWrapper, autoPatchelfHook, runtimeShell
>>>>>>> 3c6eb8fe
, attr, libcap, libcap_ng
, CoreServices, Cocoa, Hypervisor, rez, setfile
, numaSupport ? stdenv.isLinux && !stdenv.isAarch32, numactl
, seccompSupport ? stdenv.isLinux, libseccomp
, alsaSupport ? lib.hasSuffix "linux" stdenv.hostPlatform.system && !nixosTestRunner
, pulseSupport ? !stdenv.isDarwin && !nixosTestRunner, libpulseaudio
, sdlSupport ? !stdenv.isDarwin && !nixosTestRunner, SDL2, SDL2_image
, gtkSupport ? !stdenv.isDarwin && !xenSupport && !nixosTestRunner, gtk3, gettext, vte, wrapGAppsHook
, vncSupport ? !nixosTestRunner, libjpeg, libpng
, smartcardSupport ? !nixosTestRunner, libcacard
, spiceSupport ? !stdenv.isDarwin && !nixosTestRunner, spice, spice-protocol
, ncursesSupport ? !nixosTestRunner, ncurses
, usbredirSupport ? spiceSupport, usbredir
, xenSupport ? false, xen
, cephSupport ? false, ceph
, glusterfsSupport ? false, glusterfs, libuuid
, openGLSupport ? sdlSupport, mesa, libepoxy, libdrm
, virglSupport ? openGLSupport, virglrenderer
, libiscsiSupport ? true, libiscsi
, smbdSupport ? false, samba
, tpmSupport ? true
, uringSupport ? stdenv.isLinux, liburing
, hostCpuOnly ? false
, hostCpuTargets ? (if hostCpuOnly
                    then (lib.optional stdenv.isx86_64 "i386-softmmu"
                          ++ ["${stdenv.hostPlatform.qemuArch}-softmmu"])
                    else null)
, nixosTestRunner ? false
}:

let
  audio = lib.optionalString alsaSupport "alsa,"
    + lib.optionalString pulseSupport "pa,"
    + lib.optionalString sdlSupport "sdl,";

in

stdenv.mkDerivation rec {
  pname = "qemu"
    + lib.optionalString xenSupport "-xen"
    + lib.optionalString hostCpuOnly "-host-cpu-only"
    + lib.optionalString nixosTestRunner "-for-vm-tests";
  version = "6.1.0";

  src = fetchurl {
    url= "https://download.qemu.org/qemu-${version}.tar.xz";
    sha256 = "15iw7982g6vc4jy1l9kk1z9sl5bm1bdbwr74y7nvwjs1nffhig7f";
  };

  nativeBuildInputs = [ makeWrapper python python.pkgs.sphinx python.pkgs.sphinx_rtd_theme pkg-config flex bison meson ninja ]
    ++ lib.optionals gtkSupport [ wrapGAppsHook ]
    ++ lib.optionals stdenv.isDarwin [ sigtool ];

  buildInputs = [ zlib glib perl pixman
    vde2 texinfo lzo snappy libtasn1
    gnutls nettle curl
  ]
    ++ lib.optionals ncursesSupport [ ncurses ]
    ++ lib.optionals stdenv.isDarwin [ CoreServices Cocoa Hypervisor rez setfile ]
    ++ lib.optionals seccompSupport [ libseccomp ]
    ++ lib.optionals numaSupport [ numactl ]
    ++ lib.optionals alsaSupport [ alsa-lib ]
    ++ lib.optionals pulseSupport [ libpulseaudio ]
    ++ lib.optionals sdlSupport [ SDL2 SDL2_image ]
    ++ lib.optionals gtkSupport [ gtk3 gettext vte ]
    ++ lib.optionals vncSupport [ libjpeg libpng ]
    ++ lib.optionals smartcardSupport [ libcacard ]
    ++ lib.optionals spiceSupport [ spice-protocol spice ]
    ++ lib.optionals usbredirSupport [ usbredir ]
    ++ lib.optionals stdenv.isLinux [ libaio libcap_ng libcap attr ]
    ++ lib.optionals xenSupport [ xen ]
    ++ lib.optionals cephSupport [ ceph ]
    ++ lib.optionals glusterfsSupport [ glusterfs libuuid ]
    ++ lib.optionals openGLSupport [ mesa libepoxy libdrm ]
    ++ lib.optionals virglSupport [ virglrenderer ]
    ++ lib.optionals libiscsiSupport [ libiscsi ]
    ++ lib.optionals smbdSupport [ samba ]
    ++ lib.optionals uringSupport [ liburing ];

  dontUseMesonConfigure = true; # meson's configurePhase isn't compatible with qemu build

  outputs = [ "out" "ga" ];
  separateDebugInfo = true;

  patches = [
    ./fix-qemu-ga.patch
    ./9p-ignore-noatime.patch
    # Cocoa clipboard support only works on macOS 10.14+
    (fetchpatch {
      url = "https://gitlab.com/qemu-project/qemu/-/commit/7e3e20d89129614f4a7b2451fe321cc6ccca3b76.diff";
      sha256 = "09xz06g57wxbacic617pq9c0qb7nly42gif0raplldn5lw964xl2";
      revert = true;
    })
    (fetchpatch {
      name = "CVE-2021-3713.patch"; # remove with next release
      url = "https://gitlab.com/qemu-project/qemu/-/commit/13b250b12ad3c59114a6a17d59caf073ce45b33a.patch";
      sha256 = "0lkzfc7gdlvj4rz9wk07fskidaqysmx8911g914ds1jnczgk71mf";
    })
    # Fixes a crash that frequently happens in some setups that share /nix/store over 9p like nixos tests
    # on some systems. Remove with next release.
    (fetchpatch {
      name = "fix-crash-in-v9fs_walk.patch";
      url = "https://gitlab.com/qemu-project/qemu/-/commit/f83df00900816476cca41bb536e4d532b297d76e.patch";
      sha256 = "sha256-LYGbBLS5YVgq8Bf7NVk7HBFxXq34NmZRPCEG79JPwk8=";
    })
    # Fixes an io error on discard/unmap operation for aio/file backend. Remove with next release.
    (fetchpatch {
      name = "fix-aio-discard-return-value.patch";
      url = "https://gitlab.com/qemu-project/qemu/-/commit/13a028336f2c05e7ff47dfdaf30dfac7f4883e80.patch";
      sha256 = "sha256-23xVixVl+JDBNdhe5j5WY8CB4MsnUo+sjrkAkG+JS6M=";
    })
    # Fixes managedsave (snapshot creation) with QXL video device. Remove with next release.
    (fetchpatch {
      name = "qxl-fix-pre-save-logic.patch";
      url = "https://gitlab.com/qemu-project/qemu/-/commit/eb94846280df3f1e2a91b6179fc05f9890b7e384.patch";
      sha256 = "sha256-p31fd47RTSw928DOMrubQQybnzDAGm23z4Yhe+hGJQ8=";
    })
  ] ++ lib.optional nixosTestRunner ./force-uid0-on-9p.patch
    ++ lib.optionals stdenv.hostPlatform.isMusl [
    ./sigrtminmax.patch
    (fetchpatch {
      url = "https://raw.githubusercontent.com/alpinelinux/aports/2bb133986e8fa90e2e76d53369f03861a87a74ef/main/qemu/fix-sigevent-and-sigval_t.patch";
      sha256 = "0wk0rrcqywhrw9hygy6ap0lfg314m9z1wr2hn8338r5gfcw75mav";
    })
  ] ++ lib.optionals stdenv.isDarwin [
    # The Hypervisor.framework support patch converted something that can be applied:
    # * https://patchwork.kernel.org/project/qemu-devel/list/?series=548227
    # The base revision is whatever commit there is before the series starts:
    # * https://github.com/patchew-project/qemu/commits/patchew/20210916155404.86958-1-agraf%40csgraf.de
    # The target revision is what patchew has as the series tag from patchwork:
    # * https://github.com/patchew-project/qemu/releases/tag/patchew%2F20210916155404.86958-1-agraf%40csgraf.de
    (fetchpatch {
      url = "https://github.com/patchew-project/qemu/compare/7adb961995a3744f51396502b33ad04a56a317c3..d2603c06d9c4a28e714b9b70fe5a9d0c7b0f934d.diff";
      sha256 = "sha256-nSi5pFf9+EefUmyJzSEKeuxOt39ztgkXQyUB8fTHlcY=";
    })
  ];

  postPatch = ''
    # Otherwise tries to ensure /var/run exists.
    sed -i "/install_subdir('run', install_dir: get_option('localstatedir'))/d" \
        qga/meson.build

    # glibc 2.33 compat fix: if `has_statx = true` is set, `tools/virtiofsd/passthrough_ll.c` will
    # rely on `stx_mnt_id`[1] which is not part of glibc's `statx`-struct definition.
    #
    # `has_statx` will be set to `true` if a simple C program which uses a few `statx`
    # consts & struct fields successfully compiles. It seems as this only builds on glibc-2.33
    # since most likely[2] and because of that, the problematic code-path will be used.
    #
    # [1] https://github.com/torvalds/linux/commit/fa2fcf4f1df1559a0a4ee0f46915b496cc2ebf60#diff-64bab5a0a3fcb55e1a6ad77b1dfab89d2c9c71a770a07ecf44e6b82aae76a03a
    # [2] https://sourceware.org/git/?p=glibc.git;a=blobdiff;f=io/bits/statx-generic.h;h=c34697e3c1fd79cddd60db294302e461ed8db6e2;hp=7a09e94be2abb92d2df612090c132e686a24d764;hb=88a2cf6c4bab6e94a65e9c0db8813709372e9180;hpb=c4e4b2e149705559d28b16a9b47ba2f6142d6a6c
    substituteInPlace meson.build \
      --replace 'has_statx = cc.links(statx_test)' 'has_statx = false'
  '';

  preConfigure = ''
    unset CPP # intereferes with dependency calculation
    # this script isn't marked as executable b/c it's indirectly used by meson. Needed to patch its shebang
    chmod +x ./scripts/shaderinclude.pl
    patchShebangs .
    # avoid conflicts with libc++ include for <version>
    mv VERSION QEMU_VERSION
    substituteInPlace configure \
      --replace '$source_path/VERSION' '$source_path/QEMU_VERSION'
    substituteInPlace meson.build \
      --replace "'VERSION'" "'QEMU_VERSION'"
  '' + lib.optionalString stdenv.hostPlatform.isMusl ''
    NIX_CFLAGS_COMPILE+=" -D_LINUX_SYSINFO_H"
  '';

  configureFlags = [
    "--audio-drv-list=${audio}"
    "--disable-strip" # We'll strip ourselves after separating debug info.
    "--enable-docs"
    "--enable-tools"
    "--enable-guest-agent"
    "--localstatedir=/var"
    "--sysconfdir=/etc"
    # Always use our Meson, not the bundled version, which doesn't
    # have our patches and will be subtly broken because of that.
    "--meson=meson"
  ] ++ lib.optional numaSupport "--enable-numa"
    ++ lib.optional seccompSupport "--enable-seccomp"
    ++ lib.optional smartcardSupport "--enable-smartcard"
    ++ lib.optional spiceSupport "--enable-spice"
    ++ lib.optional usbredirSupport "--enable-usb-redir"
    ++ lib.optional (hostCpuTargets != null) "--target-list=${lib.concatStringsSep "," hostCpuTargets}"
    ++ lib.optional stdenv.isDarwin "--enable-cocoa"
    ++ lib.optional stdenv.isDarwin "--enable-hvf"
    ++ lib.optional stdenv.isLinux "--enable-linux-aio"
    ++ lib.optional gtkSupport "--enable-gtk"
    ++ lib.optional xenSupport "--enable-xen"
    ++ lib.optional cephSupport "--enable-rbd"
    ++ lib.optional glusterfsSupport "--enable-glusterfs"
    ++ lib.optional openGLSupport "--enable-opengl"
    ++ lib.optional virglSupport "--enable-virglrenderer"
    ++ lib.optional tpmSupport "--enable-tpm"
    ++ lib.optional libiscsiSupport "--enable-libiscsi"
    ++ lib.optional smbdSupport "--smbd=${samba}/bin/smbd"
    ++ lib.optional uringSupport "--enable-linux-io-uring";

  doCheck = false; # tries to access /dev
  dontWrapGApps = true;

  # QEMU attaches entitlements with codesign and strip removes those,
  # voiding the entitlements and making it non-operational.
  # The alternative is to re-sign with entitlements after stripping:
  # * https://github.com/qemu/qemu/blob/v6.1.0/scripts/entitlement.sh#L25
  dontStrip = stdenv.isDarwin;

  postFixup = ''
    # the .desktop is both invalid and pointless
    rm -f $out/share/applications/qemu.desktop

    # copy qemu-ga (guest agent) to separate output
    mkdir -p $ga/bin
    cp $out/bin/qemu-ga $ga/bin/
  '' + lib.optionalString gtkSupport ''
    # wrap GTK Binaries
    for f in $out/bin/qemu-system-*; do
      wrapGApp $f
    done
  '';
  preBuild = "cd build";

  # Add a ‘qemu-kvm’ wrapper for compatibility/convenience.
  postInstall = ''
    cp -- $emitKvmWarningsPath $out/libexec/emit-kvm-warnings
    chmod a+x -- $out/libexec/emit-kvm-warnings
    if [ -x $out/bin/qemu-system-${stdenv.hostPlatform.qemuArch} ]; then
      makeWrapper $out/bin/qemu-system-${stdenv.hostPlatform.qemuArch} \
                  $out/bin/qemu-kvm \
                  --run $out/libexec/emit-kvm-warnings \
                  --add-flags "\$([ -r /dev/kvm -a -w /dev/kvm ] && echo -enable-kvm)"
    fi
  '';

  passthru = {
    qemu-system-i386 = "bin/qemu-system-i386";
  };

  # Builds in ~3h with 2 cores, and ~20m with a big-parallel builder.
  requiredSystemFeatures = [ "big-parallel" ];

  emitKvmWarnings = ''
    #!${runtimeShell}
    WARNCOL='\033[1;35m'
    NEUTRALCOL='\033[0m'
    WARNING="''${WARNCOL}warning:''${NEUTRALCOL}"
    if [ ! -e /dev/kvm ]; then
      echo -e "''${WARNING} KVM is not available - execution will be slow" >&2
      echo "Consider installing KVM for hardware-accelerated execution." >&2
      echo "If KVM is already installed make sure the kernel module is loaded." >&2
    elif [ ! -r /dev/kvm -o ! -w /dev/kvm ]; then
      echo -e "''${WARNING} /dev/kvm is not read-/writable - execution will be slow" >&2
      echo "/dev/kvm needs to be read-/writable by the user executing QEMU." >&2
      echo "" >&2
      echo "For hardware-acceleration inside the nix build sandbox /dev/kvm" >&2
      echo "must be world-read-/writable (rw-rw-rw-)." >&2
    fi
  '';

  passAsFile = [ "emitKvmWarnings" ];

  meta = with lib; {
    homepage = "http://www.qemu.org/";
    description = "A generic and open source machine emulator and virtualizer";
    license = licenses.gpl2Plus;
    maintainers = with maintainers; [ eelco qyliss ];
    platforms = platforms.unix;
  };
}<|MERGE_RESOLUTION|>--- conflicted
+++ resolved
@@ -1,11 +1,7 @@
 { lib, stdenv, fetchurl, fetchpatch, python, zlib, pkg-config, glib
 , perl, pixman, vde2, alsa-lib, texinfo, flex
 , bison, lzo, snappy, libaio, libtasn1, gnutls, nettle, curl, ninja, meson, sigtool
-<<<<<<< HEAD
-, makeWrapper
-=======
-, makeWrapper, autoPatchelfHook, runtimeShell
->>>>>>> 3c6eb8fe
+, makeWrapper, runtimeShell
 , attr, libcap, libcap_ng
 , CoreServices, Cocoa, Hypervisor, rez, setfile
 , numaSupport ? stdenv.isLinux && !stdenv.isAarch32, numactl
