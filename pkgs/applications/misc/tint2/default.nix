{ stdenv, fetchFromGitLab, pkgconfig, cmake, gettext, cairo, pango, pcre
, glib, imlib2, gtk2, libXinerama, libXrender, libXcomposite, libXdamage
, libX11, libXrandr, librsvg, libpthreadstubs, libXdmcp
, libstartup_notification, hicolor_icon_theme, wrapGAppsHook
}:

stdenv.mkDerivation rec {
  name = "tint2-${version}";
<<<<<<< HEAD
  version = "16.0";
=======
  version = "16.1";
>>>>>>> ab3a12ed

  src = fetchFromGitLab {
    owner = "o9000";
    repo = "tint2";
    rev = version;
<<<<<<< HEAD
    sha256 = "04h32f9yybxb2v6bwmlyjzr8gg8jv4iidhpwaq3zhg44iz2b75j0";
=======
    sha256 = "0qhp1i24b03g15393lf8jd2ykznh6kvwvf7k7yqdb99zv5i8r75z";
>>>>>>> ab3a12ed
  };

  enableParallelBuilding = true;

  nativeBuildInputs = [ pkgconfig cmake gettext wrapGAppsHook ];

  buildInputs = [ cairo pango pcre glib imlib2 gtk2 libXinerama libXrender
    libXcomposite libXdamage libX11 libXrandr librsvg libpthreadstubs
    libXdmcp libstartup_notification hicolor_icon_theme ];

  postPatch = ''
    substituteInPlace CMakeLists.txt --replace /etc $out/etc
    for f in ./src/launcher/apps-common.c \
             ./src/launcher/icon-theme-common.c \
             ./themes/*tint2rc
    do
      substituteInPlace $f --replace /usr/share/ /run/current-system/sw/share/
    done
  '';

  meta = {
    homepage = https://gitlab.com/o9000/tint2;
    description = "Simple panel/taskbar unintrusive and light (memory, cpu, aestetic)";
    license = stdenv.lib.licenses.gpl2;
    platforms = stdenv.lib.platforms.linux;
    maintainers = [ stdenv.lib.maintainers.romildo ];
  };
}<|MERGE_RESOLUTION|>--- conflicted
+++ resolved
@@ -6,21 +6,13 @@
 
 stdenv.mkDerivation rec {
   name = "tint2-${version}";
-<<<<<<< HEAD
-  version = "16.0";
-=======
   version = "16.1";
->>>>>>> ab3a12ed
 
   src = fetchFromGitLab {
     owner = "o9000";
     repo = "tint2";
     rev = version;
-<<<<<<< HEAD
-    sha256 = "04h32f9yybxb2v6bwmlyjzr8gg8jv4iidhpwaq3zhg44iz2b75j0";
-=======
     sha256 = "0qhp1i24b03g15393lf8jd2ykznh6kvwvf7k7yqdb99zv5i8r75z";
->>>>>>> ab3a12ed
   };
 
   enableParallelBuilding = true;
