<<<<<<< HEAD
{ libreoffice, runCommand, coreutils, gnugrep, dbus, bash }:
let
  jdk = libreoffice.jdk;
in
(runCommand libreoffice.name {
  inherit coreutils dbus gnugrep libreoffice jdk bash;
} ''
=======
{ lib, runCommand
, libreoffice, dbus, bash, substituteAll
, dolphinTemplates ? true
}:
runCommand libreoffice.name {
  inherit (libreoffice) jdk meta;
  inherit dbus libreoffice bash;
} (''
>>>>>>> 6c484dba
  mkdir -p "$out/bin"
  substituteAll "${./wrapper.sh}" "$out/bin/soffice"
  chmod a+x "$out/bin/soffice"

  for i in $(ls "${libreoffice}/bin/"); do
    test "$i" = "soffice" || ln -s soffice "$out/bin/$(basename "$i")"
  done

  mkdir -p "$out/share"
  ln -s "${libreoffice}/share"/* $out/share
'' + lib.optionalString dolphinTemplates ''
  # Add templates to dolphin "Create new" menu - taken from debian

  # We need to unpack the core source since the necessary files aren't available in the libreoffice output
  unpackFile "${libreoffice.src}"

  install -D "${libreoffice.name}"/extras/source/shellnew/soffice.* --target-directory="$out/share/templates/.source"

  cp ${substituteAll {src = ./soffice-template.desktop; app="Writer";  ext="odt"; type="text";        }} $out/share/templates/soffice.odt.desktop
  cp ${substituteAll {src = ./soffice-template.desktop; app="Calc";    ext="ods"; type="spreadsheet"; }} $out/share/templates/soffice.ods.desktop
  cp ${substituteAll {src = ./soffice-template.desktop; app="Impress"; ext="odp"; type="presentation";}} $out/share/templates/soffice.odp.desktop
  cp ${substituteAll {src = ./soffice-template.desktop; app="Draw";    ext="odg"; type="drawing";     }} $out/share/templates/soffice.odg.desktop
'')
<|MERGE_RESOLUTION|>--- conflicted
+++ resolved
@@ -1,21 +1,12 @@
-<<<<<<< HEAD
-{ libreoffice, runCommand, coreutils, gnugrep, dbus, bash }:
-let
-  jdk = libreoffice.jdk;
-in
-(runCommand libreoffice.name {
-  inherit coreutils dbus gnugrep libreoffice jdk bash;
-} ''
-=======
 { lib, runCommand
 , libreoffice, dbus, bash, substituteAll
+, coreutils, gnugrep
 , dolphinTemplates ? true
 }:
 runCommand libreoffice.name {
   inherit (libreoffice) jdk meta;
-  inherit dbus libreoffice bash;
+  inherit coreutils dbus gnugrep libreoffice bash;
 } (''
->>>>>>> 6c484dba
   mkdir -p "$out/bin"
   substituteAll "${./wrapper.sh}" "$out/bin/soffice"
   chmod a+x "$out/bin/soffice"
