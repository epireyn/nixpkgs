--- conflicted
+++ resolved
@@ -23,15 +23,10 @@
     services.nzbget = {
       enable = lib.mkEnableOption "NZBGet, for downloading files from news servers";
 
-<<<<<<< HEAD
       package = mkPackageOption pkgs "nzbget" { };
 
-      user = mkOption {
-        type = types.str;
-=======
       user = lib.mkOption {
         type = lib.types.str;
->>>>>>> b5f67acf
         default = "nzbget";
         description = "User account under which NZBGet runs";
       };
