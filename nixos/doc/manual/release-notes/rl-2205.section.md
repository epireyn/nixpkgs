--- conflicted
+++ resolved
@@ -77,15 +77,13 @@
 
 - `documentation.man` has been refactored to support choosing a man implementation other than GNU's `man-db`. For this, `documentation.man.manualPages` has been renamed to `documentation.man.man-db.manualPages`. If you want to use the new alternative man implementation `mandoc`, add `documentation.man = { enable = true; man-db.enable = false; mandoc.enable = true; }` to your configuration.
 
-<<<<<<< HEAD
+- Normal users (with `isNormalUser = true`) which have non-empty `subUidRanges` or `subGidRanges` set no longer have additional implicit ranges allocated. To enable automatic allocation back set `autoSubUidGidRange = true`.
+
 - The iputils package, which is installed by default, no longer provides the
   legacy tools `tftpd` and `traceroute6`. More tools (`ninfod`, `rarpd`, and
   `rdisc`) are going to be removed in the next release. See
   [upstream's release notes](https://github.com/iputils/iputils/releases/tag/20211215)
   for more details and available replacements.
-=======
-- Normal users (with `isNormalUser = true`) which have non-empty `subUidRanges` or `subGidRanges` set no longer have additional implicit ranges allocated. To enable automatic allocation back set `autoSubUidGidRange = true`.
->>>>>>> eceb2ec6
 
 ## Other Notable Changes {#sec-release-22.05-notable-changes}
 
