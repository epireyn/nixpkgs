--- conflicted
+++ resolved
@@ -156,7 +156,8 @@
 
 - `bind.cacheNetworks` now only controls access for recursive queries, where it previously controlled access for all queries.
 
-<<<<<<< HEAD
+- `programs.fzf.keybindings` now supports the fish shell.
+
 <!-- To avoid merge conflicts, consider adding your item at an arbitrary place in the list instead. -->
 
 ## Nixpkgs Library {#sec-release-25.05-lib}
@@ -165,9 +166,4 @@
 
 - Structure of the `functor` of some types has changed. `functor` is an implementation detail and should not be relied upon. If you did rely on it let us know in this [PR](https://github.com/NixOS/nixpkgs/pull/363565).
   - [`lib.types.enum`](https://nixos.org/manual/nixos/unstable/#sec-option-types-basic): Previously the `functor.payload` was the list of enum values directly. Now it is an attribute set containing the values in the `values` attribute.
-  - [`lib.types.separatedString`](https://nixos.org/manual/nixos/unstable/#sec-option-types-string): Previously the `functor.payload` was the seperator directly. Now it is an attribute set containing the seperator in the `sep` attribute.
-=======
-- `programs.fzf.keybindings` now supports the fish shell.
-
-<!-- To avoid merge conflicts, consider adding your item at an arbitrary place in the list instead. -->
->>>>>>> 661e8cc5
+  - [`lib.types.separatedString`](https://nixos.org/manual/nixos/unstable/#sec-option-types-string): Previously the `functor.payload` was the seperator directly. Now it is an attribute set containing the seperator in the `sep` attribute.