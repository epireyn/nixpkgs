# Release 24.11 (“Vicuña”, 2024.11/??) {#sec-release-24.11}

<!-- To avoid merge conflicts, consider adding your item at an arbitrary place in the list instead. -->

## Highlights {#sec-release-24.11-highlights}

- **This will be the latest version of Nixpkgs to support macOS 10.12 (Sierra).**
  Starting with release 25.05, the minimum supported version will be macOS 11 (Big Sur).
  From that point on, packages may or may not work on older releases of macOS.
  Users on old macOS versions should consider upgrading to a supported OS release (potentially using [OpenCore Legacy Patcher](https://dortania.github.io/OpenCore-Legacy-Patcher/) for old hardware) or installing NixOS.
  If neither of those options are viable and you require new versions of software, [MacPorts](https://www.macports.org/) supports back to OS X 10.6 (Snow Leopard).

- Convenience options for `amdgpu`, open source driver for Radeon cards, is now available under `hardware.amdgpu`.

- [AMDVLK](https://github.com/GPUOpen-Drivers/AMDVLK), AMD's open source Vulkan driver, is now available to be configured as `hardware.amdgpu.amdvlk` option.
  This also allows configuring runtime settings of AMDVLK and enabling experimental features.
- The `moonlight-qt` package ([Moonlight game streaming](https://moonlight-stream.org/)) now has HDR support on Linux systems.

- PostgreSQL now defaults to major version 16.

- `authelia` has been upgraded to version 4.38. This version brings several features and improvements which are detailed in the [release blog post](https://www.authelia.com/blog/4.38-release-notes/).
  This release also deprecates some configuration keys, which are likely to be removed in future version 5.0, but they are still supported and expected to be working in the current version.

- `compressDrv` can compress selected files in a derivation. `compressDrvWeb` compresses files for common web server usage (`.gz` with `zopfli`, `.br` with `brotli`).

- `hardware.display` is a new module implementing workarounds for misbehaving monitors
  through setting up custom EDID files and forcing kernel/framebuffer modes.

- A new display-manager `services.displayManager.ly` was added.
  It is a tui based replacement of sddm and lightdm for window manager users.
  Users can use it by `services.displayManager.ly.enable` and config it by
  `services.displayManager.ly.settings` to generate `/etc/ly/config.ini`

## New Modules {#sec-release-24.11-new-modules}

- [TaskChampion Sync-Server](https://github.com/GothenburgBitFactory/taskchampion-sync-server), a [Taskwariror 3](https://taskwarrior.org/docs/upgrade-3/) sync server, replacing Taskwarrior 2's sync server named [`taskserver`](https://github.com/GothenburgBitFactory/taskserver).

- [FlareSolverr](https://github.com/FlareSolverr/FlareSolverr), proxy server to bypass Cloudflare protection. Available as [services.flaresolverr](#opt-services.flaresolverr.enable) service.

- [Goatcounter](https://www.goatcounter.com/), Easy web analytics. No tracking of personal data. Available as [services.goatcounter](options.html#opt-services.goatcocunter.enable).

- [UWSM](https://github.com/Vladimir-csp/uwsm), a wayland session manager to wrap Wayland Compositors into useful systemd units such as `graphical-session.target`. Available as [programs.uwsm](#opt-programs.uwsm.enable).

- [Open-WebUI](https://github.com/open-webui/open-webui), a user-friendly WebUI
  for LLMs. Available as [services.open-webui](#opt-services.open-webui.enable)
  service.

- [Quickwit](https://quickwit.io), sub-second search & analytics engine on cloud storage. Available as [services.quickwit](options.html#opt-services.quickwit).

- [Userborn](https://github.com/nikstur/userborn), a service for declarative
  user management. This can be used instead of the `update-users-groups.pl`
  Perl script and instead of systemd-sysusers. To achieve a system without
  Perl, this is the now recommended tool over systemd-sysusers because it can
  alos create normal users and change passwords. Available as
  [services.userborn](#opt-services.userborn.enable)

- [Flood](https://flood.js.org/), a beautiful WebUI for various torrent clients. Available as [services.flood](options.html#opt-services.flood).

- [Firefly-iii Data Importer](https://github.com/firefly-iii/data-importer), a data importer for Firefly-III. Available as [services.firefly-iii-data-importer](options.html#opt-services.firefly-iii-data-importer)

- [QGroundControl], a ground station support and configuration manager for the PX4 and APM Flight Stacks. Available as [programs.qgroundcontrol](options.html#opt-programs.qgroundcontrol.enable).

- [Eintopf](https://eintopf.info), community event and calendar web application. Available as [services.eintopf](options.html#opt-services.eintopf).

- [Radicle](https://radicle.xyz), an open source, peer-to-peer code collaboration stack built on Git. Available as [services.radicle](#opt-services.radicle.enable).

- [ddns-updater](https://github.com/qdm12/ddns-updater), a service to update DNS records periodically with WebUI for many DNS providers. Available as [services.ddns-updater](#opt-services.ddns-updater.enable).

- [Immersed VR](https://immersed.com/), a closed-source coworking platform. Available as [programs.immersed-vr](#opt-programs.immersed-vr.enable).

- [HomeBox](https://github.com/hay-kot/homebox/): the inventory and organization system built for the Home User. Available as [services.homebox](#opt-services.homebox.enable).

- [Renovate](https://github.com/renovatebot/renovate), a dependency updating tool for various git forges and language ecosystems. Available as [services.renovate](#opt-services.renovate.enable).

- [Music Assistant](https://music-assistant.io/), a music library manager for your offline and online music sources which can easily stream your favourite music to a wide range of supported players. Available as [services.music-assistant](#opt-services.music-assistant.enable).

- [zeronsd](https://github.com/zerotier/zeronsd), a DNS server for ZeroTier users. Available with [services.zeronsd.servedNetworks](#opt-services.zeronsd.servedNetworks).

- [wg-access-server](https://github.com/freifunkMUC/wg-access-server/), an all-in-one WireGuard VPN solution with a web ui for connecting devices. Available at [services.wg-access-server](#opt-services.wg-access-server.enable).

- [Pingvin Share](https://github.com/stonith404/pingvin-share), a self-hosted file sharing platform and an alternative for WeTransfer. Available as [services.pingvin-share](#opt-services.pingvin-share.enable).

- [Envision](https://gitlab.com/gabmus/envision), a UI for building, configuring and running Monado, the open source OpenXR runtime. Available as [programs.envision](#opt-programs.envision.enable).

- [Localsend](https://localsend.org/), an open source cross-platform alternative to AirDrop. Available as [programs.localsend](#opt-programs.localsend.enable).

- [cryptpad](https://cryptpad.org/), a privacy-oriented collaborative platform (docs/drive/etc), has been added back. Available as [services.cryptpad](#opt-services.cryptpad.enable).

- [realm](https://github.com/zhboner/realm), a simple, high performance relay server written in rust. Available as [services.realm.enable](#opt-services.realm.enable).

- [Gotenberg](https://gotenberg.dev), an API server for converting files to PDFs that can be used alongside Paperless-ngx. Available as [services.gotenberg](options.html#opt-services.gotenberg).

- [Playerctld](https://github.com/altdesktop/playerctl), a daemon to track media player activity. Available as [services.playerctld](option.html#opt-services.playerctld).

- [MenhirLib](https://gitlab.inria.fr/fpottier/menhir/-/tree/master/coq-menhirlib) A support library for verified Coq parsers produced by Menhir.

- [Glance](https://github.com/glanceapp/glance), a self-hosted dashboard that puts all your feeds in one place. Available as [services.glance](option.html#opt-services.glance).

- [Apache Tika](https://github.com/apache/tika), a toolkit that detects and extracts metadata and text from over a thousand different file types. Available as [services.tika](option.html#opt-services.tika).

- [Misskey](https://misskey-hub.net/en/), an interplanetary microblogging platform. Available as [services.misskey](options.html#opt-services.misskey).

- [Improved File Manager](https://github.com/misterunknown/ifm), or IFM, a single-file web-based file manager. Available as [services.ifm](options.html#opt-services.ifm.enable)

- [OpenGFW](https://github.com/apernet/OpenGFW), an implementation of the Great Firewall on Linux. Available as [services.opengfw](#opt-services.opengfw.enable).

- [Rathole](https://github.com/rapiz1/rathole), a lightweight and high-performance reverse proxy for NAT traversal. Available as [services.rathole](#opt-services.rathole.enable).

- [Proton Mail bridge](https://proton.me/mail/bridge), a desktop application that runs in the background, encrypting and decrypting messages as they enter and leave your computer. It lets you add your Proton Mail account to your favorite email client via IMAP/SMTP by creating a local email server on your computer.

- [chromadb](https://www.trychroma.com/), an open-source AI application
  database. Batteries included. Available as [services.chromadb](options.html#opt-services.chromadb.enable).

- [Wakapi](https://wakapi.dev/), a time tracking software for programmers. Available as [services.wakapi](#opt-services.wakapi.enable).

- [foot](https://codeberg.org/dnkl/foot), a fast, lightweight and minimalistic Wayland terminal emulator. Available as [programs.foot](#opt-programs.foot.enable).

## Backward Incompatibilities {#sec-release-24.11-incompatibilities}

- `transmission` package has been aliased with a `trace` warning to `transmission_3`. Since [Transmission 4 has been released last year](https://github.com/transmission/transmission/releases/tag/4.0.0), and Transmission 3 will eventually go away, it was decided perform this warning alias to make people aware of the new version. The `services.transmission.package` defaults to `transmission_3` as well because the upgrade can cause data loss in certain specific usage patterns (examples: [#5153](https://github.com/transmission/transmission/issues/5153), [#6796](https://github.com/transmission/transmission/issues/6796)). Please make sure to back up to your data directory per your usage:
  - `transmission-gtk`: `~/.config/transmission`
  - `transmission-daemon` using NixOS module: `${config.services.transmission.home}/.config/transmission-daemon` (defaults to `/var/lib/transmission/.config/transmission-daemon`)

- `androidenv.androidPkgs_9_0` has been removed, and replaced with `androidenv.androidPkgs` for a more complete Android SDK including support for Android 9 and later.

- `grafana` has been updated to version 11.1. This version doesn't support setting `http_addr` to a hostname anymore, an IP address is expected.

- `knot-dns` has been updated to version 3.4.x. Check the [migration guide](https://www.knot-dns.cz/docs/latest/html/migration.html#upgrade-3-3-x-to-3-4-x) for breaking changes.

- `services.kubernetes.kubelet.clusterDns` now accepts a list of DNS resolvers rather than a single string, bringing the module more in line with the upstream Kubelet configuration schema.

- `wstunnel` has had a major version upgrade that entailed rewriting the program in Rust.
  The module was updated to accommodate for breaking changes.
  Breaking changes to the module API were minimised as much as possible,
  but some were nonetheless inevitable due to changes in the upstream CLI.
  Certain options were moved from separate CLI arguments into the forward specifications,
  and those options were also removed from the module's API,
  please consult the wstunnel man page for more detail.
  Also be aware that if you have set additional options in `services.wstunnel.{clients,servers}.<name>.extraArgs`,
  that those might have been removed or modified upstream.

- `clang-tools_<version>` packages have been moved into `llvmPackages_<version>` (i.e. `clang-tools_18` is now `llvmPackages_18.clang-tools`).
  - For convenience, the top-level `clang-tools` attribute remains and is now bound to `llvmPackages.clang-tools`.
  - Top-level `clang_tools_<version>` attributes are now aliases; these will be removed in a future release.

- `buildbot` was updated to 4.0, the AngularJS frontend has been replaced by a React frontend, see the [upstream release notes](https://docs.buildbot.net/current/manual/upgrading/4.0-upgrade.html).

- `nginx` package no longer includes `gd` and `geoip` dependencies. For enabling it, override `nginx` package with the optionals `withImageFilter` and `withGeoIP`.

- `systemd.enableUnifiedCgroupHierarchy` option has been removed.
  In systemd 256 support for cgroup v1 ('legacy' and 'hybrid' hierarchies) is now considered obsolete and systemd by default will refuse to boot under it.
  To forcibly reenable cgroup v1 support, you can `set boot.kernelParams = [ "systemd.unified_cgroup_hierachy=0" "SYSTEMD_CGROUP_ENABLE_LEGACY_FORCE=1" ]`.
  NixOS does not officially support this configuration and might cause your system to be unbootable in future versions. You are on your own.

- `openssh` and `openssh_hpn` are now compiled without Kerberos 5 / GSSAPI support in an effort to reduce the attack surface of the components for the majority of users. Users needing this support can
  use the new `opensshWithKerberos` and `openssh_hpnWithKerberos` flavors (e.g. `programs.ssh.package = pkgs.openssh_gssapi`).

- `security.ipa.ipaHostname` now defaults to the value of `networking.fqdn` if
  it is set, instead of the previous hardcoded default of
  `${networking.hostName}.${security.ipa.domain}`.

- The `MSMTP_QUEUE` and `MSMTP_LOG` environment variables accepted by `msmtpq` have now been renamed to `MSMTPQ_Q` and `MSMTPQ_LOG` respectively.

- The fcgiwrap module now allows multiple instances running as distinct users.
  The option `services.fgciwrap` now takes an attribute set of the
  configuration of each individual instance.
  This requires migrating any previous configuration keys from
  `services.fcgiwrap.*` to `services.fcgiwrap.instances.some-instance.*`.
  The ownership and mode of the UNIX sockets created by this service are now
  configurable and private by default.
  Processes also now run as a dynamically allocated user by default instead of
  root.

- The `mautrix-signal` module was adapted to incorporate the configuration rearrangement that resulted from the update to the mautrix bridgev2 architecture. Pre-0.7.0 configurations should continue to work.
  In case you want to update your configuration make sure to check the NixOS manual.

- The nvidia driver no longer defaults to the proprietary driver starting with version 560. You will need to manually set `hardware.nvidia.open` to select the proprietary or open driver.

- `singularity-tools` have the `storeDir` argument removed from its override interface and use `builtins.storeDir` instead.

- Two build helpers in `singularity-tools`, i.e., `mkLayer` and `shellScript`, are deprecated, as they are no longer involved in image-building. Maintainers will remove them in future releases.

- The `rust.toTargetArch`, `rust.toTargetOs`, `rust.toTargetFamily`, `rust.toTargetVendor`, `rust.toRustTarget`, `rust.toRustTargetSpec`, `rust.toRustTargetSpecShort`, and `rust.IsNoStdTarget` functions are deprecated in favour of the `rust.platform.arch`, `rust.platform.os`, `rust.platform.target-family`, `rust.platform.vendor`, `rust.rustcTarget`, `rust.rustcTargetSpec`, `rust.cargoShortTarget`, `rust.cargoEnvVarTarget`, and `rust.isNoStdTarget` platform attributes respectively.

- The `budgie` and `budgiePlugins` scope have been removed and their packages
  moved into the top level scope (i.e., `budgie.budgie-desktop` is now
  `budgie-desktop`)

- All Cinnamon and XApp packages have been moved to top-level (i.e., `cinnamon.nemo` is now `nemo`).

- All GNOME packages have been moved to top-level (i.e., `gnome.nautilus` is now `nautilus`).

- `services.cgit` now runs as the cgit user by default instead of root.
  This change requires granting access to the repositories to this user or
  setting the appropriate one through `services.cgit.some-instance.user`.

- `nvimpager` was updated to version 0.13.0, which changes the order of user and
  nvimpager settings: user commands in `-c` and `--cmd` now override the
  respective default settings because they are executed later.

- Kubernetes `featureGates` have changed from a `listOf str` to `attrsOf bool`.
  This refactor makes it possible to also disable feature gates, without having
  to use `extraOpts` flags.

  A previous configuration may have looked like this:
  ```nix
  featureGates = [ "EphemeralContainers" ];
  extraOpts = pkgs.lib.concatStringsSep " " (
  [
    ''--feature-gates="CSIMigration=false"''
  });
  ```

  Using an AttrSet instead, the new configuration would be:
  ```nix
  featureGates = {EphemeralContainers = true; CSIMigration=false;};
  ```

- `pkgs.nextcloud27` has been removed since it's EOL.

- `frigate` was updated past 0.14.0. This release includes various breaking changes, so please go read the [release notes](https://github.com/blakeblackshear/frigate/releases/tag/v0.14.0).
   Most prominently access to the webinterface and API are now protected by authentication. Retrieve the auto-created
   admin account from the `frigate.service` journal after upgrading.

- `services.forgejo.mailerPasswordFile` has been deprecated by the drop-in replacement `services.forgejo.secrets.mailer.PASSWD`,
  which is part of the new free-form `services.forgejo.secrets` option.
  `services.forgejo.secrets` is a small wrapper over systemd's `LoadCredential=`. It has the same structure (sections/keys) as
  `services.forgejo.settings` but takes file paths that will be read before service startup instead of some plaintext value.

- `forgejo` and `forgejo-lts` no longer support the opt-in feature [PAM (Pluggable Authentication Module)](https://forgejo.org/docs/latest/user/authentication/#pam-pluggable-authentication-module).

- `gitea` no longer supports the opt-in feature [PAM (Pluggable Authentication Module)][https://docs.gitea.com/usage/authentication#pam-pluggable-authentication-module].

- `services.ddclient.use` has been deprecated: `ddclient` now supports separate IPv4 and IPv6 configuration. Use `services.ddclient.usev4` and `services.ddclient.usev6` instead.

- `services.pgbouncer` systemd service is configured with `Type=notify-reload` and allows reloading configuration without process restart. PgBouncer configuration options were moved to the free-form type option named [`services.pgbouncer.settings`](#opt-services.pgbouncer.settings) according to the NixOS RFC 0042.

- `teleport` has been upgraded from major version 15 to major version 16.
  Refer to upstream [upgrade instructions](https://goteleport.com/docs/management/operations/upgrading/)
  and [release notes for v16](https://goteleport.com/docs/changelog/#1600-061324).

- `tests.overriding` has its `passthru.tests` restructured as an attribute set instead of a list, making individual tests accessible by their names.

- `vaultwarden` lost the capability to bind to privileged ports. If you rely on
   this behavior, override the systemd unit to allow `CAP_NET_BIND_SERVICE` in
   your local configuration.

- The Invoiceplane module now only accepts the structured `settings` option.
  `extraConfig` is now removed.

- The `ollama` services replaces its `sandbox` toggle with options to configure
  a static `user` and `group`. The `writablePaths` option has been removed and
  the models directory is now always exempt from sandboxing.

- Legacy package `stalwart-mail_0_6` was dropped, please note the
  [manual upgrade process](https://github.com/stalwartlabs/mail-server/blob/main/UPGRADING.md)
  before changing the package to `pkgs.stalwart-mail` in
  [`services.stalwart-mail.package`](#opt-services.stalwart-mail.package).

- The `nomad_1_5` package was dropped, as [it has reached end-of-life upstream](https://support.hashicorp.com/hc/en-us/articles/360021185113-Support-Period-and-End-of-Life-EOL-Policy). Evaluating it will throw an error.

- `androidndkPkgs` has been updated to `androidndkPkgs_26`.

- Android NDK version 26 and SDK version 33 are now the default versions used for cross compilation to android.

- `nodePackages.vscode-css-languageserver-bin`, `nodePackages.vscode-html-languageserver-bin`,
  and `nodePackages.vscode-json-languageserver-bin` were dropped due to an unmaintained upstream.
  The `vscode-langservers-extracted` package is a maintained drop-in replacement.

- `nodePackages.prisma` has been replaced by `prisma`.

- `fetchNextcloudApp` has been rewritten to use `fetchurl` rather than
  `fetchzip`. This invalidates all existing hashes but you can restore the old
  behavior by passing it `unpack = true`.

- `haskell.lib.compose.justStaticExecutables` now disallows references to GHC in the
  output by default, to alert users to closure size issues caused by
  [#164630](https://github.com/NixOS/nixpkgs/issues/164630). See ["Packaging
  Helpers" in the Haskell section of the Nixpkgs
  manual](https://nixos.org/manual/nixpkgs/unstable/#haskell-packaging-helpers)
  for information on working around `output '...' is not allowed to refer to
  the following paths` errors caused by this change.

- The `stalwart-mail` service now runs under the `stalwart-mail` system user
  instead of a dynamically created one via `DynamicUser`, to avoid automatic
  ownership changes on its large file store each time the service was started.
  This change requires to manually move the state directory from
  `/var/lib/private/stalwart-mail` to `/var/lib/stalwart-mail` and to
  change the ownership of the directory and its content to `stalwart-mail`.

- The `stalwart-mail` module now uses RocksDB as the default storage backend
  for `stateVersion` ≥ 24.11. (It was previously using SQLite for structured
  data and the filesystem for blobs).

- The `stargazer` service has been hardened to improve security, but these
  changes make break certain setups, particularly around traditional CGI.

  - The `stargazer.allowCgiUser` option has been added, enabling
    Stargazer's `cgi-user` option to work, which was previously broken.

- The `shiori` service now requires an HTTP secret value `SHIORI_HTTP_SECRET_KEY` to be provided via environment variable. The nixos module therefore, now provides an environmentFile option:

  ```
  # This is how a environment file can be generated:
  # $ printf "SHIORI_HTTP_SECRET_KEY=%s\n" "$(openssl rand -hex 16)" > /path/to/env-file
  services.shiori.environmentFile = "/path/to/env-file";
  ```

- `/share/nano` is now only linked when `programs.nano.enable` is enabled.

- PPD files for Utax printers got renamed (spaces replaced by underscores) in newest `foomatic-db` package; users of Utax printers might need to adapt their `hardware.printers.ensurePrinters.*.model` value.

- The `kvdo` kernel module package was removed, because it was upstreamed in kernel version 6.9, where it is called `dm-vdo`.

- `libe57format` has been updated to `>= 3.0.0`, which contains some backward-incompatible API changes. See the [release note](https://github.com/asmaloney/libE57Format/releases/tag/v3.0.0) for more details.

- `gitlab` deprecated support for *runner registration tokens* in GitLab 16.0, disabled their support in GitLab 17.0 and will
  ultimately remove it in GitLab 18.0, as outlined in the
  [documentation](https://docs.gitlab.com/17.0/ee/ci/runners/new_creation_workflow.html#estimated-time-frame-for-planned-changes).
  After upgrading to GitLab >= 17.0, it is possible to re-enable support for registration tokens in the UI until GitLab 18.0.
  Refer to the manual on [using registration tokens after GitLab 17.0](https://docs.gitlab.com/17.0/ee/ci/runners/new_creation_workflow.html#using-registration-tokens-after-gitlab-170).
  GitLab administrators should migrate to the [new runner registration workflow](https://docs.gitlab.com/17.0/ee/ci/runners/new_creation_workflow.html#using-registration-tokens-after-gitlab-170)
  with *runner authentication tokens* until the release of GitLab 18.0.

- `gitlab` has been updated from 16.x to 17.x and requires at least `postgresql` 14.9, as stated in the [documentation](https://docs.gitlab.com/17.1/ee/install/requirements.html#postgresql-requirements). Check the [upgrade guide](#module-services-postgres-upgrading) in the NixOS manual on how to upgrade your PostgreSQL installation.

- `gitaly` (part of `gitlab`) is now using the bundled `git` package instead of `pkgs.git` to maintain compatibility with GitLab.

- `nixos/gitlab` no longer adds `pkgs.git` to `environment.systemPackages` by default.

- The `replay-sorcery` package and module was removed as it unmaintained upstream. Consider using `gpu-screen-recorder` or `obs-studio` instead.

- `zx` was updated to v8, which introduces several breaking changes.
  See the [v8 changelog](https://github.com/google/zx/releases/tag/8.0.0) for more information.

- The `portunus` package and service do not support weak password hashes anymore.
  If you installed Portunus on NixOS 23.11 or earlier, upgrade to NixOS 24.05 first to get support for strong password hashing.
  Then, follow the instructions on the [upstream release notes](https://github.com/majewsky/portunus/releases/tag/v2.0.0) to upgrade all existing user accounts to strong password hashes.
  If you need to upgrade to 24.11 without having completed the migration, consider the security implications of weak password hashes on your user accounts, and add the following to your configuration:
  ```nix
  services.portunus.package      = pkgs.portunus.override { libxcrypt = pkgs.libxcrypt-legacy; };
  services.portunus.ldap.package = pkgs.openldap.override { libxcrypt = pkgs.libxcrypt-legacy; };
  ```

- The default value of `services.kubernetes.kubelet.hostname` is now lowercased.
  Explicitly set `kubelet.hostname` to `networking.fqdnOrHostName` to get back
  the old default behavior.

- Docker now defaults to 27.x, because version 24.x stopped receiving security updates and bug fixes after [February 1, 2024](https://github.com/moby/moby/pull/46772#discussion_r1686464084).

- `postgresql` was split into default and -dev outputs. To make this work without circular dependencies, the output of the `pg_config` system view has been removed. The `pg_config` binary is provided in the -dev output and still works as expected.

- `keycloak` was updated to version 25, which introduces new hostname related options.
  See [Upgrading Guide](https://www.keycloak.org/docs/25.0.1/upgrading/#migrating-to-25-0-0) for instructions.

- `programs.vim.defaultEditor` now only works if `programs.vim.enable` is enabled.

- The `indi-full` package no longer contains non-free drivers.
  To get the old collection of drivers use `indi-full-nonfree` or create your own collection of drivers by overriding indi-with-drivers.
  E.g.: `pkgs.indi-with-drivers.override {extraDrivers = with pkgs.indi-3rdparty; [indi-gphoto];}`

- `/share/vim-plugins` now only gets linked if `programs.vim.enable` is enabled

- The `tracy` package no longer works on X11, since it's moved to Wayland
  support, which is the intended default behavior by Tracy maintainers.
  X11 users have to switch to the new package `tracy-x11`.

- The `services.prometheus.exporters.minio` option has been removed, as it's upstream implementation was broken and unmaintained.
  Minio now has built-in [Prometheus metrics exposure](https://min.io/docs/minio/linux/operations/monitoring/collect-minio-metrics-using-prometheus.html), which can be used instead.

- The `services.patroni.raft` option has been removed, as Raft has been [deprecated by upstream since 3.0.0](https://github.com/patroni/patroni/blob/master/docs/releases.rst#version-300)

- `services.roundcube.maxAttachmentSize` will multiply the value set with `1.37` to offset overhead introduced by the base64 encoding applied to attachments.

- The `sound` options have been removed or renamed, as they had a lot of unintended side effects. See [below](#sec-release-24.11-migration-sound) for details.

- The `services.mxisd` module has been removed as both [mxisd](https://github.com/kamax-matrix/mxisd) and [ma1sd](https://github.com/ma1uta/ma1sd) are not maintained any longer.
  Consequently the package `pkgs.ma1sd` has also been removed.

- `ffmpeg_5` has been removed. Please use the unversioned `ffmpeg`,
  pin a newer version, or if necessary pin `ffmpeg_4` for compatibility.

- The `xdg.portal.gtkUsePortal` option has been removed, as it had been deprecated for over 2 years. Using the `GTK_USE_PORTAL` environment variable in this manner is not intended nor encouraged by the GTK developers, but can still be done manually via `environment.sessionVariables`.

- The `services.trust-dns` module has been renamed to `services.hickory-dns`.

- The `lsh` package and the `services.lshd` module have been removed as they had no maintainer in Nixpkgs and hadn’t seen an upstream release in over a decade. It is recommended to migrate to `openssh` and `services.openssh`.

- `opencv2` and `opencv3` have been removed, as they are obsolete and
  were not used by any other package. External users are encouraged to
  migrate to OpenCV 4.

- The `tvheadend` package and the `services.tvheadend` module have been
  removed as nobody was willing to maintain them and they were stuck on
  an unmaintained version that required FFmpeg 4; please see [pull
  request #332259](https://github.com/NixOS/nixpkgs/pull/332259) if you
  are interested in maintaining a newer version.

- The `antennas` package and the `services.antennas` module have been
  removed as they only work with `tvheadend` (see above).

- The `services.syncplay` module now exposes all currently available command-line arguments for `syncplay-server` as options, as well as a `useACMEHost` option for easy TLS setup.
  The systemd service now uses `DynamicUser`/`StateDirectory` and the `user` and `group` options have been deprecated.

## Other Notable Changes {#sec-release-24.11-notable-changes}

<!-- To avoid merge conflicts, consider adding your item at an arbitrary place in the list instead. -->

- The `zerocallusedregs` hardening flag is enabled by default on compilers that support it.

- The `stackclashprotection` hardening flag has been added, though disabled by default.

- The `pacret` hardening flag has been added, though disabled by default.

- `cargoSha256` in `rustPlatform.buildRustPackage` has been deprecated in favor
  of `cargoHash` which supports SRI hashes. See
  [buildRustPackage: Compiling Rust applications with Cargo](https://nixos.org/manual/nixpkgs/unstable/#compiling-rust-applications-with-cargo)
  for more information.

- The `vendorHash` of Go packages built with `buildGoModule` can now be overridden with `overrideAttrs`.
  `goModules`, `modRoot`, `vendorHash`, `deleteVendor`, and `proxyVendor` are now passed as derivation attributes.
  `goModules` and `vendorHash` are no longer placed under `passthru`.

- `hareHook` has been added as the language framework for Hare. From now on, it,
  not the `hare` package, should be added to `nativeBuildInputs` when building
  Hare programs.

- [`lib.options.mkPackageOptionMD`](https://nixos.org/manual/nixpkgs/unstable#function-library-lib.options.mkPackageOptionMD) is now obsolete; use the identical [`lib.options.mkPackageOption`](https://nixos.org/manual/nixpkgs/unstable#function-library-lib.options.mkPackageOption) instead.

- `lib.misc.mapAttrsFlatten` is now formally deprecated and will be removed in future releases; use the identical [`lib.attrsets.mapAttrsToList`](https://nixos.org/manual/nixpkgs/unstable#function-library-lib.attrsets.mapAttrsToList) instead.

- `nixosTests` now provide a working IPv6 setup for VLAN 1 by default.

- Kanidm can now be provisioned using the new [`services.kanidm.provision`] option, but requires using a patched version available via `pkgs.kanidm.withSecretProvisioning`.

- Kanidm previously had an incorrect systemd service type, causing dependent units with an `after` and `requires` directive to start before `kanidm*` finished startup. The module has now been updated in line with upstream recommendations.

- To facilitate dependency injection, the `imgui` package now builds a static archive using vcpkg' CMake rules.
  The derivation now installs "impl" headers selectively instead of by a wildcard.
  Use `imgui.src` if you just want to access the unpacked sources.

- Unprivileged access to the kernel syslog via `dmesg` is now restricted by default. Users wanting to keep an
  unrestricted access to it can set `boot.kernel.sysctl."kernel.dmesg_restrict" = false`.

- The `i18n.inputMethod` module introduces two new properties:
  `enable` and `type`, for declaring whether to enable an alternative input method and defining which input method respectfully. The options available in `type` are the same as the existing `enabled` option. `enabled` is now deprecated, and will be removed in a future release.

- `security.pam.u2f` now follows RFC42.
  All module options are now settable through the freeform `.settings`.

- Gollum was upgraded to major version 6. Read their [migration notes](https://github.com/gollum/gollum/wiki/6.0-Release-Notes).

- The hooks `yarnConfigHook` and `yarnBuildHook` were added. These should replace `yarn2nix.mkYarnPackage` and other `yarn2nix` related tools. The motivation to get rid of `yarn2nix` tools is the fact that they are too complex and hard to maintain, and they rely upon too much Nix evaluation which is problematic if import-from-derivation is not allowed (see more details at [#296856](https://github.com/NixOS/nixpkgs/issues/296856). The transition from `mkYarnPackage` to `yarn{Config,Build}Hook` is tracked at [#324246](https://github.com/NixOS/nixpkgs/issues/324246).

- Cinnamon has been updated to 6.2, please check [upstream announcement](https://www.linuxmint.com/rel_wilma_whatsnew.php) for more details.
  Following Mint 22 defaults, the Cinnamon module no longer ships geary and hexchat by default.

- The `shadowstack` hardening flag has been added, though disabled by default.

<<<<<<< HEAD
- `xxd` is now provided by the `tinyxxd` package, rather than `vim.xxd`, to reduce closure size and vulnerability impact. Since it has the same options and semantics as Vim's `xxd` utility, there is no user impact. Vim's `xxd` remains available as the `vim.xxd` package.
=======
- `prometheus-openldap-exporter` was removed since it was unmaintained upstream and had no nixpkgs maintainers.
>>>>>>> e0803e24

- `restic` module now has an option for inhibiting system sleep while backups are running, defaulting to off (not inhibiting sleep), available as [`services.restic.backups.<name>.inhibitsSleep`](#opt-services.restic.backups._name_.inhibitsSleep).

- Support for *runner registration tokens* has been [deprecated](https://gitlab.com/gitlab-org/gitlab/-/issues/380872)
  in `gitlab-runner` 15.6 and is expected to be removed in `gitlab-runner` 18.0. Configuration of existing runners
  should be changed to using *runner authentication tokens* by configuring
  {option}`services.gitlab-runner.services.<name>.authenticationTokenConfigFile` instead of the former
  {option}`services.gitlab-runner.services.<name>.registrationConfigFile` option.

- `iproute2` now has libbpf support.

- `nix.channel.enable = false` no longer implies `nix.settings.nix-path = []`.
  Since Nix 2.13, a `nix-path` set in `nix.conf` cannot be overriden by the `NIX_PATH` configuration variable.

## Detailed migration information {#sec-release-24.11-migration}

### `sound` options removal {#sec-release-24.11-migration-sound}

The `sound` options have been largely removed, as they are unnecessary for most modern setups, and cause issues when enabled.

If you set `sound.enable` in your configuration:
  - If you are using Pulseaudio or PipeWire, simply remove that option
  - If you are not using an external sound server, and want volumes to be persisted across shutdowns, set `hardware.alsa.enablePersistence = true` instead

If you set `sound.enableOSSEmulation` in your configuration:
  - Make sure it is still necessary, as very few applications actually use OSS
  - If necessary, set `boot.kernelModules = [ "snd_pcm_oss" ]`

If you set `sound.extraConfig` in your configuration:
  - If you are using another sound server, like Pulseaudio, JACK or PipeWire, migrate your configuration to that
  - If you are not using an external sound server, set `environment.etc."asound.conf".text = yourExtraConfig` instead

If you set `sound.mediaKeys` in your configuration:
  - Preferably switch to handling media keys in your desktop environment/compositor
  - If you want to maintain the exact behavior of the option, use the following snippet

```nix
services.actkbd = let
  volumeStep = "1%";
in {
  enable = true;
  bindings = [
    # "Mute" media key
    { keys = [ 113 ]; events = [ "key" ];       command = "${alsa-utils}/bin/amixer -q set Master toggle"; }

    # "Lower Volume" media key
    { keys = [ 114 ]; events = [ "key" "rep" ]; command = "${alsa-utils}/bin/amixer -q set Master ${volumeStep}- unmute"; }

    # "Raise Volume" media key
    { keys = [ 115 ]; events = [ "key" "rep" ]; command = "${alsa-utils}/bin/amixer -q set Master ${volumeStep}+ unmute"; }

    # "Mic Mute" media key
    { keys = [ 190 ]; events = [ "key" ];       command = "${alsa-utils}/bin/amixer -q set Capture toggle"; }
  ];
};
```<|MERGE_RESOLUTION|>--- conflicted
+++ resolved
@@ -457,11 +457,9 @@
 
 - The `shadowstack` hardening flag has been added, though disabled by default.
 
-<<<<<<< HEAD
 - `xxd` is now provided by the `tinyxxd` package, rather than `vim.xxd`, to reduce closure size and vulnerability impact. Since it has the same options and semantics as Vim's `xxd` utility, there is no user impact. Vim's `xxd` remains available as the `vim.xxd` package.
-=======
+
 - `prometheus-openldap-exporter` was removed since it was unmaintained upstream and had no nixpkgs maintainers.
->>>>>>> e0803e24
 
 - `restic` module now has an option for inhibiting system sleep while backups are running, defaulting to off (not inhibiting sleep), available as [`services.restic.backups.<name>.inhibitsSleep`](#opt-services.restic.backups._name_.inhibitsSleep).
 
