--- conflicted
+++ resolved
@@ -45,11 +45,9 @@
 
 - The [services.unifi-video.openFirewall](#opt-services.unifi-video.openFirewall) module option default value has been changed from `true` to `false`. You will need to explicitly set this option to `true`, or configure your firewall.
 
-<<<<<<< HEAD
 - `llvmPackages_rocm.llvm` will not contain `clang` or `compiler-rt`. `llvmPackages_rocm.clang` will not contain `llvm`. `llvmPackages_rocm.clangNoCompilerRt` has been removed in favor of using `llvmPackages_rocm.clang-unwrapped`.
-=======
+
 - The Nginx module now validates the syntax of config files at build time. For more complex configurations (using `include` with out-of-store files notably) you may need to disable this check by setting [services.nginx.validateConfig](#opt-services.nginx.validateConfig) to `false`.
->>>>>>> 3fc0495c
 
 - The EC2 image module previously detected and automatically mounted ext3-formatted instance store devices and partitions in stage-1 (initramfs), storing `/tmp` on the first discovered device. This behaviour, which only catered to very specific use cases and could not be disabled, has been removed. Users relying on this should provide their own implementation, and probably use ext4 and perform the mount in stage-2.
 
