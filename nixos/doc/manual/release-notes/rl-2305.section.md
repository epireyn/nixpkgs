# Release 23.05 (“Stoat”, 2023.05/??) {#sec-release-23.05}

Support is planned until the end of December 2023, handing over to 23.11.

## Highlights {#sec-release-23.05-highlights}

In addition to numerous new and upgraded packages, this release has the following highlights:

<!-- To avoid merge conflicts, consider adding your item at an arbitrary place in the list instead. -->

- Cinnamon has been updated to 5.6, see [the pull request](https://github.com/NixOS/nixpkgs/pull/201328#issue-1449910204) for what is changed.

## New Services {#sec-release-23.05-new-services}

<!-- To avoid merge conflicts, consider adding your item at an arbitrary place in the list instead. -->

- [Akkoma](https://akkoma.social), an ActivityPub microblogging server. Available as [services.akkoma](options.html#opt-services.akkoma.enable).

- [blesh](https://github.com/akinomyoga/ble.sh), a line editor written in pure bash. Available as [programs.bash.blesh](#opt-programs.bash.blesh.enable).

- [webhook](https://github.com/adnanh/webhook), a lightweight webhook server. Available as [services.webhook](#opt-services.webhook.enable).

- [cups-pdf-to-pdf](https://github.com/alexivkin/CUPS-PDF-to-PDF), a pdf-generating cups backend based on [cups-pdf](https://www.cups-pdf.de/). Available as [services.printing.cups-pdf](#opt-services.printing.cups-pdf.enable).

- [fzf](https://github.com/junegunn/fzf), a command line fuzzyfinder. Available as [programs.fzf](#opt-programs.fzf.fuzzyCompletion).

- [atuin](https://github.com/ellie/atuin), a sync server for shell history. Available as [services.atuin](#opt-services.atuin.enable).

- [mmsd](https://gitlab.com/kop316/mmsd), a lower level daemon that transmits and recieves MMSes. Available as [services.mmsd](#opt-services.mmsd.enable).

- [v2rayA](https://v2raya.org), a Linux web GUI client of Project V which supports V2Ray, Xray, SS, SSR, Trojan and Pingtunnel. Available as [services.v2raya](options.html#opt-services.v2raya.enable).

- [ulogd](https://www.netfilter.org/projects/ulogd/index.html), a userspace logging daemon for netfilter/iptables related logging. Available as [services.ulogd](options.html#opt-services.ulogd.enable).

## Backward Incompatibilities {#sec-release-23.05-incompatibilities}

<!-- To avoid merge conflicts, consider adding your item at an arbitrary place in the list instead. -->

- `carnix` and `cratesIO` has been removed due to being unmaintained, use alternatives such as [naersk](https://github.com/nix-community/naersk) and [crate2nix](https://github.com/kolloch/crate2nix) instead.

- `borgbackup` module now has an option for inhibiting system sleep while backups are running, defaulting to off (not inhibiting sleep), available as [`services.borgbackup.jobs.<name>.inhibitsSleep`](#opt-services.borgbackup.jobs._name_.inhibitsSleep).

- The EC2 image module no longer fetches instance metadata in stage-1. This results in a significantly smaller initramfs, since network drivers no longer need to be included, and faster boots, since metadata fetching can happen in parallel with startup of other services.
  This breaks services which rely on metadata being present by the time stage-2 is entered. Anything which reads EC2 metadata from `/etc/ec2-metadata` should now have an `after` dependency on `fetch-ec2-metadata.service`

- `minio` removed support for its legacy filesystem backend in [RELEASE.2022-10-29T06-21-33Z](https://github.com/minio/minio/releases/tag/RELEASE.2022-10-29T06-21-33Z). This means if your storage was created with the old format, minio will no longer start. Unfortunately minio doesn't provide a an automatic migration, they only provide [instructions how to manually convert the node](https://min.io/docs/minio/windows/operations/install-deploy-manage/migrate-fs-gateway.html). To facilitate this migration we keep around the last version that still supports the old filesystem backend as `minio_legacy_fs`. Use it via `services.minio.package = minio_legacy_fs;` to export your data before switching to the new version. See the corresponding [issue](https://github.com/NixOS/nixpkgs/issues/199318) for more details.

- `services.sourcehut.dispatch` and the corresponding package (`sourcehut.dispatchsrht`) have been removed due to [upstream deprecation](https://sourcehut.org/blog/2022-08-01-dispatch-deprecation-plans/).

- The [services.snapserver.openFirewall](#opt-services.snapserver.openFirewall) module option default value has been changed from `true` to `false`. You will need to explicitly set this option to `true`, or configure your firewall.

- The [services.tmate-ssh-server.openFirewall](#opt-services.tmate-ssh-server.openFirewall) module option default value has been changed from `true` to `false`. You will need to explicitly set this option to `true`, or configure your firewall.

- The [services.unifi-video.openFirewall](#opt-services.unifi-video.openFirewall) module option default value has been changed from `true` to `false`. You will need to explicitly set this option to `true`, or configure your firewall.

- `llvmPackages_rocm.llvm` will not contain `clang` or `compiler-rt`. `llvmPackages_rocm.clang` will not contain `llvm`. `llvmPackages_rocm.clangNoCompilerRt` has been removed in favor of using `llvmPackages_rocm.clang-unwrapped`.

- The Nginx module now validates the syntax of config files at build time. For more complex configurations (using `include` with out-of-store files notably) you may need to disable this check by setting [services.nginx.validateConfig](#opt-services.nginx.validateConfig) to `false`.

- The EC2 image module previously detected and automatically mounted ext3-formatted instance store devices and partitions in stage-1 (initramfs), storing `/tmp` on the first discovered device. This behaviour, which only catered to very specific use cases and could not be disabled, has been removed. Users relying on this should provide their own implementation, and probably use ext4 and perform the mount in stage-2.

- The EC2 image module previously detected and activated swap-formatted instance store devices and partitions in stage-1 (initramfs). This behaviour has been removed. Users relying on this should provide their own implementation.

- Qt 5.12 and 5.14 have been removed, as the corresponding branches have been EOL upstream for a long time. This affected under 10 packages in nixpkgs, largely unmaintained upstream as well, however, out-of-tree package expressions may need to be updated manually.

- In `mastodon` it is now necessary to specify location of file with `PostgreSQL` database password. In `services.mastodon.database.passwordFile` parameter default value `/var/lib/mastodon/secrets/db-password` has been changed to `null`.

- The `nix.readOnlyStore` option has been renamed to `boot.readOnlyNixStore` to clarify that it configures the NixOS boot process, not the Nix daemon.

- Deprecated `xlibsWrapper` transitional package has been removed in favour of direct use of its constitutents: `xorg.libX11`, `freetype` and others.

## Other Notable Changes {#sec-release-23.05-notable-changes}

<!-- To avoid merge conflicts, consider adding your item at an arbitrary place in the list instead. -->

- `vim_configurable` has been renamed to `vim-full` to avoid confusion: `vim-full`'s build-time features are configurable, but both `vim` and `vim-full` are _customizable_ (in the sense of user configuration, like vimrc).

- The module for the application firewall `opensnitch` got the ability to configure rules. Available as [services.opensnitch.rules](#opt-services.opensnitch.rules)

- The module `usbmuxd` now has the ability to change the package used by the daemon. In case you're experiencing issues with `usbmuxd` you can try an alternative program like `usbmuxd2`. Available as [services.usbmuxd.package](#opt-services.usbmuxd.package)

- `services.mastodon` gained a tootctl wrapped named `mastodon-tootctl` similar to `nextcloud-occ` which can be executed from any user and switches to the configured mastodon user with sudo and sources the environment variables.

- The `dnsmasq` service now takes configuration via the
  `services.dnsmasq.settings` attribute set. The option
  `services.dnsmasq.extraConfig` will be deprecated when NixOS 22.11 reaches
  end of life.

- To reduce closure size in `nixos/modules/profiles/minimal.nix` profile disabled installation documentations and manuals. Also disabled `logrotate` and `udisks2` services.

- The minimal ISO image now uses the `nixos/modules/profiles/minimal.nix` profile.

- `mastodon` now supports connection to a remote `PostgreSQL` database.

- `services.peertube` now requires you to specify the secret file `secrets.secretsFile`. It can be generated by running `openssl rand -hex 32`.
  Before upgrading, read the release notes for PeerTube:
    - [Release v5.0.0](https://github.com/Chocobozzz/PeerTube/releases/tag/v5.0.0)

  And backup your data.

- The module `services.headscale` was refactored to be compliant with [RFC 0042](https://github.com/NixOS/rfcs/blob/master/rfcs/0042-config-option.md). To be precise, this means that the following things have changed:

  - Most settings has been migrated under [services.headscale.settings](#opt-services.headscale.settings) which is an attribute-set that
    will be converted into headscale's YAML config format. This means that the configuration from
    [headscale's example configuration](https://github.com/juanfont/headscale/blob/main/config-example.yaml)
    can be directly written as attribute-set in Nix within this option.

- `nixos/lib/make-disk-image.nix` can now mutate EFI variables, run user-provided EFI firmware or variable templates. This is now extensively documented in the NixOS manual.

- `services.grafana` listens only on localhost by default again. This was changed to upstreams default of `0.0.0.0` by accident in the freeform setting conversion.

- A new `virtualisation.rosetta` module was added to allow running `x86_64` binaries through [Rosetta](https://developer.apple.com/documentation/apple-silicon/about-the-rosetta-translation-environment) inside virtualised NixOS guests on Apple silicon. This feature works by default with the [UTM](https://docs.getutm.app/) virtualisation [package](https://search.nixos.org/packages?channel=unstable&show=utm&from=0&size=1&sort=relevance&type=packages&query=utm).

- The new option `users.motdFile` allows configuring a Message Of The Day that can be updated dynamically.

- Enabling global redirect in `services.nginx.virtualHosts` now allows one to add exceptions with the `locations` option.

<<<<<<< HEAD
- `hip` has been separated into `hip`, `hip-common` and `hipcc`.
=======
- A new option `recommendedBrotliSettings` has been added to `services.nginx`. Learn more about compression in Brotli format [here](https://github.com/google/ngx_brotli/blob/master/README.md).

- [Garage](https://garagehq.deuxfleurs.fr/) version is based on [system.stateVersion](options.html#opt-system.stateVersion), existing installations will keep using version 0.7. New installations will use version 0.8. In order to upgrade a Garage cluster, please follow [upstream instructions](https://garagehq.deuxfleurs.fr/documentation/cookbook/upgrading/) and force [services.garage.package](options.html#opt-services.garage.package) or upgrade accordingly [system.stateVersion](options.html#opt-system.stateVersion).
>>>>>>> 3f1573f2

- Resilio sync secret keys can now be provided using a secrets file at runtime, preventing these secrets from ending up in the Nix store.

- The `firewall` and `nat` module now has a nftables based implementation. Enable `networking.nftables` to use it.

- The `services.fwupd` module now allows arbitrary daemon settings to be configured in a structured manner ([`services.fwupd.daemonSettings`](#opt-services.fwupd.daemonSettings)).

- The `unifi-poller` package and corresponding NixOS module have been renamed to `unpoller` to match upstream.

- The new option `services.tailscale.useRoutingFeatures` controls various settings for using Tailscale features like exit nodes and subnet routers. If you wish to use your machine as an exit node, you can set this setting to `server`, otherwise if you wish to use an exit node you can set this setting to `client`. The strict RPF warning has been removed as the RPF will be loosened automatically based on the value of this setting.

- [Xastir](https://xastir.org/index.php/Main_Page) can now access AX.25 interfaces via the `libax25` package.<|MERGE_RESOLUTION|>--- conflicted
+++ resolved
@@ -115,13 +115,11 @@
 
 - Enabling global redirect in `services.nginx.virtualHosts` now allows one to add exceptions with the `locations` option.
 
-<<<<<<< HEAD
-- `hip` has been separated into `hip`, `hip-common` and `hipcc`.
-=======
 - A new option `recommendedBrotliSettings` has been added to `services.nginx`. Learn more about compression in Brotli format [here](https://github.com/google/ngx_brotli/blob/master/README.md).
 
 - [Garage](https://garagehq.deuxfleurs.fr/) version is based on [system.stateVersion](options.html#opt-system.stateVersion), existing installations will keep using version 0.7. New installations will use version 0.8. In order to upgrade a Garage cluster, please follow [upstream instructions](https://garagehq.deuxfleurs.fr/documentation/cookbook/upgrading/) and force [services.garage.package](options.html#opt-services.garage.package) or upgrade accordingly [system.stateVersion](options.html#opt-system.stateVersion).
->>>>>>> 3f1573f2
+
+- `hip` has been separated into `hip`, `hip-common` and `hipcc`.
 
 - Resilio sync secret keys can now be provided using a secrets file at runtime, preventing these secrets from ending up in the Nix store.
 
