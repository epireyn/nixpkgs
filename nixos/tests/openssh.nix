import ./make-test-python.nix (
  { pkgs, ... }:

  let
    inherit (import ./ssh-keys.nix pkgs)
      snakeOilPrivateKey
      snakeOilPublicKey
      snakeOilEd25519PrivateKey
      snakeOilEd25519PublicKey
      ;
  in
  {
    name = "openssh";
    meta = with pkgs.lib.maintainers; {
      maintainers = [ aszlig ];
    };

    nodes = {

      server =
        { ... }:

        {
          services.openssh.enable = true;
          security.pam.services.sshd.limits = [
            {
              domain = "*";
              item = "memlock";
              type = "-";
              value = 1024;
            }
          ];
          users.users.root.openssh.authorizedKeys.keys = [
            snakeOilPublicKey
          ];
        };

      server-allowed-users =
        { ... }:

        {
          services.openssh = {
            enable = true;
            settings.AllowUsers = [
              "alice"
              "bob"
            ];
          };
          users.groups = {
            alice = { };
            bob = { };
            carol = { };
          };
          users.users = {
            alice = {
              isNormalUser = true;
              group = "alice";
              openssh.authorizedKeys.keys = [ snakeOilPublicKey ];
            };
            bob = {
              isNormalUser = true;
              group = "bob";
              openssh.authorizedKeys.keys = [ snakeOilPublicKey ];
            };
            carol = {
              isNormalUser = true;
              group = "carol";
              openssh.authorizedKeys.keys = [ snakeOilPublicKey ];
            };
          };
        };

      server-lazy =
        { ... }:

        {
          services.openssh = {
            enable = true;
            startWhenNeeded = true;
          };
          security.pam.services.sshd.limits = [
            {
              domain = "*";
              item = "memlock";
              type = "-";
              value = 1024;
            }
          ];
          users.users.root.openssh.authorizedKeys.keys = [
            snakeOilPublicKey
          ];
        };

      server-lazy-socket = {
        virtualisation.vlans = [
          1
          2
        ];
        services.openssh = {
          enable = true;
          startWhenNeeded = true;
          ports = [ 2222 ];
          listenAddresses = [ { addr = "0.0.0.0"; } ];
        };
        users.users.root.openssh.authorizedKeys.keys = [
          snakeOilPublicKey
        ];
      };

      server-localhost-only =
        { ... }:

        {
          services.openssh = {
            enable = true;
            listenAddresses = [
              {
                addr = "127.0.0.1";
                port = 22;
              }
            ];
          };
        };

      server-localhost-only-lazy =
        { ... }:

        {
          services.openssh = {
            enable = true;
            startWhenNeeded = true;
            listenAddresses = [
              {
                addr = "127.0.0.1";
                port = 22;
              }
            ];
          };
        };

      server-match-rule =
        { ... }:

        {
          services.openssh = {
            enable = true;
            listenAddresses = [
              {
                addr = "127.0.0.1";
                port = 22;
              }
              {
                addr = "[::]";
                port = 22;
              }
            ];
            extraConfig = ''
              # Combined test for two (predictable) Match criterias
              Match LocalAddress 127.0.0.1 LocalPort 22
                PermitRootLogin yes

              # Separate tests for Match criterias
              Match User root
                PermitRootLogin yes
              Match Group root
                PermitRootLogin yes
              Match Host nohost.example
                PermitRootLogin yes
              Match LocalAddress 127.0.0.1
                PermitRootLogin yes
              Match LocalPort 22
                PermitRootLogin yes
              Match RDomain nohost.example
                PermitRootLogin yes
              Match Address 127.0.0.1
                PermitRootLogin yes
            '';
          };
        };

      server-no-openssl =
        { ... }:
        {
          services.openssh = {
            enable = true;
            package = pkgs.opensshPackages.openssh.override {
              linkOpenssl = false;
            };
            hostKeys = [
              {
                type = "ed25519";
                path = "/etc/ssh/ssh_host_ed25519_key";
              }
            ];
            settings = {
              # Since this test is against an OpenSSH-without-OpenSSL,
              # we have to override NixOS's defaults ciphers (which require OpenSSL)
              # and instead set these to null, which will mean OpenSSH uses its defaults.
              # Expectedly, OpenSSH's defaults don't require OpenSSL when it's compiled
              # without OpenSSL.
              Ciphers = null;
              KexAlgorithms = null;
              Macs = null;
            };
          };
          users.users.root.openssh.authorizedKeys.keys = [
            snakeOilEd25519PublicKey
          ];
        };

      server-no-pam =
        { pkgs, ... }:
        {
          services.openssh = {
            enable = true;
            package = pkgs.opensshPackages.openssh.override {
              withPAM = false;
            };
            settings = {
              UsePAM = false;
            };
          };
          users.users.root.openssh.authorizedKeys.keys = [
            snakeOilPublicKey
          ];
        };

      client =
        { ... }:
        {
          virtualisation.vlans = [
            1
            2
          ];
        };

    };

<<<<<<< HEAD
  };

  testScript = ''
    start_all()

    server.wait_for_unit("sshd", timeout=30)
    server_allowed_users.wait_for_unit("sshd", timeout=30)
    server_localhost_only.wait_for_unit("sshd", timeout=30)
    server_match_rule.wait_for_unit("sshd", timeout=30)
    server_no_openssl.wait_for_unit("sshd", timeout=30)
    server_no_pam.wait_for_unit("sshd", timeout=30)

    server_lazy.wait_for_unit("sshd.socket", timeout=30)
    server_localhost_only_lazy.wait_for_unit("sshd.socket", timeout=30)
    server_lazy_socket.wait_for_unit("sshd.socket", timeout=30)

    with subtest("manual-authkey"):
        client.succeed(
            '${pkgs.openssh}/bin/ssh-keygen -t ed25519 -f /root/.ssh/id_ed25519 -N ""'
        )
        public_key = client.succeed(
            "${pkgs.openssh}/bin/ssh-keygen -y -f /root/.ssh/id_ed25519"
        )
        public_key = public_key.strip()
        client.succeed("chmod 600 /root/.ssh/id_ed25519")

        server.succeed("echo '{}' > /root/.ssh/authorized_keys".format(public_key))
        server_lazy.succeed("echo '{}' > /root/.ssh/authorized_keys".format(public_key))

        client.wait_for_unit("network.target")
        client.succeed(
            "ssh -o UserKnownHostsFile=/dev/null -o StrictHostKeyChecking=no server 'echo hello world' >&2",
            timeout=30
        )
        client.succeed(
            "ssh -o UserKnownHostsFile=/dev/null -o StrictHostKeyChecking=no server 'ulimit -l' | grep 1024",
            timeout=30
        )

        client.succeed(
            "ssh -o UserKnownHostsFile=/dev/null -o StrictHostKeyChecking=no server-lazy 'echo hello world' >&2",
            timeout=30
        )
        client.succeed(
            "ssh -o UserKnownHostsFile=/dev/null -o StrictHostKeyChecking=no server-lazy 'ulimit -l' | grep 1024",
            timeout=30
        )

    with subtest("socket activation on a non-standard port"):
        client.succeed(
            "cat ${snakeOilPrivateKey} > privkey.snakeoil"
        )
        client.succeed("chmod 600 privkey.snakeoil")
        # The final segment in this IP is allocated according to the alphabetical order of machines in this test.
        client.succeed(
            "ssh -p 2222 -o UserKnownHostsFile=/dev/null -o StrictHostKeyChecking=no -i privkey.snakeoil root@192.168.2.5 true",
            timeout=30
        )

    with subtest("configured-authkey"):
        client.succeed(
            "cat ${snakeOilPrivateKey} > privkey.snakeoil"
        )
        client.succeed("chmod 600 privkey.snakeoil")
        client.succeed(
            "ssh -o UserKnownHostsFile=/dev/null -o StrictHostKeyChecking=no -i privkey.snakeoil server true",
            timeout=30
        )
        client.succeed(
            "ssh -o UserKnownHostsFile=/dev/null -o StrictHostKeyChecking=no -i privkey.snakeoil server-lazy true",
            timeout=30
        )

    with subtest("localhost-only"):
        server_localhost_only.succeed("ss -nlt | grep '127.0.0.1:22'")
        server_localhost_only_lazy.succeed("ss -nlt | grep '127.0.0.1:22'")

    with subtest("match-rules"):
        server_match_rule.succeed("ss -nlt | grep '127.0.0.1:22'")

    with subtest("allowed-users"):
        client.succeed(
            "cat ${snakeOilPrivateKey} > privkey.snakeoil"
        )
        client.succeed("chmod 600 privkey.snakeoil")
        client.succeed(
            "ssh -o UserKnownHostsFile=/dev/null -o StrictHostKeyChecking=no -i privkey.snakeoil alice@server-allowed-users true",
            timeout=30
        )
        client.succeed(
            "ssh -o UserKnownHostsFile=/dev/null -o StrictHostKeyChecking=no -i privkey.snakeoil bob@server-allowed-users true",
            timeout=30
        )
        client.fail(
            "ssh -o UserKnownHostsFile=/dev/null -o StrictHostKeyChecking=no -i privkey.snakeoil carol@server-allowed-users true",
            timeout=30
        )

    with subtest("no-openssl"):
        client.succeed(
            "cat ${snakeOilEd25519PrivateKey} > privkey.snakeoil"
        )
        client.succeed("chmod 600 privkey.snakeoil")
        client.succeed(
            "ssh -o UserKnownHostsFile=/dev/null -o StrictHostKeyChecking=no -i privkey.snakeoil server-no-openssl true",
            timeout=30
        )

    with subtest("no-pam"):
        client.succeed(
            "cat ${snakeOilPrivateKey} > privkey.snakeoil"
        )
        client.succeed("chmod 600 privkey.snakeoil")
        client.succeed(
            "ssh -o UserKnownHostsFile=/dev/null -o StrictHostKeyChecking=no -i privkey.snakeoil server-no-pam true",
            timeout=30
        )

    # None of the per-connection units should have failed.
    server_lazy.fail("systemctl is-failed 'sshd@*.service'")
  '';
})
=======
    testScript = ''
      start_all()

      server.wait_for_unit("sshd", timeout=30)
      server_allowed_users.wait_for_unit("sshd", timeout=30)
      server_localhost_only.wait_for_unit("sshd", timeout=30)
      server_match_rule.wait_for_unit("sshd", timeout=30)
      server_no_openssl.wait_for_unit("sshd", timeout=30)
      server_no_pam.wait_for_unit("sshd", timeout=30)

      server_lazy.wait_for_unit("sshd.socket", timeout=30)
      server_localhost_only_lazy.wait_for_unit("sshd.socket", timeout=30)
      server_lazy_socket.wait_for_unit("sshd.socket", timeout=30)

      with subtest("manual-authkey"):
          client.succeed("mkdir -m 700 /root/.ssh")
          client.succeed(
              '${pkgs.openssh}/bin/ssh-keygen -t ed25519 -f /root/.ssh/id_ed25519 -N ""'
          )
          public_key = client.succeed(
              "${pkgs.openssh}/bin/ssh-keygen -y -f /root/.ssh/id_ed25519"
          )
          public_key = public_key.strip()
          client.succeed("chmod 600 /root/.ssh/id_ed25519")

          server.succeed("mkdir -m 700 /root/.ssh")
          server.succeed("echo '{}' > /root/.ssh/authorized_keys".format(public_key))
          server_lazy.succeed("mkdir -m 700 /root/.ssh")
          server_lazy.succeed("echo '{}' > /root/.ssh/authorized_keys".format(public_key))

          client.wait_for_unit("network.target")
          client.succeed(
              "ssh -o UserKnownHostsFile=/dev/null -o StrictHostKeyChecking=no server 'echo hello world' >&2",
              timeout=30
          )
          client.succeed(
              "ssh -o UserKnownHostsFile=/dev/null -o StrictHostKeyChecking=no server 'ulimit -l' | grep 1024",
              timeout=30
          )

          client.succeed(
              "ssh -o UserKnownHostsFile=/dev/null -o StrictHostKeyChecking=no server-lazy 'echo hello world' >&2",
              timeout=30
          )
          client.succeed(
              "ssh -o UserKnownHostsFile=/dev/null -o StrictHostKeyChecking=no server-lazy 'ulimit -l' | grep 1024",
              timeout=30
          )

      with subtest("socket activation on a non-standard port"):
          client.succeed(
              "cat ${snakeOilPrivateKey} > privkey.snakeoil"
          )
          client.succeed("chmod 600 privkey.snakeoil")
          # The final segment in this IP is allocated according to the alphabetical order of machines in this test.
          client.succeed(
              "ssh -p 2222 -o UserKnownHostsFile=/dev/null -o StrictHostKeyChecking=no -i privkey.snakeoil root@192.168.2.5 true",
              timeout=30
          )

      with subtest("configured-authkey"):
          client.succeed(
              "cat ${snakeOilPrivateKey} > privkey.snakeoil"
          )
          client.succeed("chmod 600 privkey.snakeoil")
          client.succeed(
              "ssh -o UserKnownHostsFile=/dev/null -o StrictHostKeyChecking=no -i privkey.snakeoil server true",
              timeout=30
          )
          client.succeed(
              "ssh -o UserKnownHostsFile=/dev/null -o StrictHostKeyChecking=no -i privkey.snakeoil server-lazy true",
              timeout=30
          )

      with subtest("localhost-only"):
          server_localhost_only.succeed("ss -nlt | grep '127.0.0.1:22'")
          server_localhost_only_lazy.succeed("ss -nlt | grep '127.0.0.1:22'")

      with subtest("match-rules"):
          server_match_rule.succeed("ss -nlt | grep '127.0.0.1:22'")

      with subtest("allowed-users"):
          client.succeed(
              "cat ${snakeOilPrivateKey} > privkey.snakeoil"
          )
          client.succeed("chmod 600 privkey.snakeoil")
          client.succeed(
              "ssh -o UserKnownHostsFile=/dev/null -o StrictHostKeyChecking=no -i privkey.snakeoil alice@server-allowed-users true",
              timeout=30
          )
          client.succeed(
              "ssh -o UserKnownHostsFile=/dev/null -o StrictHostKeyChecking=no -i privkey.snakeoil bob@server-allowed-users true",
              timeout=30
          )
          client.fail(
              "ssh -o UserKnownHostsFile=/dev/null -o StrictHostKeyChecking=no -i privkey.snakeoil carol@server-allowed-users true",
              timeout=30
          )

      with subtest("no-openssl"):
          client.succeed(
              "cat ${snakeOilEd25519PrivateKey} > privkey.snakeoil"
          )
          client.succeed("chmod 600 privkey.snakeoil")
          client.succeed(
              "ssh -o UserKnownHostsFile=/dev/null -o StrictHostKeyChecking=no -i privkey.snakeoil server-no-openssl true",
              timeout=30
          )

      with subtest("no-pam"):
          client.succeed(
              "cat ${snakeOilPrivateKey} > privkey.snakeoil"
          )
          client.succeed("chmod 600 privkey.snakeoil")
          client.succeed(
              "ssh -o UserKnownHostsFile=/dev/null -o StrictHostKeyChecking=no -i privkey.snakeoil server-no-pam true",
              timeout=30
          )
    '';
  }
)
>>>>>>> a02c6ca8
<|MERGE_RESOLUTION|>--- conflicted
+++ resolved
@@ -236,130 +236,6 @@
 
     };
 
-<<<<<<< HEAD
-  };
-
-  testScript = ''
-    start_all()
-
-    server.wait_for_unit("sshd", timeout=30)
-    server_allowed_users.wait_for_unit("sshd", timeout=30)
-    server_localhost_only.wait_for_unit("sshd", timeout=30)
-    server_match_rule.wait_for_unit("sshd", timeout=30)
-    server_no_openssl.wait_for_unit("sshd", timeout=30)
-    server_no_pam.wait_for_unit("sshd", timeout=30)
-
-    server_lazy.wait_for_unit("sshd.socket", timeout=30)
-    server_localhost_only_lazy.wait_for_unit("sshd.socket", timeout=30)
-    server_lazy_socket.wait_for_unit("sshd.socket", timeout=30)
-
-    with subtest("manual-authkey"):
-        client.succeed(
-            '${pkgs.openssh}/bin/ssh-keygen -t ed25519 -f /root/.ssh/id_ed25519 -N ""'
-        )
-        public_key = client.succeed(
-            "${pkgs.openssh}/bin/ssh-keygen -y -f /root/.ssh/id_ed25519"
-        )
-        public_key = public_key.strip()
-        client.succeed("chmod 600 /root/.ssh/id_ed25519")
-
-        server.succeed("echo '{}' > /root/.ssh/authorized_keys".format(public_key))
-        server_lazy.succeed("echo '{}' > /root/.ssh/authorized_keys".format(public_key))
-
-        client.wait_for_unit("network.target")
-        client.succeed(
-            "ssh -o UserKnownHostsFile=/dev/null -o StrictHostKeyChecking=no server 'echo hello world' >&2",
-            timeout=30
-        )
-        client.succeed(
-            "ssh -o UserKnownHostsFile=/dev/null -o StrictHostKeyChecking=no server 'ulimit -l' | grep 1024",
-            timeout=30
-        )
-
-        client.succeed(
-            "ssh -o UserKnownHostsFile=/dev/null -o StrictHostKeyChecking=no server-lazy 'echo hello world' >&2",
-            timeout=30
-        )
-        client.succeed(
-            "ssh -o UserKnownHostsFile=/dev/null -o StrictHostKeyChecking=no server-lazy 'ulimit -l' | grep 1024",
-            timeout=30
-        )
-
-    with subtest("socket activation on a non-standard port"):
-        client.succeed(
-            "cat ${snakeOilPrivateKey} > privkey.snakeoil"
-        )
-        client.succeed("chmod 600 privkey.snakeoil")
-        # The final segment in this IP is allocated according to the alphabetical order of machines in this test.
-        client.succeed(
-            "ssh -p 2222 -o UserKnownHostsFile=/dev/null -o StrictHostKeyChecking=no -i privkey.snakeoil root@192.168.2.5 true",
-            timeout=30
-        )
-
-    with subtest("configured-authkey"):
-        client.succeed(
-            "cat ${snakeOilPrivateKey} > privkey.snakeoil"
-        )
-        client.succeed("chmod 600 privkey.snakeoil")
-        client.succeed(
-            "ssh -o UserKnownHostsFile=/dev/null -o StrictHostKeyChecking=no -i privkey.snakeoil server true",
-            timeout=30
-        )
-        client.succeed(
-            "ssh -o UserKnownHostsFile=/dev/null -o StrictHostKeyChecking=no -i privkey.snakeoil server-lazy true",
-            timeout=30
-        )
-
-    with subtest("localhost-only"):
-        server_localhost_only.succeed("ss -nlt | grep '127.0.0.1:22'")
-        server_localhost_only_lazy.succeed("ss -nlt | grep '127.0.0.1:22'")
-
-    with subtest("match-rules"):
-        server_match_rule.succeed("ss -nlt | grep '127.0.0.1:22'")
-
-    with subtest("allowed-users"):
-        client.succeed(
-            "cat ${snakeOilPrivateKey} > privkey.snakeoil"
-        )
-        client.succeed("chmod 600 privkey.snakeoil")
-        client.succeed(
-            "ssh -o UserKnownHostsFile=/dev/null -o StrictHostKeyChecking=no -i privkey.snakeoil alice@server-allowed-users true",
-            timeout=30
-        )
-        client.succeed(
-            "ssh -o UserKnownHostsFile=/dev/null -o StrictHostKeyChecking=no -i privkey.snakeoil bob@server-allowed-users true",
-            timeout=30
-        )
-        client.fail(
-            "ssh -o UserKnownHostsFile=/dev/null -o StrictHostKeyChecking=no -i privkey.snakeoil carol@server-allowed-users true",
-            timeout=30
-        )
-
-    with subtest("no-openssl"):
-        client.succeed(
-            "cat ${snakeOilEd25519PrivateKey} > privkey.snakeoil"
-        )
-        client.succeed("chmod 600 privkey.snakeoil")
-        client.succeed(
-            "ssh -o UserKnownHostsFile=/dev/null -o StrictHostKeyChecking=no -i privkey.snakeoil server-no-openssl true",
-            timeout=30
-        )
-
-    with subtest("no-pam"):
-        client.succeed(
-            "cat ${snakeOilPrivateKey} > privkey.snakeoil"
-        )
-        client.succeed("chmod 600 privkey.snakeoil")
-        client.succeed(
-            "ssh -o UserKnownHostsFile=/dev/null -o StrictHostKeyChecking=no -i privkey.snakeoil server-no-pam true",
-            timeout=30
-        )
-
-    # None of the per-connection units should have failed.
-    server_lazy.fail("systemctl is-failed 'sshd@*.service'")
-  '';
-})
-=======
     testScript = ''
       start_all()
 
@@ -375,7 +251,6 @@
       server_lazy_socket.wait_for_unit("sshd.socket", timeout=30)
 
       with subtest("manual-authkey"):
-          client.succeed("mkdir -m 700 /root/.ssh")
           client.succeed(
               '${pkgs.openssh}/bin/ssh-keygen -t ed25519 -f /root/.ssh/id_ed25519 -N ""'
           )
@@ -385,9 +260,7 @@
           public_key = public_key.strip()
           client.succeed("chmod 600 /root/.ssh/id_ed25519")
 
-          server.succeed("mkdir -m 700 /root/.ssh")
           server.succeed("echo '{}' > /root/.ssh/authorized_keys".format(public_key))
-          server_lazy.succeed("mkdir -m 700 /root/.ssh")
           server_lazy.succeed("echo '{}' > /root/.ssh/authorized_keys".format(public_key))
 
           client.wait_for_unit("network.target")
@@ -478,7 +351,9 @@
               "ssh -o UserKnownHostsFile=/dev/null -o StrictHostKeyChecking=no -i privkey.snakeoil server-no-pam true",
               timeout=30
           )
+
+      # None of the per-connection units should have failed.
+      server_lazy.fail("systemctl is-failed 'sshd@*.service'")
     '';
   }
-)
->>>>>>> a02c6ca8
+)